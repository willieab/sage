--- conflicted
+++ resolved
@@ -25,11 +25,7 @@
     Topic :: Scientific/Engineering :: Mathematics
 
 [options]
-<<<<<<< HEAD
-python_requires = >=3.7, <3.11
-=======
 python_requires = >=3.8, <3.11
->>>>>>> a6e696e9
 install_requires =
     esyscmd(`sage-get-system-packages install-requires \
         cython         \
