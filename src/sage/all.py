"""
all.py -- much of sage is imported into this module, so you don't
          have to import everything individually.

TESTS:

This is to test :trac:`10570`. If the number of stackframes at startup
changes due to a patch you made, please check that this was an
intended effect of your patch.

::

    sage: import gc
    sage: import inspect
    sage: from sage import *
    sage: frames = [x for x in gc.get_objects() if inspect.isframe(x)]

We exclude the dependencies and check to see that there are no others 
except for the known bad apples::

    sage: allowed = [
    ....:     'IPython', 'prompt_toolkit',     # sage dependencies
    ....:     'threading', 'multiprocessing',  # doctest dependencies
    ....:     '__main__', 'sage.doctest',      # doctesting
    ....: ]
    sage: def is_not_allowed(frame):
    ....:     module = inspect.getmodule(frame)
    ....:     if module is None: return False
    ....:     return not any(module.__name__.startswith(name) for name in allowed)
    sage: [inspect.getmodule(f).__name__ for f in frames if is_not_allowed(f)]
    ['sage.combinat.species.generating_series']
<<<<<<< HEAD
=======

>>>>>>> 4f31f7bc

Check that the Sage Notebook is not imported at startup (see
:trac:`15335`)::

    sage: sagenb
    Traceback (most recent call last):
    ...
    NameError: name 'sagenb' is not defined

Check lazy import of ``interacts``::

    sage: type(interacts)
    <type 'sage.misc.lazy_import.LazyImport'>
    sage: interacts
    <module 'sage.interacts.all' from '...'>
"""

#*****************************************************************************
#       Copyright (C) 2005-2012 William Stein <wstein@gmail.com>
#
# This program is free software: you can redistribute it and/or modify
# it under the terms of the GNU General Public License as published by
# the Free Software Foundation, either version 2 of the License, or
# (at your option) any later version.
#                  http://www.gnu.org/licenses/
#*****************************************************************************

# Future statements which apply to this module. We delete the
# future globals because we do not want these to appear in the sage.all
# namespace. This deleting does not affect the parsing of this module.
from __future__ import absolute_import, division, print_function
del absolute_import, division, print_function

import os
import sys
import operator
import math

from sage.env import SAGE_ROOT, SAGE_SRC, SAGE_DOC_SRC, SAGE_LOCAL, DOT_SAGE, SAGE_ENV

# Add SAGE_SRC at the end of sys.path to enable Cython tracebacks
# (which use paths relative to SAGE_SRC)
sys.path.append(SAGE_SRC)


###################################################################

# This import also setups the interrupt handler
from cysignals.signals import (AlarmInterrupt, SignalError,
        sig_on_reset as sig_on_count)

from time                import sleep

import sage.misc.lazy_import
from sage.misc.all       import *         # takes a while
from sage.typeset.all    import *
from sage.repl.all       import *

from sage.misc.sh import sh

from sage.libs.all       import *
from sage.data_structures.all import *
from sage.doctest.all    import *

from sage.structure.all  import *
from sage.rings.all      import *
from sage.arith.all      import *
from sage.matrix.all     import *

from sage.symbolic.all   import *
from sage.modules.all    import *
from sage.monoids.all    import *
from sage.algebras.all   import *
from sage.modular.all    import *
from sage.sat.all        import *
from sage.schemes.all    import *
from sage.graphs.all     import *
from sage.groups.all     import *
from sage.databases.all  import *
from sage.categories.all import *
from sage.sets.all       import *
from sage.probability.all import *
from sage.interfaces.all import *

from sage.functions.all  import *
from sage.calculus.all   import *

import sage.tests.all as tests

from sage.crypto.all     import *
import sage.crypto.mq as mq

from sage.plot.all       import *
from sage.plot.plot3d.all     import *

from sage.coding.all     import *
from sage.combinat.all   import *

from sage.lfunctions.all import *

from sage.geometry.all   import *
from sage.geometry.triangulation.all   import *
from sage.geometry.riemannian_manifolds.all   import *

from sage.dynamics.all   import *

from sage.homology.all   import *

from sage.quadratic_forms.all import *

from sage.games.all      import *

from sage.media.all      import *

from sage.logic.all      import *

from sage.numerical.all  import *

from sage.stats.all      import *
import sage.stats.all as stats

import sage.finance.all  as finance

from sage.parallel.all   import *

from sage.ext.fast_callable  import fast_callable
from sage.ext.fast_eval      import fast_float

sage.misc.lazy_import.lazy_import('sage.sandpiles.all', '*', globals())

from sage.tensor.all     import *

from sage.matroids.all   import *

from sage.game_theory.all import *

from sage.knots.all import *

from sage.manifolds.all import *

from cysignals.alarm import alarm, cancel_alarm

# Lazily import notebook functions and interacts (#15335)
lazy_import('sagenb.notebook.notebook_object', 'notebook')
lazy_import('sagenb.notebook.notebook_object', 'inotebook')
lazy_import('sagenb.notebook.sage_email', 'email')
lazy_import('sage.interacts', 'all', 'interacts')
lazy_import('sage.interacts.decorator', 'interact')
from sage.interacts.debugger import debug

from copy import copy, deepcopy

# The code executed here uses a large amount of Sage components
from sage.rings.qqbar import _init_qqbar
_init_qqbar()


###########################################################
#### WARNING:
# DO *not* import numpy / matplotlib / networkx here!!
# Each takes a surprisingly long time to initialize,
# and that initialization should be done more on-the-fly
# when they are first needed.
###########################################################

CC = ComplexField()
QQ = RationalField()
RR = RealField()  # default real field
ZZ = IntegerRing()

true = True
false = False
oo = infinity

from sage.misc.copying import license
copying = license
copyright = license

_cpu_time_ = cputime()
_wall_time_ = walltime()

def quit_sage(verbose=True):
    """
    If you use Sage in library mode, you should call this function
    when your application quits.

    It makes sure any child processes are also killed, etc.
    """
    if verbose:
        t1 = cputime(_cpu_time_)
        t1m = int(t1) // 60
        t1s = t1 - t1m * 60
        t2 = walltime(_wall_time_)
        t2m = int(t2) // 60
        t2s = t2 - t2m * 60
        print("Exiting Sage (CPU time %sm%.2fs, Wall time %sm%.2fs)." %
              (t1m, t1s, t2m, t2s))

    import gc
    gc.collect()

    from sage.interfaces.quit import expect_quitall
    expect_quitall(verbose=verbose)

    import sage.matrix.matrix_mod2_dense
    sage.matrix.matrix_mod2_dense.free_m4ri()

    import sage.libs.flint.flint
    sage.libs.flint.flint.free_flint_stack()

    # stop the twisted reactor
    try:
       from twisted.internet import reactor
       if reactor.running:
          reactor.callFromThread(reactor.stop)
    except ImportError:
       pass

    # Free globally allocated mpir integers.
    import sage.rings.integer
    sage.rings.integer.free_integer_pool()
    import sage.algebras.quatalg.quaternion_algebra_element
    sage.algebras.quatalg.quaternion_algebra_element._clear_globals()

    from sage.libs.all import symmetrica
    symmetrica.end()

# A deprecation(20442) warning will be given when this module is
# imported, in particular when these functions are used.
lazy_import("sage.ext.interactive_constructors_c", ["inject_on", "inject_off"])

sage.structure.sage_object.register_unpickle_override('sage.categories.category', 'Sets', Sets)
sage.structure.sage_object.register_unpickle_override('sage.categories.category_types', 'HeckeModules', HeckeModules)
sage.structure.sage_object.register_unpickle_override('sage.categories.category_types', 'Objects', Objects)
sage.structure.sage_object.register_unpickle_override('sage.categories.category_types', 'Rings', Rings)
sage.structure.sage_object.register_unpickle_override('sage.categories.category_types', 'Fields', Fields)
sage.structure.sage_object.register_unpickle_override('sage.categories.category_types', 'VectorSpaces', VectorSpaces)
sage.structure.sage_object.register_unpickle_override('sage.categories.category_types', 'Schemes_over_base', sage.categories.schemes.Schemes_over_base)
sage.structure.sage_object.register_unpickle_override('sage.categories.category_types', 'ModularAbelianVarieties', ModularAbelianVarieties)

# Cache the contents of star imports.
sage.misc.lazy_import.save_cache_file()


### Debugging for Singular, see trac #10903
# from sage.libs.singular.ring import poison_currRing
# sys.settrace(poison_currRing)


# Write a file indicating that Sage was started up successfully.
# This is called by the sage-starts script.
def _write_started_file():
    """
    Write a ``sage-started.txt`` file if it does not exist.  The
    contents of this file do not matter, only its existence.

    The non-existence of this file will be used as a trigger to run
    ``sage-starts`` during the Sage build.

    TESTS:

    Check that the file exists when Sage is running::

        sage: started_file = os.path.join(SAGE_LOCAL, 'etc', 'sage-started.txt')
        sage: os.path.isfile(started_file)
        True
    """
    started_file = os.path.join(SAGE_LOCAL, 'etc', 'sage-started.txt')

    # Current time with a resolution of 1 second
    import datetime
    t = datetime.datetime.now().replace(microsecond=0)

    O = open(started_file, 'w')
    O.write("Sage {} was started at {}\n".format(sage.version.version, t))
    O.close()


# Set a new random number seed as the very last thing
# (so that printing initial_seed() and using that seed
# in set_random_seed() will result in the same sequence you got at
# Sage startup).
set_random_seed()

import warnings
warnings.filters.remove(('ignore', None, DeprecationWarning, None, 0))
# Ignore all deprecations from IPython etc.
warnings.filterwarnings('ignore',
    module='.*(IPython|ipykernel|jupyter_client|jupyter_core|nbformat|notebook|ipywidgets|storemagic)')
# but not those that have OUR deprecation warnings
warnings.filterwarnings('default',
    '[\s\S]*See http://trac.sagemath.org/[0-9]* for details.')

# From now on it is ok to resolve lazy imports
sage.misc.lazy_import.finish_startup()<|MERGE_RESOLUTION|>--- conflicted
+++ resolved
@@ -29,10 +29,7 @@
     ....:     return not any(module.__name__.startswith(name) for name in allowed)
     sage: [inspect.getmodule(f).__name__ for f in frames if is_not_allowed(f)]
     ['sage.combinat.species.generating_series']
-<<<<<<< HEAD
-=======
-
->>>>>>> 4f31f7bc
+
 
 Check that the Sage Notebook is not imported at startup (see
 :trac:`15335`)::
