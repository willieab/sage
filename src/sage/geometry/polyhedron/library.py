r"""
Library of commonly used, famous, or interesting polytopes

This module gathers several constructors of polytopes that can be reached
through ``polytopes.<tab>``. For example, here is the hypercube in dimension 5::

    sage: polytopes.hypercube(5)
    A 5-dimensional polyhedron in ZZ^5 defined as the convex hull of 32 vertices

The following constructions are available

.. csv-table::
    :class: contentstable
    :widths: 30
    :delim: |

    :meth:`~sage.geometry.polyhedron.library.Polytopes.Birkhoff_polytope`
    :meth:`~sage.geometry.polyhedron.library.Polytopes.associahedron`
    :meth:`~sage.geometry.polyhedron.library.Polytopes.buckyball`
    :meth:`~sage.geometry.polyhedron.library.Polytopes.cross_polytope`
    :meth:`~sage.geometry.polyhedron.library.Polytopes.cube`
    :meth:`~sage.geometry.polyhedron.library.Polytopes.cuboctahedron`
    :meth:`~sage.geometry.polyhedron.library.Polytopes.cyclic_polytope`
    :meth:`~sage.geometry.polyhedron.library.Polytopes.dodecahedron`
    :meth:`~sage.geometry.polyhedron.library.Polytopes.flow_polytope`
    :meth:`~sage.geometry.polyhedron.library.Polytopes.Gosset_3_21`
    :meth:`~sage.geometry.polyhedron.library.Polytopes.grand_antiprism`
    :meth:`~sage.geometry.polyhedron.library.Polytopes.great_rhombicuboctahedron`
    :meth:`~sage.geometry.polyhedron.library.Polytopes.hypercube`
    :meth:`~sage.geometry.polyhedron.library.Polytopes.hypersimplex`
    :meth:`~sage.geometry.polyhedron.library.Polytopes.icosahedron`
    :meth:`~sage.geometry.polyhedron.library.Polytopes.icosidodecahedron`
    :meth:`~sage.geometry.polyhedron.library.Polytopes.Kirkman_icosahedron`
    :meth:`~sage.geometry.polyhedron.library.Polytopes.octahedron`
    :meth:`~sage.geometry.polyhedron.library.Polytopes.parallelotope`
    :meth:`~sage.geometry.polyhedron.library.Polytopes.pentakis_dodecahedron`
    :meth:`~sage.geometry.polyhedron.library.Polytopes.permutahedron`
    :meth:`~sage.geometry.polyhedron.library.Polytopes.regular_polygon`
    :meth:`~sage.geometry.polyhedron.library.Polytopes.rhombic_dodecahedron`
    :meth:`~sage.geometry.polyhedron.library.Polytopes.rhombicosidodecahedron`
    :meth:`~sage.geometry.polyhedron.library.Polytopes.simplex`
    :meth:`~sage.geometry.polyhedron.library.Polytopes.six_hundred_cell`
    :meth:`~sage.geometry.polyhedron.library.Polytopes.small_rhombicuboctahedron`
    :meth:`~sage.geometry.polyhedron.library.Polytopes.snub_cube`
    :meth:`~sage.geometry.polyhedron.library.Polytopes.snub_dodecahedron`
    :meth:`~sage.geometry.polyhedron.library.Polytopes.tetrahedron`
    :meth:`~sage.geometry.polyhedron.library.Polytopes.truncated_cube`
    :meth:`~sage.geometry.polyhedron.library.Polytopes.truncated_dodecahedron`
    :meth:`~sage.geometry.polyhedron.library.Polytopes.truncated_icosidodecahedron`
    :meth:`~sage.geometry.polyhedron.library.Polytopes.truncated_tetrahedron`
    :meth:`~sage.geometry.polyhedron.library.Polytopes.truncated_octahedron`
    :meth:`~sage.geometry.polyhedron.library.Polytopes.twenty_four_cell`
"""
########################################################################
#       Copyright (C) 2008 Marshall Hampton <hamptonio@gmail.com>
#                     2011 Volker Braun <vbraun.name@gmail.com>
#                     2015 Vincent Delecroix <20100.delecroix@gmail.com>
#
#  Distributed under the terms of the GNU General Public License (GPL)
#
#                  https://www.gnu.org/licenses/
########################################################################
from __future__ import absolute_import, division

import itertools

from sage.rings.all import ZZ, QQ, RDF, RR, AA, QQbar
from sage.combinat.permutation import Permutations
from sage.groups.perm_gps.permgroup_named import AlternatingGroup
from .constructor import Polyhedron
from sage.graphs.digraph import DiGraph
from sage.combinat.root_system.associahedron import Associahedron


def zero_sum_projection(d, base_ring=RDF):
    r"""
    Return a matrix corresponding to the projection on the orthogonal of
    `(1,1,\ldots,1)` in dimension `d`.

    The projection maps the orthonormal basis `(1,-1,0,\ldots,0) / \sqrt(2)`,
    `(1,1,-1,0,\ldots,0) / \sqrt(3)`, \ldots, `(1,1,\ldots,1,-1) / \sqrt(d)` to
    the canonical basis in `\RR^{d-1}`.

    OUTPUT:

    A matrix of dimensions `(d-1)\times d` defined over ``base_ring`` (default:
    :class:`RDF <sage.rings.real_double.RealDoubleField_class>`).

    EXAMPLES::

        sage: from sage.geometry.polyhedron.library import zero_sum_projection
        sage: zero_sum_projection(2)
        [ 0.7071067811865475 -0.7071067811865475]
        sage: zero_sum_projection(3)
        [ 0.7071067811865475 -0.7071067811865475                 0.0]
        [ 0.4082482904638631  0.4082482904638631 -0.8164965809277261]

    Exact computation in `AA <sage.rings.qqbar.AlgebraicRealField>``::

        sage: zero_sum_projection(3, base_ring=AA)
        [ 0.7071067811865475? -0.7071067811865475?                    0]
        [ 0.4082482904638630?  0.4082482904638630? -0.8164965809277260?]

    """
    from sage.matrix.constructor import matrix
    from sage.modules.free_module_element import vector
    basis = [vector(base_ring,[1]*i + [-i] + [0]*(d-i-1)) for i in range(1,d)]
    return matrix(base_ring, [v / v.norm() for v in basis])


def project_points(*points, **kwds):
    """
    Projects a set of points into a vector space of dimension one less.

    INPUT:

    - ``points``... -- the points to project.

    - ``base_ring`` -- (defaults to ``RDF`` if keyword is ``None`` or not
      provided in ``kwds``) the base ring to use.

    The projection is isometric to the orthogonal projection on the hyperplane
    made of zero sum vector. Hence, if the set of points have all equal sums,
    then their projection is isometric (as a set of points).

    The projection used is the matrix given by :func:`zero_sum_projection`.

    EXAMPLES::

        sage: from sage.geometry.polyhedron.library import project_points
        sage: project_points([2,-1,3,2])          # abs tol 1e-15
        [(2.1213203435596424, -2.041241452319315, -0.577350269189626)]
        sage: project_points([1,2,3],[3,3,5])     # abs tol 1e-15
        [(-0.7071067811865475, -1.2247448713915892), (0.0, -1.6329931618554523)]

    These projections are compatible with the restriction. More precisely, given
    a vector `v`, the projection of `v` restricted to the first `i` coordinates
    will be equal to the projection of the first `i+1` coordinates of `v`::

        sage: project_points([1,2])    # abs tol 1e-15
        [(-0.7071067811865475)]
        sage: project_points([1,2,3])  # abs tol 1e-15
        [(-0.7071067811865475, -1.2247448713915892)]
        sage: project_points([1,2,3,4])     # abs tol 1e-15
        [(-0.7071067811865475, -1.2247448713915892, -1.7320508075688776)]
        sage: project_points([1,2,3,4,0])   # abs tol 1e-15
        [(-0.7071067811865475, -1.2247448713915892, -1.7320508075688776, 2.23606797749979)]

    Check that it is (almost) an isometry::

        sage: V = list(map(vector, IntegerVectors(n=5,length=3)))
        sage: P = project_points(*V)
        sage: for i in range(21):
        ....:     for j in range(21):
        ....:         assert abs((V[i]-V[j]).norm() - (P[i]-P[j]).norm()) < 0.00001

    Example with exact computation::

        sage: V = [ vector(v) for v in IntegerVectors(n=4,length=2) ]
        sage: P = project_points(*V, base_ring=AA)
        sage: for i in range(len(V)):
        ....:     for j in range(len(V)):
        ....:         assert (V[i]-V[j]).norm() == (P[i]-P[j]).norm()

    """
    if not points:
        return []
    base_ring = kwds.pop('base_ring', None)
    if base_ring is None:
        base_ring = RDF
    from sage.modules.free_module_element import vector
    vecs = [vector(base_ring, p) for p in points]
    m = zero_sum_projection(len(vecs[0]), base_ring=base_ring)
    return [m * v for v in vecs]


class Polytopes():
    """
    A class of constructors for commonly used, famous, or interesting
    polytopes.
    """

    def regular_polygon(self, n, exact=True, base_ring=None, backend=None):
        """
        Return a regular polygon with `n` vertices.

        INPUT:

        - ``n`` -- a positive integer, the number of vertices.

        - ``exact`` -- (boolean, default ``True``) if ``False`` floating point
          numbers are used for coordinates.

        - ``base_ring`` -- a ring in which the coordinates will lie. It is
          ``None`` by default. If it is not provided and ``exact`` is ``True``
          then it will be the field of real algebraic number, if ``exact`` is
          ``False`` it will be the real double field.

        - ``backend`` -- the backend to use to create the polytope.

        EXAMPLES::

            sage: octagon = polytopes.regular_polygon(8)
            sage: octagon
            A 2-dimensional polyhedron in AA^2 defined as the convex hull of 8 vertices
            sage: octagon.n_vertices()
            8
            sage: v = octagon.volume()
            sage: v
            2.828427124746190?
            sage: v == 2*QQbar(2).sqrt()
            True

        Its non exact version::

            sage: polytopes.regular_polygon(3, exact=False).vertices()
            (A vertex at (0.0, 1.0),
             A vertex at (0.8660254038, -0.5),
             A vertex at (-0.8660254038, -0.5))
            sage: polytopes.regular_polygon(25, exact=False).n_vertices()
            25

        TESTS::

            sage: octagon = polytopes.regular_polygon(8, backend='normaliz')  # optional - pynormaliz
            sage: octagon                                                     # optional - pynormaliz
            A 2-dimensional polyhedron in AA^2 defined as the convex hull of 8 vertices
            sage: octagon.n_vertices()                                        # optional - pynormaliz
            8
            sage: octagon.volume()                                            # optional - pynormaliz
            2.828427124746190?
        """
        n = ZZ(n)
        if n <= 2:
            raise ValueError("n (={}) must be an integer greater than 2".format(n))

        if base_ring is None:
            if exact:
                base_ring = AA
            else:
                base_ring = RDF

        try:
            omega = 2*base_ring.pi() / n
            verts = [((i*omega).sin(), (i*omega).cos()) for i in range(n)]
        except AttributeError:
            z = QQbar.zeta(n)
            verts = [(base_ring((z**k).imag()), base_ring((z**k).real())) for k in range(n)]

        return Polyhedron(vertices=verts, base_ring=base_ring, backend=backend)

    def Birkhoff_polytope(self, n, backend=None):
        """
        Return the Birkhoff polytope with `n!` vertices.

        The vertices of this polyhedron are the (flattened) `n` by `n`
        permutation matrices. So the ambient vector space has dimension `n^2`
        but the dimension of the polyhedron is `(n-1)^2`.

        INPUT:

        - ``n`` -- a positive integer giving the size of the permutation matrices.

        - ``backend`` -- the backend to use to create the polytope.

        .. SEEALSO::

            :meth:`sage.matrix.matrix2.Matrix.as_sum_of_permutations` -- return
            the current matrix as a sum of permutation matrices

        EXAMPLES::

            sage: b3 = polytopes.Birkhoff_polytope(3)
            sage: b3.f_vector()
            (1, 6, 15, 18, 9, 1)
            sage: b3.ambient_dim(), b3.dim()
            (9, 4)
            sage: b3.is_lattice_polytope()
            True
            sage: p3 = b3.ehrhart_polynomial()     # optional - latte_int
            sage: p3                               # optional - latte_int
            1/8*t^4 + 3/4*t^3 + 15/8*t^2 + 9/4*t + 1
            sage: [p3(i) for i in [1,2,3,4]]       # optional - latte_int
            [6, 21, 55, 120]
            sage: [len((i*b3).integral_points()) for i in [1,2,3,4]]
            [6, 21, 55, 120]

            sage: b4 = polytopes.Birkhoff_polytope(4)
            sage: b4.n_vertices(), b4.ambient_dim(), b4.dim()
            (24, 16, 9)

        TESTS::

            sage: b4norm = polytopes.Birkhoff_polytope(4,backend='normaliz')  # optional - pynormaliz
            sage: TestSuite(b4norm).run(skip='_test_pickling')                # optional - pynormaliz
        """
        from itertools import permutations
        verts = []
        for p in permutations(range(n)):
            verts.append([ZZ.one() if p[i] == j else ZZ.zero()
                          for j in range(n) for i in range(n)])
        return Polyhedron(vertices=verts, base_ring=ZZ, backend=backend)

    def simplex(self, dim=3, project=False, base_ring=None, backend=None):
        r"""
        Return the ``dim`` dimensional simplex.

        The `d`-simplex is the convex hull in `\RR^{d+1}` of the standard basis
        `(1,0,\ldots,0)`, `(0,1,\ldots,0)`, \ldots, `(0,0,\ldots,1)`. For more
        information, see the :wikipedia:`Simplex`.

        INPUT:

        - ``dim`` -- The dimension of the simplex, a positive
          integer.

        - ``project`` -- (boolean, default ``False``) if ``True``, the polytope
          is (isometrically) projected to a vector space of dimension ``dim-1``.
          This corresponds to the projection given by the matrix from
          :func:`zero_sum_projection`.  By default, this operation turns the
          coordinates into floating point approximations (see ``base_ring``).

        - ``base_ring`` -- the base ring to use to create the polytope.
          If ``project`` is ``False``, this defaults to `\ZZ`.
          Otherwise, it defaults to ``RDF``.

        - ``backend`` -- the backend to use to create the polytope.

        .. SEEALSO::

            :meth:`tetrahedron`

        EXAMPLES::

            sage: s5 = polytopes.simplex(5)
            sage: s5
            A 5-dimensional polyhedron in ZZ^6 defined as the convex hull of 6 vertices
            sage: s5.f_vector()
            (1, 6, 15, 20, 15, 6, 1)

            sage: s5 = polytopes.simplex(5, project=True)
            sage: s5
            A 5-dimensional polyhedron in RDF^5 defined as the convex hull of 6 vertices

        Its volume is `\sqrt{d+1} / d!`::

            sage: s5 = polytopes.simplex(5, project=True)
            sage: s5.volume()      # abs tol 1e-10
            0.0204124145231931
            sage: sqrt(6.) / factorial(5)
            0.0204124145231931

            sage: s6 = polytopes.simplex(6, project=True)
            sage: s6.volume()      # abs tol 1e-10
            0.00367465459870082
            sage: sqrt(7.) / factorial(6)
            0.00367465459870082

        Computation in algebraic reals::

            sage: s3 = polytopes.simplex(3, project=True, base_ring=AA)
            sage: s3.volume() == sqrt(3+1) / factorial(3)
            True

        TESTS::

            sage: s6norm = polytopes.simplex(6,backend='normaliz')  # optional - pynormaliz
            sage: TestSuite(s6norm).run(skip='_test_pickling')      # optional - pynormaliz
        """
        verts = list((ZZ**(dim + 1)).basis())
        if project:
            # Handling of default in base_ring is delegated to project_points
            verts = project_points(*verts, base_ring=base_ring)
        return Polyhedron(vertices=verts, base_ring=base_ring, backend=backend)

    def icosahedron(self, exact=True, base_ring=None, backend=None):
        r"""
        Return an icosahedron with edge length 1.

        The icosahedron is one of the Platonic solids. It has 20 faces
        and is dual to the :meth:`dodecahedron`.

        INPUT:

        - ``exact`` -- (boolean, default ``True``) If ``False`` use an
          approximate ring for the coordinates.

        - ``base_ring`` -- (optional) the ring in which the coordinates will
          belong to.  Note that this ring must contain `\sqrt(5)`. If it is not
          provided and ``exact=True`` it will be the number field
          `\QQ[\sqrt(5)]` and if ``exact=False`` it will be the real double
          field.

        - ``backend`` -- the backend to use to create the polytope.

        EXAMPLES::

            sage: ico = polytopes.icosahedron()
            sage: ico.f_vector()
            (1, 12, 30, 20, 1)
            sage: ico.volume()
            5/12*sqrt5 + 5/4

        Its non exact version::

            sage: ico = polytopes.icosahedron(exact=False)
            sage: ico.base_ring()
            Real Double Field
            sage: ico.volume() # known bug (trac 18214)
            2.181694990...

        A version using `AA <sage.rings.qqbar.AlgebraicRealField>`::

            sage: ico = polytopes.icosahedron(base_ring=AA)   # long time
            sage: ico.base_ring()                             # long time
            Algebraic Real Field
            sage: ico.volume()                                # long time
            2.181694990624913?

        Note that if base ring is provided it must contain the square root of
        `5`. Otherwise you will get an error::

            sage: polytopes.icosahedron(base_ring=QQ)
            Traceback (most recent call last):
            ...
            TypeError: unable to convert 1/4*sqrt(5) + 1/4 to a rational

        TESTS::

            sage: ico = polytopes.icosahedron(backend='normaliz')  # optional - pynormaliz
            sage: ico.f_vector()                                   # optional - pynormaliz
            (1, 12, 30, 20, 1)
            sage: ico.volume()                                     # optional - pynormaliz
            5/12*sqrt5 + 5/4

        """
        if base_ring is None and exact:
            from sage.rings.number_field.number_field import QuadraticField
            K = QuadraticField(5, 'sqrt5')
            sqrt5 = K.gen()
            g = (1 + sqrt5) / 2
            base_ring = K
        else:
            if base_ring is None:
                base_ring = RDF
            g = (1 + base_ring(5).sqrt()) / 2

        r12 = base_ring.one() / 2
        z = base_ring.zero()
        pts = [[z, s1 * r12, s2 * g / 2]
               for s1, s2 in itertools.product([1, -1], repeat=2)]
        verts = [p(v) for p in AlternatingGroup(3) for v in pts]
        return Polyhedron(vertices=verts, base_ring=base_ring, backend=backend)

    def dodecahedron(self, exact=True, base_ring=None, backend=None):
        r"""
        Return a dodecahedron.

        The dodecahedron is the Platonic solid dual to the :meth:`icosahedron`.

        INPUT:

        - ``exact`` -- (boolean, default ``True``) If ``False`` use an
          approximate ring for the coordinates.

        - ``base_ring`` -- (optional) the ring in which the coordinates will
          belong to.  Note that this ring must contain `\sqrt(5)`. If it is not
          provided and ``exact=True`` it will be the number field
          `\QQ[\sqrt(5)]` and if ``exact=False`` it will be the real double
          field.

        - ``backend`` -- the backend to use to create the polytope.

        EXAMPLES::

            sage: d12 = polytopes.dodecahedron()
            sage: d12.f_vector()
            (1, 20, 30, 12, 1)
            sage: d12.volume()
            -176*sqrt5 + 400
            sage: numerical_approx(_)
            6.45203596003699

            sage: d12 = polytopes.dodecahedron(exact=False)
            sage: d12.base_ring()
            Real Double Field

        Here is an error with a field that does not contain `\sqrt(5)`::

            sage: polytopes.dodecahedron(base_ring=QQ)
            Traceback (most recent call last):
            ...
            TypeError: unable to convert 1/4*sqrt(5) + 1/4 to a rational

        TESTS::

            sage: d12 = polytopes.dodecahedron(backend='normaliz')  # optional - pynormaliz
            sage: d12.f_vector()                                    # optional - pynormaliz
            (1, 20, 30, 12, 1)

        """
        return self.icosahedron(exact=exact, base_ring=base_ring, backend=backend).polar()

    def small_rhombicuboctahedron(self, exact=True, base_ring=None, backend=None):
        r"""
        Return the (small) rhombicuboctahedron.

        The rhombicuboctahedron is an Archimedean solid with 24 vertices and 26
        faces. See the :wikipedia:`Rhombicuboctahedron` for more information.

        INPUT:

        - ``exact`` -- (boolean, default ``True``) If ``False`` use an
          approximate ring for the coordinates.

        - ``base_ring`` -- the ring in which the coordinates will belong to. If
          it is not provided and ``exact=True`` it will be a the number field
          `\QQ[\phi]` where `\phi` is the golden ratio and if ``exact=False`` it
          will be the real double field.

        - ``backend`` -- the backend to use to create the polytope.

        EXAMPLES::

            sage: sr = polytopes.small_rhombicuboctahedron()
            sage: sr.f_vector()
            (1, 24, 48, 26, 1)
            sage: sr.volume()
            80/3*sqrt2 + 32

        The faces are `8` equilateral triangles and `18` squares::

            sage: sum(1 for f in sr.faces(2) if len(f.vertices()) == 3)
            8
            sage: sum(1 for f in sr.faces(2) if len(f.vertices()) == 4)
            18

        Its non exact version::

            sage: sr = polytopes.small_rhombicuboctahedron(False)
            sage: sr
            A 3-dimensional polyhedron in RDF^3 defined as the convex hull of 24
            vertices
            sage: sr.f_vector()
            (1, 24, 48, 26, 1)

        TESTS::

            sage: sr = polytopes.small_rhombicuboctahedron(backend='normaliz')  # optional - pynormaliz
            sage: sr.f_vector()                                                 # optional - pynormaliz
            (1, 24, 48, 26, 1)
            sage: sr.volume()                                                   # optional - pynormaliz
            80/3*sqrt2 + 32
        """
        if base_ring is None and exact:
            from sage.rings.number_field.number_field import QuadraticField
            K = QuadraticField(2, 'sqrt2')
            sqrt2 = K.gen()
            base_ring = K
        else:
            if base_ring is None:
                base_ring = RDF
            sqrt2 = base_ring(2).sqrt()

        one = base_ring.one()
        a = sqrt2 + one
        verts = []
        verts.extend([s1*one, s2*one, s3*a] for s1,s2,s3 in itertools.product([1,-1], repeat=3))
        verts.extend([s1*one, s3*a, s2*one] for s1,s2,s3 in itertools.product([1,-1], repeat=3))
        verts.extend([s1*a, s2*one, s3*one] for s1,s2,s3 in itertools.product([1,-1], repeat=3))
        return Polyhedron(vertices=verts, backend=backend)

    def great_rhombicuboctahedron(self, exact=True, base_ring=None, backend=None):
        r"""
        Return the great rhombicuboctahedron.

        The great rhombicuboctahedron (or truncated cuboctahedron) is an
        Archimedean solid with 48 vertices and 26 faces. For more information
        see the :wikipedia:`Truncated_cuboctahedron`.

        INPUT:

        - ``exact`` -- (boolean, default ``True``) If ``False`` use an
          approximate ring for the coordinates.

        - ``base_ring`` -- the ring in which the coordinates will belong to. If
          it is not provided and ``exact=True`` it will be a the number field
          `\QQ[\phi]` where `\phi` is the golden ratio and if ``exact=False`` it
          will be the real double field.

        - ``backend`` -- the backend to use to create the polytope.

        EXAMPLES::

            sage: gr = polytopes.great_rhombicuboctahedron()  # long time ~ 3sec
            sage: gr.f_vector()                               # long time
            (1, 48, 72, 26, 1)

        A faster implementation is obtained by setting ``exact=False``::

            sage: gr = polytopes.great_rhombicuboctahedron(exact=False)
            sage: gr.f_vector()
            (1, 48, 72, 26, 1)

        Its faces are 4 squares, 8 regular hexagons and 6 regular octagons::

            sage: sum(1 for f in gr.faces(2) if len(f.vertices()) == 4)
            12
            sage: sum(1 for f in gr.faces(2) if len(f.vertices()) == 6)
            8
            sage: sum(1 for f in gr.faces(2) if len(f.vertices()) == 8)
            6
        """
        if base_ring is None and exact:
            from sage.rings.number_field.number_field import QuadraticField
            base_ring = QuadraticField(2, 'sqrt2')
            sqrt2 = base_ring.gen()
        else:
            if base_ring is None:
                base_ring = RDF
            sqrt2 = base_ring(2).sqrt()

        one = base_ring.one()
        v1 = sqrt2 + 1
        v2 = 2 * sqrt2 + 1
        verts = [[s1 * z1, s2 * z2, s3 * z3]
                 for z1, z2, z3 in itertools.permutations([one, v1, v2])
                 for s1, s2, s3 in itertools.product([1, -1], repeat=3)]
        return Polyhedron(vertices=verts, base_ring=base_ring, backend=backend)

    def rhombic_dodecahedron(self, backend=None):
        """
        Return the rhombic dodecahedron.

        The rhombic dodecahedron is a a polytope  dual to the cuboctahedron. It
        has 14 vertices and 12 faces. For more information see
        the :wikipedia:`Rhombic_dodecahedron`.

        INPUT:

        - ``backend`` -- the backend to use to create the polytope.

        .. SEEALSO::

            :meth:`cuboctahedron`

        EXAMPLES::

            sage: rd = polytopes.rhombic_dodecahedron()
            sage: rd.f_vector()
            (1, 14, 24, 12, 1)

        Its faces are 12 quadrilaterals (not all identical)::

            sage: sum(1 for f in rd.faces(2) if len(f.vertices()) == 4)
            12

        Some more computations::

            sage: p = rd.ehrhart_polynomial()    # optional - latte_int
            sage: p                              # optional - latte_int
            16*t^3 + 12*t^2 + 4*t + 1
            sage: [p(i) for i in [1,2,3,4]]      # optional - latte_int
            [33, 185, 553, 1233]
            sage: [len((i*rd).integral_points()) for i in [1,2,3,4]]
            [33, 185, 553, 1233]

        TESTS::

            sage: rd_norm = polytopes.rhombic_dodecahedron(backend='normaliz')  # optional - pynormaliz
            sage: TestSuite(rd_norm).run(skip='_test_pickling')                 # optional - pynormaliz
        """
        v = [[2,0,0],[-2,0,0],[0,2,0],[0,-2,0],[0,0,2],[0,0,-2]]
        v.extend((itertools.product([1,-1], repeat=3)))
        return Polyhedron(vertices=v, base_ring=ZZ, backend=backend)

    def cuboctahedron(self, backend=None):
        r"""
        Return the cuboctahedron.

        The cuboctahedron is an Archimedean solid with 12 vertices and 14 faces
        dual to the rhombic dodecahedron. It can be defined as the convex hull
        of the twelve vertices `(0, \pm 1, \pm 1)`, `(\pm 1, 0, \pm 1)` and
        `(\pm 1, \pm 1, 0)`. For more information, see the
        :wikipedia:`Cuboctahedron`.

        INPUT:

        - ``backend`` -- the backend to use to create the polytope.

        .. SEEALSO::

            :meth:`rhombic_dodecahedron`

        EXAMPLES::

            sage: co = polytopes.cuboctahedron()
            sage: co.f_vector()
            (1, 12, 24, 14, 1)

        Its faces are 8 triangles and 6 squares::

            sage: sum(1 for f in co.faces(2) if len(f.vertices()) == 3)
            8
            sage: sum(1 for f in co.faces(2) if len(f.vertices()) == 4)
            6

        Some more computation::

            sage: co.volume()
            20/3
            sage: co.ehrhart_polynomial()      # optional - latte_int
            20/3*t^3 + 8*t^2 + 10/3*t + 1

        TESTS::

            sage: co_norm = polytopes.cuboctahedron(backend='normaliz')  # optional - pynormaliz
            sage: TestSuite(co_norm).run(skip='_test_pickling')          # optional - pynormaliz
        """
        v = [[0, -1, -1], [0, 1, -1], [0, -1, 1], [0, 1, 1],
             [-1, -1, 0], [1, -1, 0], [-1, 1, 0], [1, 1, 0],
             [-1, 0, -1], [1, 0, -1], [-1, 0, 1], [1, 0, 1]]
        return Polyhedron(vertices=v, base_ring=ZZ, backend=backend)

    def truncated_cube(self, exact=True, base_ring=None, backend=None):
        r"""
        Return the truncated cube.

        The truncated cube is an Archimedean solid with 24 vertices
        and 14 faces. It can be defined as the convex hull of the 24 vertices
        `(\pm x, \pm 1, \pm 1), (\pm 1, \pm x, \pm 1), (\pm 1, \pm 1, \pm x)`
        where `x = \sqrt(2) - 1`. For more information, see the
        :wikipedia:`Truncated_cube`.

        INPUT:

        - ``exact`` -- (boolean, default ``True``) If ``False`` use an
          approximate ring for the coordinates.

        - ``base_ring`` -- the ring in which the coordinates will belong to. If
          it is not provided and ``exact=True`` it will be a the number field
          `\QQ[\sqrt{2}]` and if ``exact=False`` it
          will be the real double field.

        - ``backend`` -- the backend to use to create the polytope.

        EXAMPLES::

            sage: co = polytopes.truncated_cube()
            sage: co.f_vector()
            (1, 24, 36, 14, 1)

        Its faces are 8 triangles and 6 octogons::

            sage: sum(1 for f in co.faces(2) if len(f.vertices()) == 3)
            8
            sage: sum(1 for f in co.faces(2) if len(f.vertices()) == 8)
            6

        Some more computation::

            sage: co.volume()
            56/3*sqrt2 - 56/3

        TESTS::

            sage: co = polytopes.truncated_cube(backend='normaliz')  # optional - pynormaliz
            sage: co.f_vector()                                      # optional - pynormaliz
            (1, 24, 36, 14, 1)

        """
        if base_ring is None and exact:
            from sage.rings.number_field.number_field import QuadraticField
            K = QuadraticField(2, 'sqrt2')
            sqrt2 = K.gen()
            g = sqrt2 - 1
            base_ring = K
        else:
            if base_ring is None:
                base_ring = RDF
            g = base_ring(2).sqrt() - 1

        v = [[a * g, b, c] for a in [-1, 1] for b in [-1, 1] for c in [-1, 1]]
        v += [[a, b * g, c] for a in [-1, 1] for b in [-1, 1] for c in [-1, 1]]
        v += [[a, b, c * g] for a in [-1, 1] for b in [-1, 1] for c in [-1, 1]]
        return Polyhedron(vertices=v, base_ring=base_ring, backend=backend)

    def tetrahedron(self, backend=None):
        """
        Return the tetrahedron.

        The tetrahedron is a Platonic solid with 4 vertices and 4 faces
        dual to itself. It can be defined as the convex hull
        of the 4 vertices `(0, 0, 0)`, `(1, 1, 0)`, `(1, 0, 1)` and
        `(0, 1, 1)`. For more information, see the
        :wikipedia:`Tetrahedron`.

        INPUT:

        - ``backend`` -- the backend to use to create the polytope.

        .. SEEALSO::

            :meth:`simplex`

        EXAMPLES::

            sage: co = polytopes.tetrahedron()
            sage: co.f_vector()
            (1, 4, 6, 4, 1)

        Its faces are 4 triangles::

            sage: sum(1 for f in co.faces(2) if len(f.vertices()) == 3)
            4

        Some more computation::

            sage: co.volume()
            1/3
            sage: co.ehrhart_polynomial()      # optional - latte_int
            1/3*t^3 + t^2 + 5/3*t + 1

        TESTS::

            sage: t_norm = polytopes.tetrahedron(backend='normaliz')  # optional - pynormaliz
            sage: TestSuite(t_norm).run(skip='_test_pickling')        # optional - pynormaliz
        """
        v = [[0, 0, 0], [1, 0, 1], [1, 1, 0], [0, 1, 1]]
        return Polyhedron(vertices=v, base_ring=ZZ, backend=backend)

    def truncated_tetrahedron(self, backend=None):
        r"""
        Return the truncated tetrahedron.

        The truncated tetrahedron is an Archimedean solid with 12
        vertices and 8 faces. It can be defined as the convex hull off
        all the permutations of `(\pm 1, \pm 1, \pm 3)` with an even
        number of minus signs. For more information, see the
        :wikipedia:`Truncated_tetrahedron`.

        INPUT:

        - ``backend`` -- the backend to use to create the polytope.

        EXAMPLES::

            sage: co = polytopes.truncated_tetrahedron()
            sage: co.f_vector()
            (1, 12, 18, 8, 1)

        Its faces are 4 triangles and 4 hexagons::

            sage: sum(1 for f in co.faces(2) if len(f.vertices()) == 3)
            4
            sage: sum(1 for f in co.faces(2) if len(f.vertices()) == 6)
            4

        Some more computation::

            sage: co.volume()
            184/3
            sage: co.ehrhart_polynomial()      # optional - latte_int
            184/3*t^3 + 28*t^2 + 26/3*t + 1

        TESTS::

            sage: tt_norm = polytopes.truncated_tetrahedron(backend='normaliz')  # optional - pynormaliz
            sage: TestSuite(tt_norm).run(skip='_test_pickling')                  # optional - pynormaliz
        """
        v = [(3,1,1), (1,3,1), (1,1,3),
             (-3,-1,1), (-1,-3,1), (-1,-1,3),
             (-3,1,-1), (-1,3,-1), (-1,1,-3),
             (3,-1,-1), (1,-3,-1), (1,-1,-3)]
        return Polyhedron(vertices=v, base_ring=ZZ, backend=backend)

    def truncated_octahedron(self, backend=None):
        r"""
        Return the truncated octahedron.

        The truncated octahedron is an Archimedean solid with 24
        vertices and 14 faces. It can be defined as the convex hull
        off all the permutations of `(0, \pm 1, \pm 2)`. For more
        information, see the :wikipedia:`Truncated_octahedron`.

        This is also known as the permutohedron of dimension 3.

        INPUT:

        - ``backend`` -- the backend to use to create the polytope.

        EXAMPLES::

            sage: co = polytopes.truncated_octahedron()
            sage: co.f_vector()
            (1, 24, 36, 14, 1)

        Its faces are 6 squares and 8 hexagons::

            sage: sum(1 for f in co.faces(2) if len(f.vertices()) == 4)
            6
            sage: sum(1 for f in co.faces(2) if len(f.vertices()) == 6)
            8

        Some more computation::

            sage: co.volume()
            32
            sage: co.ehrhart_polynomial()      # optional - latte_int
            32*t^3 + 18*t^2 + 6*t + 1

        TESTS::

            sage: to_norm = polytopes.truncated_octahedron(backend='normaliz')  # optional - pynormaliz
            sage: TestSuite(to_norm).run(skip='_test_pickling')                 # optional - pynormaliz
        """
        v = [(0, e, f) for e in [-1, 1] for f in [-2, 2]]
        v = [(xyz[sigma(1) - 1], xyz[sigma(2) - 1], xyz[sigma(3) - 1])
             for sigma in Permutations(3) for xyz in v]
        return Polyhedron(vertices=v, base_ring=ZZ, backend=backend)

    def octahedron(self, backend=None):
        r"""
        Return the octahedron.

        The octahedron is a Platonic solid with 6 vertices and 8 faces
        dual to the cube. It can be defined as the convex hull
        of the six vertices `(0, 0, \pm 1)`, `(\pm 1, 0, 0)` and
        `(0, \pm 1, 0)`. For more information, see the
        :wikipedia:`Octahedron`.

        INPUT:

        - ``backend`` -- the backend to use to create the polytope.

        EXAMPLES::

            sage: co = polytopes.octahedron()
            sage: co.f_vector()
            (1, 6, 12, 8, 1)

        Its faces are 8 triangles::

            sage: sum(1 for f in co.faces(2) if len(f.vertices()) == 3)
            8

        Some more computation::

            sage: co.volume()
            4/3
            sage: co.ehrhart_polynomial()      # optional - latte_int
            4/3*t^3 + 2*t^2 + 8/3*t + 1

        TESTS::

            sage: o_norm = polytopes.octahedron(backend='normaliz')  # optional - pynormaliz
            sage: TestSuite(o_norm).run(skip='_test_pickling')       # optional - pynormaliz
        """
        v = [[0, 0, -1], [0, 0, 1], [1, 0, 0],
             [-1, 0, 0], [0, 1, 0], [0, -1, 0]]
        return Polyhedron(vertices=v, base_ring=ZZ, backend=backend)

<<<<<<< HEAD
    def snub_cube(self, exact=True, backend=None):
=======
    def snub_cube(self, exact=True, base_ring=None, backend=None, verbose=False):
>>>>>>> 39c3c67d
        """
        Return a snub cube.

        The snub cube is an Archimedean solid. It has 24 vertices and 38 faces.
        For more information see the :wikipedia:`Snub_cube`.

        The constant `z` used in constructing this polytope is the reciprocal
        of the tribonacci constant, that is, the solution of the equation
        `x^3 + x^2 + x - 1 = 0`.
        See :wikipedia:`Generalizations_of_Fibonacci_numbers#Tribonacci_numbers`.

        INPUT:

        - ``exact`` - (boolean, default ``True``) if ``True`` use exact
          coordinates instead of floating point approximations

<<<<<<< HEAD
        - ``backend`` -- the backend to use to create the polytope. This will
          be set to ``field`` if ``exact`` is ``True``
=======
        - ``base_ring`` -- the field to use. If ``None`` (the default), construct
          the exact number field needed (if ``exact`` is ``True``) or default
          to ``RDF`` (if ``exact`` is ``True``).

        - ``backend`` -- the backend to use to create the polytope.  If ``None``
          (the default), the backend will be selected automatically.
>>>>>>> 39c3c67d

        EXAMPLES::

            sage: sc_inexact = polytopes.snub_cube(exact=False)
            sage: sc_inexact
            A 3-dimensional polyhedron in RDF^3 defined as the convex hull of 24 vertices
            sage: sc_inexact.f_vector()
            (1, 24, 60, 38, 1)
            sage: sc_exact = polytopes.snub_cube()  # long time - 30secs
            sage: sc_exact.f_vector()               # long time
            (1, 24, 60, 38, 1)
            sage: sc_exact.vertices()               # long time
            (A vertex at (-1, -z, -z^2),
             A vertex at (-z^2, -1, -z),
             A vertex at (-z, -z^2, -1),
             A vertex at (-1, z^2, -z),
             A vertex at (-z, -1, z^2),
             A vertex at (z^2, -z, -1),
             A vertex at (z, -1, -z^2),
             A vertex at (-z^2, z, -1),
             A vertex at (-1, -z^2, z),
             A vertex at (z, z^2, -1),
             A vertex at (-1, z, z^2),
             A vertex at (z^2, -1, z),
             A vertex at (-z, 1, -z^2),
             A vertex at (z^2, 1, -z),
             A vertex at (-z^2, -z, 1),
             A vertex at (-z, z^2, 1),
             A vertex at (-z^2, 1, z),
             A vertex at (1, -z^2, -z),
             A vertex at (1, -z, z^2),
             A vertex at (1, z, -z^2),
             A vertex at (z, -z^2, 1),
             A vertex at (z, 1, z^2),
             A vertex at (z^2, z, 1),
             A vertex at (1, z^2, z))
            sage: sc_exact.is_combinatorially_isomorphic(sc_inexact) #long time
            True
        """
<<<<<<< HEAD
        # z here is the reciprocal of the tribonacci constant, that is, the
        # solution of the equation x^3 + x^2 + x -1 = 0.

        if exact:
            backend = "field"
            from sage.rings.number_field.number_field import NumberField
            R = QQ['x']
            f = R([-1,1,1,1])
            embedding = ((AA(17) + AA(3)*AA(33)**(1/2))**(1/3) - \
                         (-AA(17) + AA(3)*AA(33)**(1/2))**(1/3) - AA(1))/3
            base_ring = NumberField(f, name='z', embedding=embedding)
            z = base_ring.gen()

        else:
            base_ring = RDF
            tsqr33 = 3 * base_ring(33).sqrt()
            z = ((17 + tsqr33).cube_root() - (-17 + tsqr33).cube_root() - 1)/3
=======
        def construct_z(field):
            # z here is the reciprocal of the tribonacci constant, that is, the
            # solution of the equation x^3 + x^2 + x - 1 = 0.
            tsqr33 = 3 * field(33).sqrt()
            return ((17 + tsqr33)**QQ((1, 3)) - (-17 + tsqr33)**QQ((1, 3)) - 1) / 3

        if exact and base_ring is None:
            # construct the exact number field
            from sage.rings.number_field.number_field import NumberField
            R = QQ['x']
            f = R([-1,1,1,1])
            embedding = construct_z(AA)
            base_ring = NumberField(f, name='z', embedding=embedding)
            z = base_ring.gen()
        else:
            if base_ring is None:
                base_ring = RDF
            z = construct_z(base_ring)
>>>>>>> 39c3c67d

        verts = []
        z2 = z ** 2
        A3 = AlternatingGroup(3)
        for e in [-1, 1]:
            for f in [-1, 1]:
                for g in [-1, 1]:
                    if e * f * g == -1:
                        v = [e, f * z, g * z2]
                        for p in A3:
                            verts += [p(v)]
                    else:
                        v = [f * z, e, g * z2]
                        for p in A3:
                            verts += [p(v)]
        return Polyhedron(vertices=verts, base_ring=base_ring, backend=backend)

    def buckyball(self, exact=True, base_ring=None, backend=None):
        r"""
        Return the bucky ball.

        The bucky ball, also known as the truncated icosahedron is an Archimedean solid.
        It has 32 faces and 60 vertices.

        .. SEEALSO::

            :meth:`icosahedron`

        INPUT:

        - ``exact`` -- (boolean, default ``True``) If ``False`` use an
          approximate ring for the coordinates.

        - ``base_ring`` -- the ring in which the coordinates will belong to. If
          it is not provided and ``exact=True`` it will be a the number field
          `\QQ[\phi]` where `\phi` is the golden ratio and if ``exact=False`` it
          will be the real double field.

        - ``backend`` -- the backend to use to create the polytope.

        EXAMPLES::

            sage: bb = polytopes.buckyball()   # long time - 6secs
            sage: bb.f_vector()                # long time
            (1, 60, 90, 32, 1)
            sage: bb.base_ring()               # long time
            Number Field in sqrt5 with defining polynomial x^2 - 5

        A much faster implementation using floating point approximations::

            sage: bb = polytopes.buckyball(exact=False)
            sage: bb.f_vector()
            (1, 60, 90, 32, 1)
            sage: bb.base_ring()
            Real Double Field

        Its faces are 5 regular pentagons and 6 regular hexagons::

            sage: sum(1 for f in bb.faces(2) if len(f.vertices()) == 5)
            12
            sage: sum(1 for f in bb.faces(2) if len(f.vertices()) == 6)
            20

        TESTS::

            sage: bb = polytopes.buckyball(backend='normaliz')  # optional - pynormaliz
            sage: bb.f_vector()                                 # optional - pynormaliz
            (1, 60, 90, 32, 1)
            sage: bb.base_ring()                                # optional - pynormaliz
            Number Field in sqrt5 with defining polynomial x^2 - 5

        """
        return self.icosahedron(exact=exact, base_ring=base_ring, backend=backend).truncation()

    def icosidodecahedron(self, exact=True, backend=None):
        """
        Return the icosidodecahedron.

        The Icosidodecahedron is a polyhedron with twenty triangular faces and
        twelve pentagonal faces. For more information see the
        :wikipedia:`Icosidodecahedron`.

        INPUT:

        - ``exact`` -- (boolean, default ``True``) If ``False`` use an
          approximate ring for the coordinates.

        - ``backend`` -- the backend to use to create the polytope.

        EXAMPLES::

            sage: id = polytopes.icosidodecahedron()
            sage: id.f_vector()
            (1, 30, 60, 32, 1)

        TESTS::

            sage: polytopes.icosidodecahedron(exact=False)
            A 3-dimensional polyhedron in RDF^3 defined as the convex hull of 30 vertices

            sage: id = polytopes.icosidodecahedron(backend='normaliz')  # optional - pynormaliz
            sage: id.f_vector()                                         # optional - pynormaliz
            (1, 30, 60, 32, 1)
            sage: id.base_ring()                                        # optional - pynormaliz
            Number Field in sqrt5 with defining polynomial x^2 - 5
        """
        from sage.rings.number_field.number_field import QuadraticField
        from itertools import product

        K = QuadraticField(5, 'sqrt5')
        one = K.one()
        phi = (one+K.gen())/2

        gens = [((-1)**a*one/2, (-1)**b*phi/2, (-1)**c*(one+phi)/2)
                  for a,b,c in product([0,1],repeat=3)]
        gens.extend([(0,0,phi), (0,0,-phi)])

        verts = []
        for p in AlternatingGroup(3):
            verts.extend(p(x) for x in gens)

        if exact:
            return Polyhedron(vertices=verts,base_ring=K)
        else:
            verts = [(RR(x), RR(y), RR(z)) for x, y, z in verts]
            return Polyhedron(vertices=verts, backend=backend)

    def icosidodecahedron_V2(self, exact=True, base_ring=None, backend=None):
        r"""
        Return the icosidodecahedron.

        The icosidodecahedron is an Archimedean solid.
        It has 32 faces and 30 vertices. For more information, see the
        :wikipedia:`Icosidodecahedron`.

        INPUT:

        - ``exact`` -- (boolean, default ``True``) If ``False`` use an
          approximate ring for the coordinates.

        - ``base_ring`` -- the ring in which the coordinates will belong to. If
          it is not provided and ``exact=True`` it will be a the number field
          `\QQ[\phi]` where `\phi` is the golden ratio and if ``exact=False`` it
          will be the real double field.

        - ``backend`` -- the backend to use to create the polytope.

        EXAMPLES::

            sage: id = polytopes.icosidodecahedron_V2()   # long time - 6secs
            sage: id.f_vector()                # long time
            (1, 30, 60, 32, 1)
            sage: id.base_ring()               # long time
            Number Field in sqrt5 with defining polynomial x^2 - 5

        A much faster implementation using floating point approximations::

            sage: id = polytopes.icosidodecahedron_V2(exact=False)
            sage: id.f_vector()
            (1, 30, 60, 32, 1)
            sage: id.base_ring()
            Real Double Field

        Its faces are 20 triangles and 12 regular pentagons::

            sage: sum(1 for f in id.faces(2) if len(f.vertices()) == 3)
            20
            sage: sum(1 for f in id.faces(2) if len(f.vertices()) == 5)
            12

        TESTS::

            sage: id = polytopes.icosidodecahedron_V2(backend='normaliz')  # optional - pynormaliz
            sage: id.f_vector()                                            # optional - pynormaliz
            (1, 30, 60, 32, 1)
            sage: id.base_ring()                                           # optional - pynormaliz
            Number Field in sqrt5 with defining polynomial x^2 - 5

        """
        if base_ring is None and exact:
            from sage.rings.number_field.number_field import QuadraticField
            K = QuadraticField(5, 'sqrt5')
            sqrt5 = K.gen()
            g = (1 + sqrt5) / 2
            base_ring = K
        else:
            if base_ring is None:
                base_ring = RDF
            g = (1 + base_ring(5).sqrt()) / 2

        pts = [[g, 0, 0], [-g, 0, 0]]
        pts += [[s1 * base_ring.one() / 2, s2 * g / 2, s3 * (1 + g)/2]
                for s1, s2, s3 in itertools.product([1, -1], repeat=3)]
        verts = pts
        verts += [[v[1], v[2], v[0]] for v in pts]
        verts += [[v[2], v[0], v[1]] for v in pts]
        return Polyhedron(vertices=verts, base_ring=base_ring, backend=backend)

    def truncated_dodecahedron(self, exact=True, base_ring=None, backend=None):
        r"""
        Return the truncated dodecahedron.

        The truncated dodecahedron is an Archimedean solid.
        It has 32 faces and 60 vertices. For more information, see the
        :wikipedia:`Truncated dodecahedron`.

        INPUT:

        - ``exact`` -- (boolean, default ``True``) If ``False`` use an
          approximate ring for the coordinates.

        - ``base_ring`` -- the ring in which the coordinates will belong to. If
          it is not provided and ``exact=True`` it will be a the number field
          `\QQ[\phi]` where `\phi` is the golden ratio and if ``exact=False`` it
          will be the real double field.

        - ``backend`` -- the backend to use to create the polytope.

        EXAMPLES::

            sage: td = polytopes.truncated_dodecahedron()
            sage: td.f_vector()
            (1, 60, 90, 32, 1)
            sage: td.base_ring()
            Number Field in sqrt5 with defining polynomial x^2 - 5

        Its faces are 20 triangles and 12 regular decagons::

            sage: sum(1 for f in td.faces(2) if len(f.vertices()) == 3)
            20
            sage: sum(1 for f in td.faces(2) if len(f.vertices()) == 10)
            12

        The faster implementation using floating point approximations does not
        fully work unfortunately, see https://github.com/cddlib/cddlib/pull/7
        for a detailed discussion of this case::

            sage: td = polytopes.truncated_dodecahedron(exact=False) # random
            doctest:warning
            ...
            UserWarning: This polyhedron data is numerically complicated; cdd could not convert between the inexact V and H representation without loss of data. The resulting object might show inconsistencies.
            sage: td.f_vector()
            Traceback (most recent call last):
            ...
            KeyError: ...
            sage: td.base_ring()
            Real Double Field

        TESTS::

            sage: td = polytopes.truncated_dodecahedron(backend='normaliz')  # optional - pynormaliz
            sage: td.f_vector()                                              # optional - pynormaliz
            (1, 60, 90, 32, 1)
            sage: td.base_ring()                                             # optional - pynormaliz
            Number Field in sqrt5 with defining polynomial x^2 - 5

        """
        if base_ring is None and exact:
            from sage.rings.number_field.number_field import QuadraticField
            K = QuadraticField(5, 'sqrt5')
            sqrt5 = K.gen()
            g = (1 + sqrt5) / 2
            base_ring = K
        else:
            if base_ring is None:
                base_ring = RDF
            g = (1 + base_ring(5).sqrt()) / 2

        z = base_ring.zero()
        pts = [[z, s1 * base_ring.one() / g, s2 * (2 + g)]
                for s1, s2 in itertools.product([1, -1], repeat=2)]
        pts += [[s1 * base_ring.one() / g, s2 * g, s3 * (2 * g)]
                for s1, s2, s3 in itertools.product([1, -1], repeat=3)]
        pts += [[s1 * g, s2 * base_ring(2), s3 * (g ** 2)]
                for s1, s2, s3 in itertools.product([1, -1], repeat=3)]
        verts = pts
        verts += [[v[1], v[2], v[0]] for v in pts]
        verts += [[v[2], v[0], v[1]] for v in pts]
        return Polyhedron(vertices=verts, base_ring=base_ring, backend=backend)

    def pentakis_dodecahedron(self, exact=True, base_ring=None, backend=None):
        r"""
        Return the pentakis dodecahedron.

        The pentakis dodecahedron (orkisdodecahedron) is a face-regular,
        vertex-uniform polytope dual to the truncated icosahedron.  It has 60
        faces and 32 vertices. See the :wikipedia:`Pentakis_dodecahedron` for more
        information.

        INPUT:

        - ``exact`` -- (boolean, default ``True``) If ``False`` use an
          approximate ring for the coordinates.

        - ``base_ring`` -- the ring in which the coordinates will belong to. If
          it is not provided and ``exact=True`` it will be a the number field
          `\QQ[\phi]` where `\phi` is the golden ratio and if ``exact=False`` it
          will be the real double field.

        - ``backend`` -- the backend to use to create the polytope.

        EXAMPLES::

            sage: pd = polytopes.pentakis_dodecahedron()    # long time - ~10 sec
            sage: pd.n_vertices()                           # long time
            32
            sage: pd.n_inequalities()                       # long time
            60

        A much faster implementation is obtained when setting ``exact=False``::

            sage: pd = polytopes.pentakis_dodecahedron(exact=False)
            sage: pd.n_vertices()
            32
            sage: pd.n_inequalities()
            60

        The 60 are triangles::

            sage: all(len(f.vertices()) == 3 for f in pd.faces(2))
            True
        """
        return self.buckyball(exact=exact, base_ring=base_ring, backend=backend).polar()

    def Kirkman_icosahedron(self, backend=None):
        r"""
        Return the Kirkman icosahedron.

        The Kirkman icosahedron is a 3-polytope with integer coordinates: `(\pm
        9, \pm 6, \pm 6)`, `(\pm 12, \pm 4, 0)`, `(0, \pm 12, \pm 8)`, `(\pm 6,
        0, \pm 12)`. See [Fe2012]_ for more information.

        INPUT:

        - ``backend`` -- the backend to use to create the polytope.

        EXAMPLES::

            sage: ki = polytopes.Kirkman_icosahedron()
            sage: ki.f_vector()
            (1, 20, 38, 20, 1)

            sage: ki.volume()
            6528

            sage: vertices = ki.vertices()
            sage: edges = [[vector(edge[0]),vector(edge[1])] for edge in ki.bounded_edges()]
            sage: edge_lengths = [norm(edge[0]-edge[1]) for edge in edges]
            sage: union(edge_lengths)
            [7, 8, 9, 11, 12, 14, 16]

        TESTS::

            sage: ki_norm = polytopes.Kirkman_icosahedron(backend='normaliz')  # optional - pynormaliz
            sage: TestSuite(ki_norm).run(skip='_test_pickling')                # optional - pynormaliz
        """
        vertices = [[9, 6, 6], [-9, 6, 6], [9, -6, 6], [9, 6, -6],
                    [-9, -6, 6], [-9, 6, -6], [9, -6, -6], [-9, -6, -6],
                    [12, 4, 0], [-12, 4, 0], [12, -4, 0], [-12, -4, 0],
                    [0, 12, 8], [0, -12, 8], [0, 12, -8], [0, -12, -8],
                    [6, 0, 12], [-6, 0, 12], [6, 0, -12], [-6, 0, -12]]
        return Polyhedron(vertices=vertices, base_ring=ZZ, backend=backend)

    def rhombicosidodecahedron(self, exact=True, base_ring=None, backend=None):
        r"""
        Return the rhombicosidodecahedron.

        The rhombicosidodecahedron is an Archimedean solid.
        It has 62 faces and 60 vertices. For more information, see the
        :wikipedia:`Rhombicosidodecahedron`.

        INPUT:

        - ``exact`` -- (boolean, default ``True``) If ``False`` use an
          approximate ring for the coordinates.

        - ``base_ring`` -- the ring in which the coordinates will belong to. If
          it is not provided and ``exact=True`` it will be a the number field
          `\QQ[\phi]` where `\phi` is the golden ratio and if ``exact=False`` it
          will be the real double field.

        - ``backend`` -- the backend to use to create the polytope.

        EXAMPLES::

            sage: rid = polytopes.rhombicosidodecahedron()   # long time - 6secs
            sage: rid.f_vector()                # long time
            (1, 60, 120, 62, 1)
            sage: rid.base_ring()               # long time
            Number Field in sqrt5 with defining polynomial x^2 - 5

        A much faster implementation using floating point approximations::

            sage: rid = polytopes.rhombicosidodecahedron(exact=False)
            sage: rid.f_vector()
            (1, 60, 120, 62, 1)
            sage: rid.base_ring()
            Real Double Field

        Its faces are 20 triangles, 30 squares and 12 pentagons::

            sage: sum(1 for f in rid.faces(2) if len(f.vertices()) == 3)
            20
            sage: sum(1 for f in rid.faces(2) if len(f.vertices()) == 4)
            30
            sage: sum(1 for f in rid.faces(2) if len(f.vertices()) == 5)
            12

        TESTS::

            sage: rid = polytopes.rhombicosidodecahedron(backend='normaliz')  # optional - pynormaliz
            sage: rid.f_vector()                                              # optional - pynormaliz
            (1, 60, 120, 62, 1)
            sage: rid.base_ring()                                             # optional - pynormaliz
            Number Field in sqrt5 with defining polynomial x^2 - 5

        """
        if base_ring is None and exact:
            from sage.rings.number_field.number_field import QuadraticField
            K = QuadraticField(5, 'sqrt5')
            sqrt5 = K.gen()
            g = (1 + sqrt5) / 2
            base_ring = K
        else:
            if base_ring is None:
                base_ring = RDF
            g = (1 + base_ring(5).sqrt()) / 2

        pts = [[s1 * base_ring.one(), s2 * base_ring.one(), s3 * (g**3)]
                for s1, s2, s3 in itertools.product([1, -1], repeat=3)]
        pts += [[s1 * (g**2), s2 * g, s3 * 2 * g]
                for s1, s2, s3 in itertools.product([1, -1], repeat=3)]
        pts += [[s1 * (2 + g), 0, s2 * (g**2)]
                for s1, s2 in itertools.product([1, -1], repeat=2)]
        # the vertices are all even permutations of the lists in pts
        verts = pts
        verts += [[v[1], v[2], v[0]] for v in pts]
        verts += [[v[2], v[0], v[1]] for v in pts]
        return Polyhedron(vertices=verts, base_ring=base_ring, backend=backend)

    def truncated_icosidodecahedron(self, exact=True, base_ring=None, backend=None):
        r"""
        Return the truncated icosidodecahedron.

        The truncated icosidodecahedron is an Archimedean solid.
        It has 62 faces and 120 vertices. For more information, see the
        :wikipedia:`Truncated_icosidodecahedron`.

        INPUT:

        - ``exact`` -- (boolean, default ``True``) If ``False`` use an
          approximate ring for the coordinates.

        - ``base_ring`` -- the ring in which the coordinates will belong to. If
          it is not provided and ``exact=True`` it will be a the number field
          `\QQ[\phi]` where `\phi` is the golden ratio and if ``exact=False`` it
          will be the real double field.

        - ``backend`` -- the backend to use to create the polytope.

        EXAMPLES::

            sage: ti = polytopes.truncated_icosidodecahedron()   # long time
            sage: ti.f_vector()                # long time
            (1, 120, 180, 62, 1)
            sage: ti.base_ring()               # long time
            Number Field in sqrt5 with defining polynomial x^2 - 5

        The implementation using floating point approximations is much faster::

            sage: ti = polytopes.truncated_icosidodecahedron(exact=False) # random
            sage: ti.f_vector()
            (1, 120, 180, 62, 1)
            sage: ti.base_ring()
            Real Double Field

        Its faces are 30 squares, 20 hexagons and 12 decagons::

            sage: sum(1 for f in ti.faces(2) if len(f.vertices()) == 4)
            30
            sage: sum(1 for f in ti.faces(2) if len(f.vertices()) == 6)
            20
            sage: sum(1 for f in ti.faces(2) if len(f.vertices()) == 10)
            12

        TESTS::

            sage: ti = polytopes.truncated_icosidodecahedron(backend='normaliz')  # optional - pynormaliz
            sage: ti.f_vector()                                                   # optional - pynormaliz
            (1, 120, 180, 62, 1)
            sage: ti.base_ring()                                                  # optional - pynormaliz
            Number Field in sqrt5 with defining polynomial x^2 - 5

        """
        if base_ring is None and exact:
            from sage.rings.number_field.number_field import QuadraticField
            K = QuadraticField(5, 'sqrt5')
            sqrt5 = K.gen()
            g = (1 + sqrt5) / 2
            base_ring = K
        else:
            if base_ring is None:
                base_ring = RDF
            g = (1 + base_ring(5).sqrt()) / 2

        pts = [[s1 * 1 / g, s2 * 1 / g, s3 * (3 + g)]
                for s1, s2, s3 in itertools.product([1, -1], repeat=3)]
        pts += [[s1 * 2 / g, s2 * g, s3 * (1 + 2 * g)]
                for s1, s2, s3 in itertools.product([1, -1], repeat=3)]
        pts += [[s1 * 1 / g, s2 * (g**2), s3 * (-1 + 3 * g)]
                for s1, s2, s3 in itertools.product([1, -1], repeat=3)]
        pts += [[s1 * (-1 + 2 * g), s2 * 2 * base_ring.one(), s3 * (2 + g)]
                for s1, s2, s3 in itertools.product([1, -1], repeat=3)]
        pts += [[s1 * g, s2 * 3 * base_ring.one(), s3 * 2 * g]
                for s1, s2, s3 in itertools.product([1, -1], repeat=3)]
        # the vertices are all ever permutations of the lists in pts
        verts = pts
        verts += [[v[1], v[2], v[0]] for v in pts]
        verts += [[v[2], v[0], v[1]] for v in pts]
        return Polyhedron(vertices=verts, base_ring=base_ring, backend=backend)

    def snub_dodecahedron(self, base_ring=None, backend=None, verbose=False):
        """
        Return the snub dodecahedron.

        The snub dodecahedron is an Archimedean solid.
        It has 92 faces and 60 vertices. For more information, see the
        :wikipedia:`Snub_dodecahedron`.

        INPUT:

        - ``base_ring`` -- the ring in which the coordinates will belong to. If
          it is not provided it will be the real double field.

        - ``backend`` -- the backend to use to create the polytope.

        EXAMPLES:

        Unfortunately, no polyhedra backend supports the construction of the
        snub dodecahedron at the moment::

            sage: sd = polytopes.snub_dodecahedron()
            sage: sd.f_vector() # not tested
            (1, 60, 150, 92, 1)
            sage: sd.base_ring() # not tested
            Real Double Field

        Its faces are 80 triangles and 12 pentagons::

            sage: sum(1 for f in sd.faces(2) if len(f.vertices()) == 3) # not tested
            80
            sage: sum(1 for f in sd.faces(2) if len(f.vertices()) == 5) # not tested
            12

        TESTS::

            sage: sd = polytopes.snub_dodecahedron(base_ring=AA, backend='normaliz') # optional - pynormaliz, not tested - very long time
            sage: sd.f_vector()                                                      # optional - pynormaliz, not tested - very long time
            (1, 60, 150, 92, 1)
            sage: sd.base_ring()                                                     # optional - pynormaliz, not tested - very long time
            Algebraic Real Field
        """
        if base_ring is None:
            base_ring = RDF
        phi = (1 + base_ring(5).sqrt()) / 2
        xi = ((phi/2 + (phi - ZZ(5)/27).sqrt()/2)**(~ZZ(3)) +
              (phi/2 - (phi - ZZ(5)/27).sqrt()/2)**(~ZZ(3)))

        alpha = xi - 1 / xi
        beta = xi * phi + phi**2 + phi / xi
        signs = [[-1,-1,-1], [-1,1,1], [1,-1,1], [1,1,-1]]

        pts = [[s1 * 2 * alpha, s2 * 2 * base_ring.one(), s3 * 2 * beta]
                for s1, s2, s3 in signs]
        pts += [[s1 * (alpha + beta/phi + phi), s2 * (-alpha * phi + beta + 1/phi), s3 * (alpha/phi + beta * phi - 1)]
                for s1, s2, s3 in signs]
        pts += [[s1 * (alpha + beta/phi - phi), s2 * (alpha * phi - beta + 1/phi), s3 * (alpha/phi + beta * phi + 1)]
                for s1, s2, s3 in signs]
        pts += [[s1 * (-alpha/phi + beta * phi + 1), s2 * (-alpha + beta/phi - phi), s3 * (alpha * phi + beta - 1/phi)]
                for s1, s2, s3 in signs]
        pts += [[s1 * (-alpha/phi + beta * phi - 1), s2 * (alpha - beta/phi - phi), s3 * (alpha * phi + beta + 1/phi)]
                for s1, s2, s3 in signs]

        # the vertices are all even permutations of the lists in pts
        verts = pts
        verts += [[v[1], v[2], v[0]] for v in pts]
        verts += [[v[2], v[0], v[1]] for v in pts]
        return Polyhedron(vertices=verts, base_ring=base_ring, backend=backend, verbose=verbose)

    def twenty_four_cell(self, backend=None):
        """
        Return the standard 24-cell polytope.

        The 24-cell polyhedron (also called icositetrachoron or octaplex) is a
        regular polyhedron in 4-dimension. For more information see
        the :wikipedia:`24-cell`.

        INPUT:

        - ``backend`` -- the backend to use to create the polytope.

        EXAMPLES::

            sage: p24 = polytopes.twenty_four_cell()
            sage: p24.f_vector()
            (1, 24, 96, 96, 24, 1)
            sage: v = next(p24.vertex_generator())
            sage: for adj in v.neighbors(): print(adj)
            A vertex at (-1/2, -1/2, -1/2, 1/2)
            A vertex at (-1/2, -1/2, 1/2, -1/2)
            A vertex at (-1, 0, 0, 0)
            A vertex at (-1/2, 1/2, -1/2, -1/2)
            A vertex at (0, -1, 0, 0)
            A vertex at (0, 0, -1, 0)
            A vertex at (0, 0, 0, -1)
            A vertex at (1/2, -1/2, -1/2, -1/2)

            sage: p24.volume()
            2

        TESTS::

            sage: tfcell = polytopes.twenty_four_cell(backend='normaliz')  # optional - pynormaliz
            sage: TestSuite(tfcell).run(skip='_test_pickling')             # optional - pynormaliz
        """
        q12 = QQ((1, 2))
        verts = list(itertools.product([q12, -q12], repeat=4))
        B4 = (ZZ**4).basis()
        verts.extend(v for v in B4)
        verts.extend(-v for v in B4)
        return Polyhedron(vertices=verts, backend=backend)

    def six_hundred_cell(self, exact=False, backend=None):
        """
        Return the standard 600-cell polytope.

        The 600-cell is a 4-dimensional regular polytope. In many ways this is
        an analogue of the icosahedron.

        .. WARNING::

            The coordinates are not exact by default. The computation with exact
            coordinates takes a huge amount of time.

        INPUT:

        - ``exact`` - (boolean, default ``False``) if ``True`` use exact
          coordinates instead of floating point approximations

        - ``backend`` -- the backend to use to create the polytope.

        EXAMPLES::

            sage: p600 = polytopes.six_hundred_cell()
            sage: p600
            A 4-dimensional polyhedron in RDF^4 defined as the convex hull of 120 vertices
            sage: p600.f_vector()  # long time ~2sec
            (1, 120, 720, 1200, 600, 1)

        Computation with exact coordinates is currently too long to be useful::

            sage: p600 = polytopes.six_hundred_cell(exact=True) # not tested - very long time
            sage: len(list(p600.bounded_edges()))               # not tested - very long time
            720

        TESTS::

            sage: p600 = polytopes.six_hundred_cell(exact=True, backend='normaliz') # optional - pynormaliz
            sage: len(list(p600.bounded_edges()))                                   # optional - pynormaliz
            720

        """
        if exact:
            from sage.rings.number_field.number_field import QuadraticField
            K = QuadraticField(5, 'sqrt5')
            sqrt5 = K.gen()
            g = (1 + sqrt5) / 2
            base_ring = K
        else:
            g = (1 + RDF(5).sqrt()) / 2
            base_ring = RDF

        q12 = base_ring(1) / base_ring(2)
        z = base_ring.zero()
        verts = [[s1*q12, s2*q12, s3*q12, s4*q12] for s1,s2,s3,s4 in itertools.product([1,-1], repeat=4)]
        V = (base_ring)**4
        verts.extend(V.basis())
        verts.extend(-v for v in V.basis())
        pts = [[s1 * q12, s2*g/2, s3/(2*g), z] for (s1,s2,s3) in itertools.product([1,-1], repeat=3)]
        for p in AlternatingGroup(4):
            verts.extend(p(x) for x in pts)
        return Polyhedron(vertices=verts, base_ring=base_ring, backend=backend)

    def grand_antiprism(self, exact=True, backend=None, verbose=False):
        """
        Return the grand antiprism.

        The grand antiprism is a 4-dimensional non-Wythoffian uniform polytope.
        The coordinates were taken from http://eusebeia.dyndns.org/4d/gap. For
        more information, see the :wikipedia:`Grand_antiprism`.

        .. WARNING::

            The coordinates are exact by default. The computation with exact
            coordinates is not as fast as with floating point approximations.
            If you find this method to be too slow, consider using floating
            point approximations

        INPUT:

        - ``exact`` - (boolean, default ``True``) if ``False`` use floating
          point approximations instead of exact coordinates

        - ``backend`` -- the backend to use to create the polytope.

        EXAMPLES::

            sage: gap = polytopes.grand_antiprism()  # not tested - very long time
            sage: gap                                # not tested - very long time
            A 4-dimensional polyhedron in (Number Field in sqrt5 with defining polynomial x^2 - 5)^4 defined as the convex hull of 100 vertices

        Computation with approximated coordinates is much faster::

            sage: gap = polytopes.grand_antiprism(exact=False) # random
            sage: gap
            A 4-dimensional polyhedron in RDF^4 defined as the convex hull of 100 vertices
            sage: gap.f_vector()
            (1, 100, 500, 720, 320, 1)
            sage: len(list(gap.bounded_edges()))
            500

        TESTS::

            sage: gap = polytopes.grand_antiprism(exact=True, backend='normaliz')  # optional - pynormaliz
            sage: gap                                                              # optional - pynormaliz
            A 4-dimensional polyhedron in (Number Field in sqrt5 with defining polynomial x^2 - 5)^4 defined as the convex hull of 100 vertices
        """
        from itertools import product

        if exact:
            from sage.rings.number_field.number_field import QuadraticField
            K = QuadraticField(5, 'sqrt5')
            sqrt5 = K.gen()
            g = (1 + sqrt5) / 2
            base_ring = K
        else:
            g = (1 + RDF(5).sqrt()) / 2
            base_ring = RDF

        q12 = base_ring(1) / base_ring(2)
        z = base_ring.zero()
        verts = [[s1*q12, s2*q12, s3*q12, s4*q12] for s1,s2,s3,s4 in product([1,-1], repeat=4)]
        V = (base_ring)**4
        verts.extend(V.basis()[2:])
        verts.extend(-v for v in V.basis()[2:])

        verts.extend([s1 * q12, s2/(2*g), s3*g/2, z] for (s1,s2,s3) in product([1,-1], repeat=3))
        verts.extend([s3*g/2, s1 * q12, s2/(2*g), z] for (s1,s2,s3) in product([1,-1], repeat=3))
        verts.extend([s2/(2*g), s3*g/2, s1 * q12, z] for (s1,s2,s3) in product([1,-1], repeat=3))

        verts.extend([s1 * q12, s2*g/2, z, s3/(2*g)] for (s1,s2,s3) in product([1,-1], repeat=3))
        verts.extend([s3/(2*g), s1 * q12, z, s2*g/2] for (s1,s2,s3) in product([1,-1], repeat=3))
        verts.extend([s2*g/2, s3/(2*g), z, s1 * q12] for (s1,s2,s3) in product([1,-1], repeat=3))

        verts.extend([s1 * q12, z, s2/(2*g), s3*g/2] for (s1,s2,s3) in product([1,-1], repeat=3))

        verts.extend([z, s1 * q12, s2*g/2, s3/(2*g)] for (s1,s2,s3) in product([1,-1], repeat=3))

        verts.extend([z, s1/(2*g), q12, g/2] for s1 in [1,-1])
        verts.extend([z, s1/(2*g), -q12, -g/2] for s1 in [1,-1])

        verts.extend([z, s1*g/2, 1/(2*g), q12] for s1 in [1,-1])
        verts.extend([z, s1*g/2, -1/(2*g), -q12] for s1 in [1,-1])

        verts.extend([s1*g/2, z, q12, -1/(2*g)] for s1 in [1,-1])
        verts.extend([s1*g/2, z, -q12, 1/(2*g)] for s1 in [1,-1])

        verts.extend([s1/(2*g), z, g/2, -q12] for s1 in [1,-1])
        verts.extend([s1/(2*g), z, -g/2, q12] for s1 in [1,-1])

        return Polyhedron(vertices=verts, base_ring=base_ring, backend=backend, verbose=verbose)

    def Gosset_3_21(self, backend=None):
        r"""
        Return the Gosset `3_{21}` polytope.

        The Gosset `3_{21}` polytope is a uniform 7-polytope. It has 56
        vertices, and 702 facets: `126` `3_{11}` and `576` `6`-simplex. For more
        information, see the :wikipedia:`3_21_polytope`.

        INPUT:

        - ``backend`` -- the backend to use to create the polytope.

        EXAMPLES::

            sage: g = polytopes.Gosset_3_21(); g
            A 7-dimensional polyhedron in ZZ^8 defined as the convex hull of 56 vertices
            sage: g.f_vector() # not tested (~16s)
            (1, 56, 756, 4032, 10080, 12096, 6048, 702, 1)

        TESTS::

            sage: G321 = polytopes.Gosset_3_21(backend='normaliz')   # optional - pynormaliz
            sage: TestSuite(G321).run(skip='_test_pickling')         # optional - pynormaliz
        """
        from itertools import combinations
        verts = []
        for i,j in combinations(range(8),2):
            x = [1]*8
            x[i] = x[j] = -3
            verts.append(x)
            verts.append([-xx for xx in x])

        return Polyhedron(vertices=verts, base_ring=ZZ, backend=backend)

    def cyclic_polytope(self, dim, n, base_ring=QQ, backend=None):
        r"""
        Return a cyclic polytope.

        A cyclic polytope of dimension ``dim`` with ``n`` vertices is the convex
        hull of the points  ``(t,t^2,...,t^dim)`` with `t \in \{0,1,...,n-1\}` .
        For more information, see the :wikipedia:`Cyclic_polytope`.

        INPUT:

        - ``dim`` -- positive integer. the dimension of the polytope.

        - ``n`` -- positive integer. the number of vertices.

        - ``base_ring`` -- either ``QQ`` (default) or ``RDF``.

        - ``backend`` -- the backend to use to create the polytope.

        EXAMPLES::

            sage: c = polytopes.cyclic_polytope(4,10)
            sage: c.f_vector()
            (1, 10, 45, 70, 35, 1)

        TESTS::

            sage: cp = polytopes.cyclic_polytope(4,10,backend='normaliz')  # optional - pynormaliz
            sage: TestSuite(cp).run(skip='_test_pickling')                 # optional - pynormaliz
        """
        verts = [[t**i for i in range(1,dim+1)] for t in range(n)]
        return Polyhedron(vertices=verts, base_ring=base_ring, backend=backend)

    def hypersimplex(self, dim, k, project=False, backend=None):
        r"""
        Return the hypersimplex in dimension ``dim`` and parameter ``k``.

        The hypersimplex `\Delta_{d,k}` is the convex hull of the vertices made
        of `k` ones and `d-k` zeros. It lies in the `d-1` hyperplane of vectors
        of sum `k`. If you want a projected version to `\RR^{d-1}` (with
        floating point coordinates) then set ``project=True`` in the options.

        .. SEEALSO::

            :meth:`simplex`

        INPUT:

        - ``dim`` -- the dimension

        - ``n`` -- the numbers ``(1,...,n)`` are permuted

        - ``project`` -- (boolean, default ``False``) if ``True``, the polytope
          is (isometrically) projected to a vector space of dimension ``dim-1``.
          This operation turns the coordinates into floating point
          approximations and corresponds to the projection given by the matrix
          from :func:`zero_sum_projection`.

        - ``backend`` -- the backend to use to create the polytope.

        EXAMPLES::

            sage: h_4_2 = polytopes.hypersimplex(4, 2)
            sage: h_4_2
            A 3-dimensional polyhedron in ZZ^4 defined as the convex hull of 6 vertices
            sage: h_4_2.f_vector()
            (1, 6, 12, 8, 1)
            sage: h_4_2.ehrhart_polynomial()    # optional - latte_int
            2/3*t^3 + 2*t^2 + 7/3*t + 1

            sage: h_7_3 = polytopes.hypersimplex(7, 3, project=True)
            sage: h_7_3
            A 6-dimensional polyhedron in RDF^6 defined as the convex hull of 35 vertices
            sage: h_7_3.f_vector()
            (1, 35, 210, 350, 245, 84, 14, 1)
        """
        verts = Permutations([0] * (dim - k) + [1] * k).list()
        if project:
            verts = project_points(*verts)
        return Polyhedron(vertices=verts, backend=backend)

    def permutahedron(self, n, project=False, backend=None):
        r"""
        Return the standard permutahedron of (1,...,n).

        The permutahedron (or permutohedron) is the convex hull of the
        permutations of `\{1,\ldots,n\}` seen as vectors. The edges
        between the permutations correspond to multiplication on the
        right by an elementary transposition in the
        :class:`~sage.groups.perm_gps.permgroup_named.SymmetricGroup`.

        If we take the graph in which the vertices correspond to
        vertices of the polyhedron, and edges to edges, we get the
        :meth:`~sage.graphs.graph_generators.GraphGenerators.BubbleSortGraph`.

        INPUT:

        - ``n`` -- integer

        - ``project`` -- (boolean, default ``False``) if ``True``, the polytope
          is (isometrically) projected to a vector space of dimension ``dim-1``.
          This operation turns the coordinates into floating point
          approximations and corresponds to the projection given by the matrix
          from :func:`zero_sum_projection`.

        - ``backend`` -- the backend to use to create the polytope.

        EXAMPLES::

            sage: perm4 = polytopes.permutahedron(4)
            sage: perm4
            A 3-dimensional polyhedron in ZZ^4 defined as the convex hull of 24 vertices
            sage: perm4.is_lattice_polytope()
            True
            sage: perm4.ehrhart_polynomial()   # optional - latte_int
            16*t^3 + 15*t^2 + 6*t + 1

            sage: perm4 = polytopes.permutahedron(4, project=True)
            sage: perm4
            A 3-dimensional polyhedron in RDF^3 defined as the convex hull of 24 vertices
            sage: perm4.plot()
            Graphics3d Object
            sage: perm4.graph().is_isomorphic(graphs.BubbleSortGraph(4))
            True

        .. SEEALSO::

            * :meth:`~sage.graphs.graph_generators.GraphGenerators.BubbleSortGraph`

        TESTS::

            sage: p4 = polytopes.permutahedron(4,backend='normaliz')   # optional - pynormaliz
            sage: TestSuite(p4).run(skip='_test_pickling')             # optional - pynormaliz
        """
        verts = list(itertools.permutations(range(1, n + 1)))
        if project:
            verts = project_points(*verts)
        return Polyhedron(vertices=verts, backend=backend)

    def hypercube(self, dim, backend=None):
        r"""
        Return a hypercube in the given dimension.

        The `d` dimensional hypercube is the convex hull of the points `(\pm 1,
        \pm 1, \ldots, \pm 1)` in `\RR^d`. For more information see
        the :wikipedia:`Hypercube`.

        INPUT:

        - ``dim`` -- integer. The dimension of the cube.

        - ``backend`` -- the backend to use to create the polytope.

        EXAMPLES::

            sage: four_cube = polytopes.hypercube(4)
            sage: four_cube.is_simple()
            True
            sage: four_cube.base_ring()
            Integer Ring
            sage: four_cube.volume()
            16
            sage: four_cube.ehrhart_polynomial()    # optional - latte_int
            16*t^4 + 32*t^3 + 24*t^2 + 8*t + 1

        TESTS::

            sage: fc = polytopes.hypercube(4,backend='normaliz')   # optional - pynormaliz
            sage: TestSuite(fc).run(skip='_test_pickling')         # optional - pynormaliz
        """
        return Polyhedron(vertices=list(itertools.product([1, -1], repeat=dim)), base_ring=ZZ, backend=backend)

    def cube(self, backend=None):
        r"""
        Return the cube.

        The cube is the Platonic solid that is obtained as the convex hull of
        the points `(\pm 1, \pm 1, \pm 1)`. It generalizes into several
        dimension into hypercubes.

        .. SEEALSO::

            :meth:`hypercube`

        INPUT:

        - ``backend`` -- the backend to use to create the polytope.

        EXAMPLES::

            sage: c = polytopes.cube()
            sage: c
            A 3-dimensional polyhedron in ZZ^3 defined as the convex hull of 8 vertices
            sage: c.f_vector()
            (1, 8, 12, 6, 1)
            sage: c.volume()
            8
            sage: c.plot()
            Graphics3d Object
        """
        return self.hypercube(3, backend=backend)

    def cross_polytope(self, dim, backend=None):
        r"""
        Return a cross-polytope in dimension ``dim``.

        A cross-polytope is a higher dimensional generalization of the
        octahedron. It is the convex hull of the `2d` points `(\pm 1, 0, \ldots,
        0)`, `(0, \pm 1, \ldots, 0)`, \ldots, `(0, 0, \ldots, \pm 1)`.
        See the :wikipedia:`Cross-polytope` for more information.

        INPUT:

        - ``dim`` -- integer. The dimension of the cross-polytope.

        - ``backend`` -- the backend to use to create the polytope.

        EXAMPLES::

            sage: four_cross = polytopes.cross_polytope(4)
            sage: four_cross.f_vector()
            (1, 8, 24, 32, 16, 1)
            sage: four_cross.is_simple()
            False

        TESTS::

            sage: cp = polytopes.cross_polytope(4,backend='normaliz')   # optional - pynormaliz
            sage: TestSuite(cp).run(skip='_test_pickling')              # optional - pynormaliz
        """
        verts = list((ZZ**dim).basis())
        verts.extend([-v for v in verts])
        return Polyhedron(vertices=verts, backend=backend)

    def parallelotope(self, generators, backend=None):
        r"""
        Return the zonotope, or parallelotope, spanned by the generators.

        The parallelotope is the multi-dimensional generalization of a
        parallelogram (2 generators) and a parallelepiped (3 generators).

        INPUT:

        - ``generators`` -- a list of vectors of same dimension

        - ``backend`` -- the backend to use to create the polytope.

        EXAMPLES::

            sage: polytopes.parallelotope([ (1,0), (0,1) ])
            A 2-dimensional polyhedron in ZZ^2 defined as the convex hull of 4 vertices
            sage: polytopes.parallelotope([[1,2,3,4],[0,1,0,7],[3,1,0,2],[0,0,1,0]])
            A 4-dimensional polyhedron in ZZ^4 defined as the convex hull of 16 vertices

            sage: K = QuadraticField(2, 'sqrt2')
            sage: sqrt2 = K.gen()
            sage: polytopes.parallelotope([ (1,sqrt2), (1,-1) ])
            A 2-dimensional polyhedron in (Number Field in sqrt2 with defining
            polynomial x^2 - 2)^2 defined as the convex hull of 4 vertices
        """
        from sage.modules.free_module_element import vector
        from sage.structure.sequence import Sequence
        generators = [vector(v) for v in generators]
        V = Sequence(generators).universe()
        R = V.base_ring()

        from itertools import combinations
        par = [V.zero()]
        par.extend(sum(c) for k in range(1, len(generators) + 1)
                   for c in combinations(generators, k))
        return Polyhedron(vertices=par, base_ring=R, backend=backend)

    zonotope = parallelotope

    # --------------------------------------------------------
    # imports from other files
    # --------------------------------------------------------
    associahedron = staticmethod(Associahedron)

    flow_polytope = staticmethod(DiGraph.flow_polytope)


polytopes = Polytopes()<|MERGE_RESOLUTION|>--- conflicted
+++ resolved
@@ -960,11 +960,7 @@
              [-1, 0, 0], [0, 1, 0], [0, -1, 0]]
         return Polyhedron(vertices=v, base_ring=ZZ, backend=backend)
 
-<<<<<<< HEAD
-    def snub_cube(self, exact=True, backend=None):
-=======
     def snub_cube(self, exact=True, base_ring=None, backend=None, verbose=False):
->>>>>>> 39c3c67d
         """
         Return a snub cube.
 
@@ -981,17 +977,12 @@
         - ``exact`` - (boolean, default ``True``) if ``True`` use exact
           coordinates instead of floating point approximations
 
-<<<<<<< HEAD
-        - ``backend`` -- the backend to use to create the polytope. This will
-          be set to ``field`` if ``exact`` is ``True``
-=======
         - ``base_ring`` -- the field to use. If ``None`` (the default), construct
           the exact number field needed (if ``exact`` is ``True``) or default
           to ``RDF`` (if ``exact`` is ``True``).
 
         - ``backend`` -- the backend to use to create the polytope.  If ``None``
           (the default), the backend will be selected automatically.
->>>>>>> 39c3c67d
 
         EXAMPLES::
 
@@ -1031,25 +1022,6 @@
             sage: sc_exact.is_combinatorially_isomorphic(sc_inexact) #long time
             True
         """
-<<<<<<< HEAD
-        # z here is the reciprocal of the tribonacci constant, that is, the
-        # solution of the equation x^3 + x^2 + x -1 = 0.
-
-        if exact:
-            backend = "field"
-            from sage.rings.number_field.number_field import NumberField
-            R = QQ['x']
-            f = R([-1,1,1,1])
-            embedding = ((AA(17) + AA(3)*AA(33)**(1/2))**(1/3) - \
-                         (-AA(17) + AA(3)*AA(33)**(1/2))**(1/3) - AA(1))/3
-            base_ring = NumberField(f, name='z', embedding=embedding)
-            z = base_ring.gen()
-
-        else:
-            base_ring = RDF
-            tsqr33 = 3 * base_ring(33).sqrt()
-            z = ((17 + tsqr33).cube_root() - (-17 + tsqr33).cube_root() - 1)/3
-=======
         def construct_z(field):
             # z here is the reciprocal of the tribonacci constant, that is, the
             # solution of the equation x^3 + x^2 + x - 1 = 0.
@@ -1068,7 +1040,6 @@
             if base_ring is None:
                 base_ring = RDF
             z = construct_z(base_ring)
->>>>>>> 39c3c67d
 
         verts = []
         z2 = z ** 2
