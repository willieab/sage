--- conflicted
+++ resolved
@@ -207,11 +207,7 @@
 
 
 def _multiple_of_constant(n, pos, const):
-<<<<<<< HEAD
-    """
-=======
     r"""
->>>>>>> ba6a115f
     Function for internal use in formatting ticks on axes with
     nice-looking multiples of various symbolic constants, such
     as `\pi` or `e`.  Should only be used via keyword argument
