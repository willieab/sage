# -*- encoding: utf-8 -*-
r"""
Graphics objects

This file contains the definition of the classes :class:`Graphics` and
:class:`GraphicsArray`.  Usually, you don't create these classes directly
(although you can do it), you would use :func:`plot` or
:func:`graphics_array` instead.

AUTHORS:

- Jeroen Demeyer (2012-04-19): split off this file from plot.py (:trac:`12857`)
- Punarbasu Purkayastha (2012-05-20): Add logarithmic scale (:trac:`4529`)

"""

#*****************************************************************************
#       Copyright (C) 2006 Alex Clemesha <clemesha@gmail.com>
#       Copyright (C) 2006-2008 William Stein <wstein@gmail.com>
#       Copyright (C) 2010 Jason Grout
#
#  Distributed under the terms of the GNU General Public License (GPL)
#  as published by the Free Software Foundation; either version 2 of
#  the License, or (at your option) any later version.
#                  http://www.gnu.org/licenses/
#*****************************************************************************

import os
import sage.misc.misc
from sage.misc.html import html
from sage.misc.temporary_file import tmp_filename, graphics_filename
from sage.structure.sage_object import SageObject
from sage.misc.decorators import suboptions
from colors import rgbcolor

ALLOWED_EXTENSIONS = ['.eps', '.pdf', '.png', '.ps', '.sobj', '.svg']
DEFAULT_DPI = 100
DOCTEST_MODE_FILE = os.path.join(sage.misc.misc.SAGE_TMP, 'test.png')

def show_default(default=None):
    r"""
    Set the default for showing plots using any plot commands. If
    called with no arguments, returns the current default.

    If this is ``True`` (the default) then any plot object
    when displayed will be displayed as an actual plot instead of text,
    i.e., the show command is not needed.

    EXAMPLES:

    The default starts out as ``True`` in interactive use and
    ``False`` in doctests::

        sage: show_default()  # long time
        doctest:1: DeprecationWarning: this is done automatically by the doctest framework
        See http://trac.sagemath.org/14469 for details.
        False
    """
    from sage.misc.superseded import deprecation
    deprecation(14469, 'this is done automatically by the doctest framework')
    import sage.doctest
    if default is None:
        return not sage.doctest.DOCTEST_MODE
    sage.doctest.DOCTEST_MODE = not bool(default)

# If do_verify is True, options are checked when drawing a
# GraphicsPrimitive.  See primitive.py
do_verify = True

def is_Graphics(x):
    """
    Return True if `x` is a Graphics object.

    EXAMPLES::

        sage: from sage.plot.graphics import is_Graphics
        sage: is_Graphics(1)
        False
        sage: is_Graphics(disk((0.0, 0.0), 1, (0, pi/2)))
        True
    """
    return isinstance(x, Graphics)

class Graphics(SageObject):
    """
    The Graphics object is an empty list of graphics objects. It is
    useful to use this object when initializing a for loop where
    different graphics object will be added to the empty object.

    EXAMPLES::

        sage: G = Graphics(); print G
        Graphics object consisting of 0 graphics primitives
        sage: c = circle((1,1), 1)
        sage: G+=c; print G
        Graphics object consisting of 1 graphics primitive

    Here we make a graphic of embedded isosceles triangles, coloring
    each one with a different color as we go::

        sage: h=10; c=0.4; p=0.5;
        sage: G = Graphics()
        sage: for x in srange(1,h+1):
        ....:     l = [[0,x*sqrt(3)],[-x/2,-x*sqrt(3)/2],[x/2,-x*sqrt(3)/2],[0,x*sqrt(3)]]
        ....:     G+=line(l,color=hue(c + p*(x/h)))
        sage: G.show(figsize=[5,5])

    We can change the scale of the axes in the graphics before displaying.::

        sage: G = plot(exp, 1, 10) # long time
        sage: G.show(scale='semilogy') # long time

    TESTS:

    From :trac:`4604`, ensure Graphics can handle 3d objects::

        sage: g = Graphics()
        sage: g += sphere((1, 1, 1), 2)
        sage: g.show()

    We check that graphics can be pickled (we can't use equality on
    graphics so we just check that the load/dump cycle gives a
    :class:`Graphics` instance)::

        sage: g = Graphics()
        sage: g2 = loads(dumps(g))
        sage: g2.show()

    ::

        sage: isinstance(g2, Graphics)
        True
    """

    def __init__(self):
        """
        Create a new empty Graphics objects with all the defaults.

        EXAMPLES::

            sage: G = Graphics()
        """
        self._axes_color = (0, 0, 0)
        self._axes_label_color = (0, 0, 0)
        self._axes_width = 0.8
        self._bbox_extra_artists = []
        self._extra_kwds = {}
        self._fontsize = 10
        self._legend_colors = []
        self._legend_opts = {}
        self._objects = []
        self._show_axes = True
        self._show_legend = False
        self._tick_label_color = (0, 0, 0)

    def set_aspect_ratio(self, ratio):
        """
        Set the aspect ratio, which is the ratio of height and width
        of a unit square (i.e., height/width of a unit square), or
        'automatic' (expand to fill the figure).

        INPUT:


        -  ``ratio`` - a positive real number or 'automatic'


        EXAMPLES: We create a plot of the upper half of a circle, but it
        doesn't look round because the aspect ratio is off::

            sage: P = plot(sqrt(1-x^2),(x,-1,1)); P

        So we set the aspect ratio and now it is round::

            sage: P.set_aspect_ratio(1)
            sage: P.aspect_ratio()
            1.0
            sage: P

        Note that the aspect ratio is inherited upon addition (which takes
        the max of aspect ratios of objects whose aspect ratio has been
        set)::

            sage: P + plot(sqrt(4-x^2),(x,-2,2))

        In the following example, both plots produce a circle that looks
        twice as tall as wide::

            sage: Q = circle((0,0), 0.5); Q.set_aspect_ratio(2)
            sage: (P + Q).aspect_ratio(); P+Q
            2.0
            sage: (Q + P).aspect_ratio(); Q+P
            2.0
        """
        if ratio != 'auto' and ratio != 'automatic':
            ratio = float(ratio)
            if ratio <= 0:
                raise ValueError("the aspect ratio must be positive or 'automatic'")
        else:
            ratio = 'automatic'
        self._extra_kwds['aspect_ratio'] = ratio

    def aspect_ratio(self):
        """
        Get the current aspect ratio, which is the ratio of height to
        width of a unit square, or 'automatic'.

        OUTPUT: a positive float (height/width of a unit square), or 'automatic'
        (expand to fill the figure).

        EXAMPLES:

        The default aspect ratio for a new blank Graphics object is 'automatic'::

            sage: P = Graphics()
            sage: P.aspect_ratio()
            'automatic'

        The aspect ratio can be explicitly set different than the object's default::

            sage: P = circle((1,1), 1)
            sage: P.aspect_ratio()
            1.0
            sage: P.set_aspect_ratio(2)
            sage: P.aspect_ratio()
            2.0
            sage: P.set_aspect_ratio('automatic')
            sage: P.aspect_ratio()
            'automatic'
        """
        return self._extra_kwds.get('aspect_ratio', 'automatic')

    def legend(self, show=None):
        r"""
        Set whether or not the legend is shown by default.

        INPUT:

        -  ``show`` - (default: None) a boolean

        If called with no input, return the current legend setting.

        EXAMPLES:

        By default no legend is displayed::

            sage: P = plot(sin)
            sage: P.legend()
            False

        But if we put a label then the legend is shown::

            sage: P = plot(sin, legend_label='sin')
            sage: P.legend()
            True

        We can turn it on or off::

            sage: P.legend(False)
            sage: P.legend()
            False
            sage: P.legend(True)
            sage: P # show with the legend
        """
        if show is None:
            return self._show_legend
        else:
            self._show_legend = bool(show)

    def set_legend_options(self, **kwds):
        r"""
        Set various legend options.

        INPUT:

        - ``title`` - (default: None) string, the legend title

        - ``ncol`` - (default: 1) positive integer, the number of columns

        - ``columnspacing`` - (default: None) the spacing between columns

        - ``borderaxespad`` - (default: None) float, length between the axes and the legend

        - ``back_color`` - (default: (0.9, 0.9, 0.9)) This parameter can be a string
          denoting a color or an RGB tuple. The string can be a color name
          as in ('red', 'green', 'yellow', ...) or a floating point number
          like '0.8' which gets expanded to (0.8, 0.8, 0.8). The
          tuple form is just a floating point RGB tuple with all values ranging
          from 0 to 1.

        - ``handlelength`` - (default: 0.05) float, the length of the legend handles

        - ``handletextpad`` - (default: 0.5) float, the pad between the legend handle and text

        - ``labelspacing`` - (default: 0.02) float, vertical space between legend entries

        - ``loc`` - (default: 'best') May be a string, an integer or a tuple. String or
              integer inputs must be one of the following:

          - 0, 'best'

          - 1, 'upper right'

          - 2, 'upper left'

          - 3, 'lower left'

          - 4, 'lower right'

          - 5, 'right'

          - 6, 'center left'

          - 7, 'center right'

          - 8, 'lower center'

          - 9, 'upper center'

          - 10, 'center'

          - Tuple arguments represent an absolute (x, y) position on the plot
            in axes coordinates (meaning from 0 to 1 in each direction).

        - ``markerscale`` - (default: 0.6) float, how much to scale the markers in the legend.

        - ``numpoints`` - (default: 2) integer, the number of points in the legend for line

        - ``borderpad`` - (default: 0.6) float, the fractional whitespace inside the legend border
          (between 0 and 1)

        - ``font_family`` - (default: 'sans-serif') string, one of 'serif', 'sans-serif',
          'cursive', 'fantasy', 'monospace'

        - ``font_style`` - (default: 'normal') string, one of 'normal', 'italic', 'oblique'

        - ``font_variant`` - (default: 'normal') string, one of 'normal', 'small-caps'

        - ``font_weight`` - (default: 'medium') string, one of 'black', 'extra bold', 'bold',
          'semibold', 'medium', 'normal', 'light'

        - ``font_size`` - (default: 'medium') string, one of 'xx-small', 'x-small', 'small',
          'medium', 'large', 'x-large', 'xx-large' or an absolute font size (e.g. 12)

        -  ``shadow`` - (default: False) boolean - draw a shadow behind the legend

        - ``fancybox`` - (default: False) a boolean.  If True, draws a frame with a round
          fancybox.

        These are all keyword arguments.

        OUTPUT: a dictionary of all current legend options

        EXAMPLES:

        By default, no options are set::

            sage: p = plot(tan, legend_label='tan')
            sage: p.set_legend_options()
            {}

        We build a legend with a shadow::

            sage: p.set_legend_options(shadow=True)
            sage: p.set_legend_options()['shadow']
            True

        To set the legend position to the center of the plot, all these
        methods are roughly equivalent::

            sage: p.set_legend_options(loc='center'); p

        ::

            sage: p.set_legend_options(loc=10); p

        ::

            sage: p.set_legend_options(loc=(0.5,0.5)); p # aligns the bottom of the box to the center
        """
        if len(kwds) == 0:
            return self._legend_opts
        else:
            self._legend_opts.update(kwds)


    def get_axes_range(self):
        """
        Returns a dictionary of the range of the axes for this graphics
        object.  This is fall back to the ranges in get_minmax_data() for
        any value which the user has not explicitly set.

        .. warning::

           Changing the dictionary returned by this function does not
           change the axes range for this object.  To do that, use the
           :meth:`set_axes_range` method.

        EXAMPLES::

            sage: L = line([(1,2), (3,-4), (2, 5), (1,2)])
            sage: list(sorted(L.get_axes_range().items()))
            [('xmax', 3.0), ('xmin', 1.0), ('ymax', 5.0), ('ymin', -4.0)]
            sage: L.set_axes_range(xmin=-1)
            sage: list(sorted(L.get_axes_range().items()))
            [('xmax', 3.0), ('xmin', -1.0), ('ymax', 5.0), ('ymin', -4.0)]
        """
        axes_range = self.get_minmax_data()
        axes_range.update(self._get_axes_range_dict())
        return axes_range

    def set_axes_range(self, xmin=None, xmax=None, ymin=None, ymax=None):
        """
        Set the ranges of the `x` and `y` axes.

        INPUT:


        -  ``xmin, xmax, ymin, ymax`` - floats


        EXAMPLES::

            sage: L = line([(1,2), (3,-4), (2, 5), (1,2)])
            sage: L.set_axes_range(-1, 20, 0, 2)
            sage: d = L.get_axes_range()
            sage: d['xmin'], d['xmax'], d['ymin'], d['ymax']
            (-1.0, 20.0, 0.0, 2.0)
        """
        l = locals()
        axes_range = self._get_axes_range_dict()
        for name in ['xmin', 'xmax', 'ymin', 'ymax']:
            if l[name] is not None:
                axes_range[name] = float(l[name])

    axes_range = set_axes_range

    def _get_axes_range_dict(self):
        """
        Returns the underlying dictionary used to store the user's
        custom ranges for the axes on this object.

        EXAMPLES::

            sage: L = line([(1,2), (3,-4), (2, 5), (1,2)])
            sage: L._get_axes_range_dict()
            {}
            sage: L.set_axes_range(xmin=-1)
            sage: L._get_axes_range_dict()
            {'xmin': -1.0}
        """
        try:
            return self._axes_range
        except AttributeError:
            self._axes_range = {}
            return self._axes_range

    def fontsize(self, s=None):
        """
        Set the font size of axes labels and tick marks.

        INPUT:


        -  ``s`` - integer, a font size in points.


        If called with no input, return the current fontsize.

        EXAMPLES::

            sage: L = line([(1,2), (3,-4), (2, 5), (1,2)])
            sage: L.fontsize()
            10
            sage: L.fontsize(20)
            sage: L.fontsize()
            20

        All the numbers on the axes will be very large in this plot::

            sage: L
        """
        if s is None:
            try:
                return self._fontsize
            except AttributeError:
                self._fontsize = 10
                return self._fontsize
        self._fontsize = int(s)

    def axes(self, show=None):
        """
        Set whether or not the `x` and `y` axes are shown
        by default.

        INPUT:


        -  ``show`` - bool


        If called with no input, return the current axes setting.

        EXAMPLES::

            sage: L = line([(1,2), (3,-4), (2, 5), (1,2)])

        By default the axes are displayed.

        ::

            sage: L.axes()
            True

        But we turn them off, and verify that they are off

        ::

            sage: L.axes(False)
            sage: L.axes()
            False

        Displaying L now shows a triangle but no axes.

        ::

            sage: L
        """
        if show is None:
            try:
                return self._show_axes
            except AttributeError:
                self._show_axes = True
                return self._show_axes
        self._show_axes = bool(show)

    def axes_color(self, c=None):
        """
        Set the axes color.

        If called with no input, return the current axes_color setting.

        INPUT:


        -  ``c`` - an RGB color 3-tuple, where each tuple entry
           is a float between 0 and 1


        EXAMPLES: We create a line, which has like everything a default
        axes color of black.

        ::

            sage: L = line([(1,2), (3,-4), (2, 5), (1,2)])
            sage: L.axes_color()
            (0, 0, 0)

        We change the axes color to red and verify the change.

        ::

            sage: L.axes_color((1,0,0))
            sage: L.axes_color()
            (1.0, 0.0, 0.0)

        When we display the plot, we'll see a blue triangle and bright red
        axes.

        ::

            sage: L
        """
        if c is None:
            try:
                return self._axes_color

            except AttributeError:
                self._axes_color = (0.0, 0.0, 0.0)
                return self._axes_color
        self._axes_color = rgbcolor(c)

    def axes_labels(self, l=None):
        """
        Set the axes labels.

        INPUT:


        -  ``l`` - (default: None) a list of two strings or
           None


        OUTPUT: a 2-tuple of strings

        If l is None, returns the current ``axes_labels``,
        which is itself by default None. The default labels are both
        empty.

        EXAMPLES: We create a plot and put x and y axes labels on it.

        ::

            sage: p = plot(sin(x), (x, 0, 10))
            sage: p.axes_labels(['$x$','$y$'])
            sage: p.axes_labels()
            ('$x$', '$y$')

        Now when you plot p, you see x and y axes labels::

            sage: p

        Notice that some may prefer axes labels which are not
        typeset::

            sage: plot(sin(x), (x, 0, 10), axes_labels=['x','y'])

        TESTS:

        Unicode strings are acceptable; see :trac:`13161`. Note that
        this does not guarantee that matplotlib will handle the strings
        properly, although it should.

        ::

            sage: c = circle((0,0), 1)
            sage: c.axes_labels(['axe des abscisses', u'axe des ordonnées'])
            sage: c._axes_labels
            ('axe des abscisses', u'axe des ordonn\xc3\xa9es')

        """
        if l is None:
            try:
                return self._axes_labels
            except AttributeError:
                self._axes_labels = None
                return self._axes_labels
        if not isinstance(l, (list, tuple)):
            raise TypeError("l must be a list or tuple")
        if len(l) != 2:
            raise ValueError("l must have length 2")
        self._axes_labels = tuple(l)

    def axes_label_color(self, c=None):
        r"""
        Set the color of the axes labels.

        The axes labels are placed at the edge of the x and y axes, and are
        not on by default (use the ``axes_labels`` command to
        set them; see the example below). This function just changes their
        color.

        INPUT:


        -  ``c`` - an RGB 3-tuple of numbers between 0 and 1


        If called with no input, return the current axes_label_color
        setting.

        EXAMPLES: We create a plot, which by default has axes label color
        black.

        ::

            sage: p = plot(sin, (-1,1))
            sage: p.axes_label_color()
            (0, 0, 0)

        We change the labels to be red, and confirm this::

            sage: p.axes_label_color((1,0,0))
            sage: p.axes_label_color()
            (1.0, 0.0, 0.0)

        We set labels, since otherwise we won't see anything.

        ::

            sage: p.axes_labels(['$x$ axis', '$y$ axis'])

        In the plot below, notice that the labels are red::

            sage: p
        """
        if c is None:
            try:
                return self._axes_label_color
            except AttributeError:
                self._axes_label_color = (0, 0, 0)
                return self._axes_label_color
        self._axes_label_color = rgbcolor(c)


    def axes_width(self, w=None):
        r"""
        Set the axes width. Use this to draw a plot with really fat or
        really thin axes.

        INPUT:


        -  ``w`` - a float


        If called with no input, return the current
        ``axes_width`` setting.

        EXAMPLE: We create a plot, see the default axes width (with funny
        Python float rounding), then reset the width to 10 (very fat).

        ::

            sage: p = plot(cos, (-3,3))
            sage: p.axes_width()
            0.8
            sage: p.axes_width(10)
            sage: p.axes_width()
            10.0

        Finally we plot the result, which is a graph with very fat axes.

        ::

            sage: p
        """
        if w is None:
            try:
                return self._axes_width
            except AttributeError:
                self._axes_width = True
                return self._axes_width
        self._axes_width = float(w)

    def tick_label_color(self, c=None):
        """
        Set the color of the axes tick labels.

        INPUT:


        -  ``c`` - an RGB 3-tuple of numbers between 0 and 1


        If called with no input, return the current tick_label_color
        setting.

        EXAMPLES::

            sage: p = plot(cos, (-3,3))
            sage: p.tick_label_color()
            (0, 0, 0)
            sage: p.tick_label_color((1,0,0))
            sage: p.tick_label_color()
            (1.0, 0.0, 0.0)
            sage: p
        """
        if c is None:
            try:
                return self._tick_label_color
            except AttributeError:
                self._tick_label_color = (0, 0, 0)
                return self._tick_label_color
        self._tick_label_color = rgbcolor(c)

    def _repr_(self):
        r"""
        Return a string representation of the graphics objects.

        OUTPUT:

        String.

        EXAMPLES:

        We create a plot and call :meth:`show` on it, which causes it
        to be displayed as a plot::

            sage: P = plot(cos, (-1,1))
            sage: P.show()

        Just doing this also displays the plot::

            sage: P

        Using the Python `repr` or `str` commands do not display the
        plot::

            sage: repr(P)
            'Graphics object consisting of 1 graphics primitive'
            sage: str(P)
            'Graphics object consisting of 1 graphics primitive'
            sage: print(P)
            Graphics object consisting of 1 graphics primitive

        TESTS::

            sage: P._repr_()
            'Graphics object consisting of 1 graphics primitive'
        """
        return self.__str__()

    def _graphics_(self):
        """
        Show graphics.

        The presence of this method is used by the displayhook to
        decide that we want to see a graphical output by default.

        OUTPUT:

        Return ``True`` if graphical output was generated (might not
        be shown in doctest mode), otherwise ``False``.

        EXAMPLES::

            sage: g = Graphics()
            sage: g._graphics_()
            True
            sage: [g, g]
            [Graphics object consisting of 0 graphics primitives,
             Graphics object consisting of 0 graphics primitives]
        """
        self.show()
        return True

    def __str__(self):
        r"""
        Return string representation of this plot.

        OUTPUT:

        String.

        EXAMPLES::

            sage: S = circle((0,0), 2); S.__str__()
            'Graphics object consisting of 1 graphics primitive'
            sage: str(S)
            'Graphics object consisting of 1 graphics primitive'
            sage: print S
            Graphics object consisting of 1 graphics primitive
        """
        s = "Graphics object consisting of %s graphics primitives"%(len(self))
        if len(self) == 1:
            s = s[:-1]
        return s

    def __getitem__(self, i):
        """
        Returns the ith graphics primitive object:

        EXAMPLE::

            sage: G = circle((1,1),2) + circle((2,2),5); print G
            Graphics object consisting of 2 graphics primitives
            sage: G[1]
            Circle defined by (2.0,2.0) with r=5.0
        """
        return self._objects[i]

    def __len__(self):
        """
        If G is of type Graphics, then len(G) gives the number of distinct
        graphics primitives making up that object.

        EXAMPLES::

            sage: G = circle((1,1),1) + circle((1,2),1) + circle((1,2),5); print G
            Graphics object consisting of 3 graphics primitives
            sage: len(G)
            3
        """
        return len(self._objects)

    def __delitem__(self, i):
        """
        If G is of type Graphics, then del(G[i]) removes the ith distinct
        graphic primitive making up that object.

        EXAMPLES::

            sage: G = circle((1,1),1) + circle((1,2),1) + circle((1,2),5); print G
            Graphics object consisting of 3 graphics primitives
            sage: len(G)
            3
            sage: del(G[2])
            sage: print G
            Graphics object consisting of 2 graphics primitives
            sage: len(G)
            2
        """
        del self._objects[int(i)]

    def __setitem__(self, i, x):
        """
        You can replace a GraphicPrimitive (point, line, circle, etc...) in
        a Graphics object G with any other GraphicPrimitive

        EXAMPLES::

            sage: G = circle((1,1),1) + circle((1,2),1) + circle((1,2),5); print G
            Graphics object consisting of 3 graphics primitives

        ::

            sage: p = polygon([[1,3],[2,-2],[1,1],[1,3]]); print p
            Graphics object consisting of 1 graphics primitive

        ::

            sage: G[1] = p[0]
            sage: G    # show the plot
        """
        from sage.plot.primitive import GraphicPrimitive
        if not isinstance(x, GraphicPrimitive):
            raise TypeError("x must be a GraphicPrimitive")
        self._objects[int(i)] = x

    def __radd__(self, other):
        """
        Compute and return other + this graphics object.

        This only works when other is a Python int equal to 0. In all other
        cases a TypeError is raised. The main reason for this function is
        to make summing a list of graphics objects easier.

        EXAMPLES::

            sage: S = circle((0,0), 2)
            sage: print int(0) + S
            Graphics object consisting of 1 graphics primitive
            sage: print S + int(0)
            Graphics object consisting of 1 graphics primitive

        The following would fail were it not for this function::

            sage: v = [circle((0,0), 2), circle((2,3), 1)]
            sage: print sum(v)
            Graphics object consisting of 2 graphics primitives
        """
        if isinstance(other, (int, long)) and other == 0:
            return self
        raise TypeError

    def __add__(self, other):
        """
        If you have any Graphics object G1, you can always add any other
        amount of Graphics objects G2,G3,... to form a new Graphics object:
        G4 = G1 + G2 + G3.

        The xmin, xmax, ymin, and ymax properties of the graphics objects
        are expanded to include all objects in both scenes. If the aspect
        ratio property of either or both objects are set, then the larger
        aspect ratio is chosen, with 'automatic' being overridden by a
        numeric aspect ratio.

        If one of the graphics object is set to show a legend, then
        the resulting object will also be set to show a legend. Legend
        options are propagated if set. If the same legend option is
        present in both arguments, the latter value is used.

        EXAMPLES::

            sage: g1 = plot(abs(sqrt(x^3-1)), (x,1,5), frame=True)
            sage: g2 = plot(-abs(sqrt(x^3-1)), (x,1,5), color='red')
            sage: g1 + g2  # displays the plot

        TESTS:

        Extra keywords to show are propagated::

            sage: (g1 + g2)._extra_kwds=={'aspect_ratio': 'automatic', 'frame': True}
            True
            sage: g1.set_aspect_ratio(2)
            sage: (g1+g2).aspect_ratio()
            2.0
            sage: g2.set_aspect_ratio(3)
            sage: (g1+g2).aspect_ratio()
            3.0

        As are legend options, :trac:`12936`::

            sage: p1 = plot(x, x, 0, 1)
            sage: p2 = p1
            sage: p1.set_legend_options(back_color = 'white')
            sage: p2.set_legend_options(shadow = True)
            sage: p3 = p1 + p2
            sage: p3._legend_opts
            {'shadow': True, 'back_color': 'white'}

        If the same legend option is specified more than once, the
        latter takes precedence::

            sage: p1 = plot(x, x, 0, 1)
            sage: p2 = p1
            sage: p1.set_legend_options(shadow = True)
            sage: p2.set_legend_options(shadow = False)
            sage: p3 = p1 + p2
            sage: p3._legend_opts
            {'shadow': False}

        """
        if isinstance(other, int) and other == 0:
            return self
        if not isinstance(other, Graphics):
            from sage.plot.plot3d.base import Graphics3d
            if isinstance(other, Graphics3d):
                return self.plot3d() + other
            raise TypeError("other (=%s) must be a Graphics objects"%other)
        g = Graphics()
        g._objects = self._objects + other._objects
        g._show_legend = self._show_legend or other._show_legend
        g._extra_kwds.update(self._extra_kwds)
        g._extra_kwds.update(other._extra_kwds)
        g._legend_colors = self._legend_colors + other._legend_colors
        g._legend_opts.update(self._legend_opts)
        g._legend_opts.update(other._legend_opts)
        if self.aspect_ratio()=='automatic':
            g.set_aspect_ratio(other.aspect_ratio())
        elif other.aspect_ratio()=='automatic':
            g.set_aspect_ratio(self.aspect_ratio())
        else:
            g.set_aspect_ratio(max(self.aspect_ratio(), other.aspect_ratio()))
        return g

    def add_primitive(self, primitive):
        """
        Adds a primitive to this graphics object.

        EXAMPLES:

        We give a very explicit example::

            sage: G = Graphics()
            sage: from sage.plot.line import Line
            sage: from sage.plot.arrow import Arrow
            sage: L = Line([3,4,2,7,-2],[1,2,e,4,5.],{'alpha':1,'thickness':2,'rgbcolor':(0,1,1),'legend_label':''})
            sage: A = Arrow(2,-5,.1,.2,{'width':3,'head':0,'rgbcolor':(1,0,0),'linestyle':'dashed','zorder':8,'legend_label':''})
            sage: G.add_primitive(L)
            sage: G.add_primitive(A)
            sage: G
        """
        self._objects.append(primitive)

    def plot(self, *args, **kwds):
        """
        Draw a 2D plot of this graphics object, which just returns this
        object since this is already a 2D graphics object.

        EXAMPLES::

            sage: S = circle((0,0), 2)
            sage: S.plot() is S
            True
        """
        return self

    def plot3d(self, z=0, **kwds):
        """
        Returns an embedding of this 2D plot into the xy-plane of 3D space,
        as a 3D plot object. An optional parameter z can be given to
        specify the z-coordinate.

        EXAMPLES::

            sage: sum([plot(z*sin(x), 0, 10).plot3d(z) for z in range(6)]) # long time
        """
        from sage.plot.plot3d.base import Graphics3dGroup
        g = Graphics3dGroup([g.plot3d(**kwds) for g in self._objects])
        if z:
            g = g.translate(0,0,z)
        return g

    @classmethod
    def _extract_kwds_for_show(cls, kwds, ignore=[]):
        """
        Extract keywords relevant to show() from the provided dictionary.

        EXAMPLES::

            sage: kwds = {'f': lambda x: x, 'xmin': 0, 'figsize': [1,1], 'plot_points': (40, 40)}
            sage: G_kwds = Graphics._extract_kwds_for_show(kwds, ignore='xmin')
            sage: kwds # Note how this action modifies the passed dictionary
            {'xmin': 0, 'plot_points': (40, 40), 'f': <function <lambda> at ...>}
            sage: G_kwds
            {'figsize': [1, 1]}

        This method is intended to be used with _set_extra_kwds(). Here is an
        idiom to ensure the correct keywords will get passed on to show()::

            sage: options = {} # Usually this will come from an argument
            sage: g = Graphics()
            sage: g._set_extra_kwds(Graphics._extract_kwds_for_show(options))
        """
        result = {}
        for option in cls.SHOW_OPTIONS:
            if option not in ignore:
                try:
                    result[option] = kwds.pop(option)
                except KeyError:
                    pass
        return result

    def _set_extra_kwds(self, kwds):
        """
        Set a dictionary of keywords that will get passed on to show().

        TESTS::

            sage: g = Graphics()
            sage: g._extra_kwds
            {}
            sage: g._set_extra_kwds({'figsize': [10,10]})
            sage: g._extra_kwds
            {'figsize': [10, 10]}
            sage: g.show() # Now the (blank) plot will be extra large
        """
        self._extra_kwds = kwds

    def _set_scale(self, figure, scale=None, base=None):
        """
        Set the scale of the axes in the current figure. This function is
        only for internal use.

        INPUT:
        - ``figure`` -- the matplotlib figure instance.
        - ``scale`` -- the scale of the figure. Values it can take are
          ``"linear"``, ``"loglog"``, ``"semilogx"``, ``"semilogy"``. See
          :meth:`show` for other options it can take.
        - ``base`` -- the base of the logarithm if a logarithmic scale is
          set. See :meth:`show` for the options it can take.

        OUTPUT:
        The scale in the form of a tuple: (xscale, yscale, basex, basey)

        EXAMPLES::

            sage: p = plot(x,1,10)
            sage: fig = p.matplotlib()
            sage: p._set_scale(fig, scale='linear', base=2)
            ('linear', 'linear', 10, 10)
            sage: p._set_scale(fig, scale='semilogy', base=2)
            ('linear', 'log', 10, 2)
            sage: p._set_scale(fig, scale=('loglog', 2, 3))
            ('log', 'log', 2, 3)
            sage: p._set_scale(fig, scale=['semilogx', 2])
            ('log', 'linear', 2, 10)

        TESTS::

            sage: p._set_scale(fig, 'log')
            Traceback (most recent call last):
            ...
            ValueError: The scale must be one of 'linear', 'loglog', 'semilogx' or 'semilogy' -- got 'log'
            sage: p._set_scale(fig, ('loglog', 1))
            Traceback (most recent call last):
            ...
            ValueError: The base of the logarithm must be greater than 1
        """
        if scale is None:
            return ('linear', 'linear', 10, 10)
        if isinstance(scale, (list, tuple)):
            if len(scale) != 2 and len(scale) != 3:
                raise ValueError("If the input is a tuple, it must be of "
                    "the form (scale, base) or (scale, basex, basey)")
            if len(scale) == 2:
                base = scale[1]
            else:
                base = scale[1:]
            scale = scale[0]

        if scale not in ('linear', 'loglog', 'semilogx', 'semilogy'):
            raise ValueError("The scale must be one of 'linear', 'loglog',"
                    " 'semilogx' or 'semilogy' -- got '{0}'".format(scale))

        if isinstance(base, (list, tuple)):
            basex, basey = base
        elif base is None:
            basex = basey = 10
        else:
            basex = basey = base

        if basex <= 1 or basey <= 1:
            raise ValueError("The base of the logarithm must be greater "
                             "than 1")

        ax = figure.get_axes()[0]
        xscale = yscale = 'linear'
        if scale == 'linear':
            basex = basey = 10
        elif scale == 'loglog':
            ax.set_xscale('log', basex=basex)
            ax.set_yscale('log', basey=basey)
            xscale = yscale = 'log'
        elif scale == 'semilogx':
            ax.set_xscale('log', basex=basex)
            basey = 10
            xscale = 'log'
        elif scale == 'semilogy':
            ax.set_yscale('log', basey=basey)
            basex = 10
            yscale = 'log'

        return (xscale, yscale, basex, basey)


    # This dictionary has the default values for the keywords to show(). When
    # show is invoked with keyword arguments, those arguments are merged with
    # this dictionary to create a set of keywords with the defaults filled in.
    # Then, those keywords are passed on to save().

    # NOTE: If you intend to use a new parameter in show(), you should update
    # this dictionary to contain the default value for that parameter.

    SHOW_OPTIONS = dict(filename=None,
                        # axes options
                        axes=None, axes_labels=None, axes_pad=None,
                        base=None, scale=None,
                        xmin=None, xmax=None, ymin=None, ymax=None,
                        # Figure options
                        aspect_ratio=None, dpi=DEFAULT_DPI, fig_tight=True,
                        figsize=None, fontsize=None, frame=False,
                        title=None, title_pos=None, transparent=False,
                        # Grid options
                        gridlines=None, gridlinesstyle=None,
                        hgridlinesstyle=None, vgridlinesstyle=None,
                        # Legend options
                        legend_options={}, show_legend=None,
                        # Ticks options
                        ticks=None, tick_formatter=None, ticks_integer=False,
                        # Text options
                        typeset='default')

    @suboptions('legend',
                back_color=(0.9, 0.9, 0.9), borderpad=0.6,
                borderaxespad=None,
                columnspacing=None,
                fancybox=False, font_family='sans-serif',
                font_size='medium', font_style='normal',
                font_variant='normal', font_weight='medium',
                handlelength=0.05, handletextpad=0.5,
                labelspacing=0.02, loc='best',
                markerscale=0.6, ncol=1, numpoints=2,
                shadow=False, title=None)
    def show(self, **kwds):
        """
        Show this graphics image with the default image viewer.

        OPTIONAL INPUT:

        - ``filename`` - (default: None) string

        - ``dpi`` - dots per inch

        - ``figsize`` - [width, height]

        - ``fig_tight`` - (default: True) whether to clip the drawing
          tightly around drawn objects.  If True, then the resulting
          image will usually not have dimensions corresponding to
          ``figsize``.  If False, the resulting image will have
          dimensions corresponding to ``figsize``.

        - ``aspect_ratio`` - the perceived height divided by the
          perceived width. For example, if the aspect ratio is set to ``1``, circles
          will look round and a unit square will appear to have sides
          of equal length, and if the aspect ratio is set ``2``, vertical units will be
          twice as long as horizontal units, so a unit square will be twice as
          high as it is wide.  If set to ``'automatic'``, the aspect ratio
          is determined by ``figsize`` and the picture fills the figure.

        - ``axes`` - (default: True)

        - ``axes_labels`` - (default: None) list (or tuple) of two
          strings; the first is used as the label for the horizontal
          axis, and the second for the vertical axis.

        - ``fontsize`` - (default: current setting -- 10) positive
          integer; used for axes labels; if you make this very large,
          you may have to increase figsize to see all labels.

        - ``frame`` - (default: False) draw a frame around the image

        - ``gridlines`` - (default: None) can be any of the following:

          - None, False: do not add grid lines.

          - True, "automatic", "major": add grid lines at major ticks of the axes.

          - "minor": add grid at major and minor ticks.

          - [xlist,ylist]: a tuple or list containing
            two elements, where xlist (or ylist) can be
            any of the following.


            - None, False: don't add horizontal (or vertical) lines.

            - True, "automatic", "major": add horizontal (or vertical) grid lines at
              the major ticks of the axes.

            - "minor": add horizontal (or vertical) grid lines at major and minor ticks of
              axes.

            - an iterable yielding numbers n or pairs (n,opts), where n
              is the coordinate of the line and opt is a dictionary of
              MATPLOTLIB options for rendering the line.


        - ``gridlinesstyle, hgridlinesstyle, vgridlinesstyle`` -
          (default: None) a dictionary of MATPLOTLIB options for the
          rendering of the grid lines, the horizontal grid lines or the
          vertical grid lines, respectively.

        - ``linkmode`` - (default: False) If True a string containing a link
            to the produced file is returned.

        - ``transparent`` - (default: False) If True, make the background transparent.

        - ``axes_pad`` - (default: 0.02 on ``"linear"`` scale, 1 on
          ``"log"`` scale).

          - In the ``"linear"`` scale, it determines the percentage of the
            axis range that is added to each end of each axis. This helps
            avoid problems like clipping lines because of line-width, etc.
            To get axes that are exactly the specified limits, set
            ``axes_pad`` to zero.

          - On the ``"log"`` scale, it determines the exponent of the
            fraction of the minimum (resp. maximum) that is subtracted from
            the minimum (resp. added to the maximum) value of the axis. For
            instance if the minimum is `m` and the base of the axis is `b`
            then the new minimum after padding the axis will be
            `m - m/b^{axes_pad}`.

        - ``ticks_integer`` - (default: False) guarantee that the ticks
          are integers (the ``ticks`` option, if specified, will
          override this)

        - ``ticks`` - A matplotlib locator for the major ticks, or
          a number. There are several options.  For more information about
          locators, type ``from matplotlib import ticker`` and then
          ``ticker?``.

          - If this is a locator object, then it is the locator for
            the horizontal axis.  A value of None means use the default
            locator.

          - If it is a list of two locators, then the first is for the
            horizontal axis and one for the vertical axis.  A value of
            None means use the default locator (so a value of
            [None, my_locator] uses my_locator for the vertical axis and
            the default for the horizontal axis).

          - If in either case above one of the entries is a number `m`
            (something which can be coerced to a float), it will be
            replaced by a MultipleLocator which places major ticks at
            integer multiples of `m`.  See examples.

          - If in either case above one of the entries is a list of
            numbers, it will be replaced by a FixedLocator which places
            ticks at the locations specified.  This includes the case of
            of the empty list, which will give no ticks.  See examples.

        - ``tick_formatter`` - A matplotlib formatter for the major
          ticks. There are several options.  For more information about
          formatters, type ``from matplotlib import ticker`` and then
          ``ticker?``.

          If the value of this keyword is a single item, then this will
          give the formatting for the horizontal axis *only* (except for
          the ``"latex"`` option).  If it is a list or tuple, the first
          is for the horizontal axis, the second for the vertical axis.
          The options are below:

          - If one of the entries is a formatter object, then it used.
            A value of None means to use the default locator (so using
            ``tick_formatter=[None, my_formatter]`` uses my_formatter
            for the vertical axis and the default for the horizontal axis).

          - If one of the entries is a symbolic constant such as `\pi`,
            `e`, or `sqrt(2)`, ticks will be formatted nicely at rational
            multiples of this constant.

          .. warning::

             This should only be used with the ``ticks`` option using nice
             rational multiples of that constant!

          - If one of the entries is the string ``"latex"``, then the
            formatting will be nice typesetting of the ticks.  This is
            intended to be used when the tick locator for at least one of
            the axes is a list including some symbolic elements. This uses
            matplotlib's internal LaTeX rendering engine. If you want to
            use an external LaTeX compiler, then set the keyword option
            ``typeset``.  See examples.

        - ``title`` - (default: None) The title for the plot

        - ``title_pos`` - (default: None) The position of the title for the
            plot. It must be a tuple or a list of two real numbers
            ``(x_pos, y_pos)`` which indicate the relative position of the
            title within the plot. The plot itself can be considered to
            occupy, in relative terms, the region within a unit square
            `[0,1]\\times[0,1]`.  The title text is centered around the
            horizontal factor ``x_pos`` of the plot. The baseline of the
            title text is present at the vertical factor ``y_pos`` of the
            plot. Hence, ``title_pos=(0.5, 0.5)`` will center the title in
            the plot, whereas ``title_pos=(0.5, 1.1)`` will center the
            title along the horizontal direction, but will place the title
            a fraction `0.1` times above the plot.

          - If the first entry is a list of strings (or numbers), then the
            formatting for the horizontal axis will be typeset with the strings
            present in the list. Each entry of the list of strings must be
            provided with a corresponding number in the first entry of
            ``ticks`` to indicate its position on the axis. To typeset the
            strings with ``"latex"`` enclose them within ``"$"`` symbols. To
            have similar custom formatting of the labels along the vertical
            axis, the second entry must be a list of strings and the second
            entry of ``ticks`` must also be a list of numbers which give the
            positions of the labels. See the examples below.

        - ``show_legend`` - (default: None) If True, show the legend

        - ``legend_*`` - all the options valid for :meth:`set_legend_options`
            prefixed with ``legend_``

        - ``base`` - (default: 10) the base of the logarithm if
          a logarithmic scale is set. This must be greater than 1. The base
          can be also given as a list or tuple ``(basex, basey)``.
          ``basex`` sets the base of the logarithm along the horizontal
          axis and ``basey`` sets the base along the vertical axis.

        - ``scale`` -- (default: ``"linear"``) string. The scale of the axes.
          Possible values are

          - ``"linear"`` -- linear scaling of both the axes
          - ``"loglog"`` -- sets both the horizontal and vertical axes to
            logarithmic scale
          - ``"semilogx"`` -- sets only the horizontal axis to logarithmic
            scale.
          - ``"semilogy"`` -- sets only the vertical axis to logarithmic
            scale.

          The scale can be also be given as single argument that is a list
          or tuple ``(scale, base)`` or ``(scale, basex, basey)``.

          .. note::

            - If the ``scale`` is ``"linear"``, then irrespective of what
              ``base`` is set to, it will default to 10 and will remain
              unused.

        - ``typeset`` -- (default: ``"default"``) string. The type of
          font rendering that should be used for the text. The possible
          values are

          - ``"default"`` -- Uses matplotlib's internal text rendering
            engine called Mathtext ( see
            http://matplotlib.org/users/mathtext.html ). If you have
            modified the default matplotlib settings, for instance via
            a matplotlibrc file, then this option will not change any of
            those settings.
          - ``"latex"`` -- LaTeX is used for rendering the fonts. This
            requires LaTeX, dvipng and Ghostscript to be installed.
          - ``"type1"`` -- Type 1 fonts are used by matplotlib in the text
            in the figure.  This requires LaTeX, dvipng and Ghostscript to
            be installed.

        EXAMPLES::

            sage: c = circle((1,1), 1, color='red')
            sage: c.show(xmin=-1, xmax=3, ymin=-1, ymax=3)

        You could also just make the picture larger by changing ``figsize``::

            sage: c.show(figsize=8, xmin=-1, xmax=3, ymin=-1, ymax=3)

        You can turn off the drawing of the axes::

            sage: show(plot(sin,-4,4), axes=False)

        You can also label the axes.  Putting something in dollar
        signs formats it as a mathematical expression::

            sage: show(plot(sin,-4,4), axes_labels=('$x$','$y$'))

        You can add a title to a plot::

            sage: show(plot(sin,-4,4), title='A plot of $\sin(x)$')

        You can also provide the position for the title to the plot. In the
        plot below the title is placed on the bottom left of the figure.::

            sage: plot(sin, -4, 4, title='Plot sin(x)', title_pos=(0.05,-0.05))

        If you want all the text to be rendered by using an external LaTeX
        installation then set the ``typeset`` to ``"latex"``. This
        requires that LaTeX, dvipng and Ghostscript be installed::

            sage: plot(x, typeset='latex') # optional - latex

        If you want all the text in your plot to use Type 1 fonts, then
        set the ``typeset`` option to ``"type1"``. This requires that
        LaTeX, dvipng and Ghostscript be installed::

            sage: plot(x, typeset='type1') # optional - latex

        You can turn on the drawing of a frame around the plots::

            sage: show(plot(sin,-4,4), frame=True)

        You can make the background transparent::

            sage: plot(sin(x), (x, -4, 4), transparent=True)

        We can change the scale of the axes in the graphics before
        displaying::

            sage: G = plot(exp, 1, 10)
            sage: G.show(scale='semilogy')

        We can change the base of the logarithm too. The following changes
        the vertical axis to be on log scale, and with base 2. Note that
        the ``base`` argument will ignore any changes to the axis which is
        in linear scale.::

            sage: G.show(scale='semilogy', base=2) # long time # y axis as powers of 2

        ::

            sage: G.show(scale='semilogy', base=(3,2)) # base ignored for x-axis

        The scale can be also given as a 2-tuple or a 3-tuple.::

            sage: G.show(scale=('loglog', 2.1)) # long time # both x and y axes in base 2.1

        ::

            sage: G.show(scale=('loglog', 2, 3)) # long time # x in base 2, y in base 3

        The base need not be an integer, though it does have to be made
        a float.::

            sage: G.show(scale='semilogx', base=float(e)) # base is e

        Logarithmic scale can be used for various kinds of plots. Here are
        some examples.::

            sage: G = list_plot(map(lambda i: 10**i, range(10))) # long time
            sage: G.show(scale='semilogy') # long time

        ::

            sage: G = parametric_plot((x, x**2), (x, 1, 10))
            sage: G.show(scale='loglog')

        ::

            sage: disk((5,5), 4, (0, 3*pi/2)).show(scale='loglog',base=2)

        ::

            sage: x, y = var('x, y')
            sage: G =  plot_vector_field((2^x,y^2),(x,1,10),(y,1,100))
            sage: G.show(scale='semilogx',base=2)

        Add grid lines at the major ticks of the axes.

        ::

            sage: c = circle((0,0), 1)
            sage: c.show(gridlines=True)
            sage: c.show(gridlines="automatic")
            sage: c.show(gridlines="major")

        Add grid lines at the major and minor ticks of the axes.

        ::

            sage: u,v = var('u v')
            sage: f = exp(-(u^2+v^2))
            sage: p = plot_vector_field(f.gradient(), (u,-2,2), (v,-2,2))
            sage: p.show(gridlines="minor")

        Add only horizontal or vertical grid lines.

        ::

            sage: p = plot(sin,-10,20)
            sage: p.show(gridlines=[None, "automatic"])
            sage: p.show(gridlines=["minor", False])

        Add grid lines at specific positions (using lists/tuples).

        ::

            sage: x, y = var('x, y')
            sage: p = implicit_plot((y^2-x^2)*(x-1)*(2*x-3)-4*(x^2+y^2-2*x)^2, \
            ....:             (x,-2,2), (y,-2,2), plot_points=1000)
            sage: p.show(gridlines=[[1,0],[-1,0,1]])

        Add grid lines at specific positions (using iterators).

        ::

            sage: def maple_leaf(t):
            ....:     return (100/(100+(t-pi/2)^8))*(2-sin(7*t)-cos(30*t)/2)
            sage: p = polar_plot(maple_leaf, -pi/4, 3*pi/2, color="red",plot_points=1000) # long time
            sage: p.show(gridlines=( [-3,-2.75,..,3], xrange(-1,5,2) )) # long time

        Add grid lines at specific positions (using functions).

        ::

            sage: y = x^5 + 4*x^4 - 10*x^3 - 40*x^2 + 9*x + 36
            sage: p = plot(y, -4.1, 1.1)
            sage: xlines = lambda a,b: [z for z,m in y.roots()]
            sage: p.show(gridlines=[xlines, [0]], frame=True, axes=False)

        Change the style of all the grid lines.

        ::

            sage: b = bar_chart([-3,5,-6,11], color='red')
            sage: b.show(gridlines=([-1,-0.5,..,4],True),
            ....:     gridlinesstyle=dict(color="blue", linestyle=":"))

        Change the style of the horizontal or vertical grid lines
        separately.

        ::

            sage: p = polar_plot(2 + 2*cos(x), 0, 2*pi, color=hue(0.3))
            sage: p.show(gridlines=True,
            ....:     hgridlinesstyle=dict(color="orange", linewidth=1.0),
            ....:     vgridlinesstyle=dict(color="blue", linestyle=":"))

        Change the style of each grid line individually.

        ::

            sage: x, y = var('x, y')
            sage: p = implicit_plot((y^2-x^2)*(x-1)*(2*x-3)-4*(x^2+y^2-2*x)^2,
            ....:             (x,-2,2), (y,-2,2), plot_points=1000)
            sage: p.show(gridlines=(
            ....:    [
            ....:     (1,{"color":"red","linestyle":":"}),
            ....:     (0,{"color":"blue","linestyle":"--"})
            ....:    ],
            ....:    [
            ....:     (-1,{"color":"red","linestyle":":"}),
            ....:     (0,{"color":"blue","linestyle":"--"}),
            ....:     (1,{"color":"red","linestyle":":"}),
            ....:    ]
            ....:    ),
            ....:    gridlinesstyle=dict(marker='x',color="black"))

        Grid lines can be added to contour plots.

        ::

            sage: f = sin(x^2 + y^2)*cos(x)*sin(y)
            sage: c = contour_plot(f, (x, -4, 4), (y, -4, 4), plot_points=100)
            sage: c.show(gridlines=True, gridlinesstyle={'linestyle':':','linewidth':1, 'color':'red'})

        Grid lines can be added to matrix plots.

        ::

            sage: M = MatrixSpace(QQ,10).random_element()
            sage: matrix_plot(M).show(gridlines=True)

        By default, Sage increases the horizontal and vertical axes
        limits by a certain percentage in all directions.  This is
        controlled by the ``axes_pad`` parameter.  Increasing the range
        of the axes helps avoid problems with lines and dots being
        clipped because the linewidth extends beyond the axes.  To get
        axes limits that are exactly what is specified, set
        ``axes_pad`` to zero.  Compare the following two examples

        ::

            sage: plot(sin(x), (x, -pi, pi),thickness=2)+point((pi, -1), pointsize=15)
            sage: plot(sin(x), (x, -pi, pi),thickness=2,axes_pad=0)+point((pi, -1), pointsize=15)

        The behavior of the ``axes_pad`` parameter is different if the axis
        is in the ``"log"`` scale. If `b` is the base of the axis, the
        minimum value of the axis, is decreased by the factor
        `1/b^{axes_pad}` of the minimum and the maximum value of the axis
        is increased by the same factor of the maximum value.  Compare the
        axes in the following two plots to see the difference.

        ::

            sage: plot_loglog(x, (1.1*10**-2, 9990))

            sage: plot_loglog(x, (1.1*10**-2, 9990), axes_pad=0)

        Via matplotlib, Sage allows setting of custom ticks.  See above
        for more details.

        Here the labels are not so useful::

            sage: plot(sin(pi*x), (x, -8, 8))

        Now put ticks at multiples of 2::

            sage: plot(sin(pi*x), (x, -8, 8), ticks=2)

        Or just choose where you want the ticks::

            sage: plot(sin(pi*x), (x, -8, 8), ticks=[[-7,-3,0,3,7],[-1/2,0,1/2]])

        Or no ticks at all::

            sage: plot(sin(pi*x), (x, -8, 8), ticks=[[],[]])

        This can be very helpful in showing certain features of plots. ::

            sage: plot(1.5/(1+e^(-x)), (x, -10, 10)) # doesn't quite show value of inflection point

        ::

            sage: plot(1.5/(1+e^(-x)), (x, -10, 10), ticks=[None, 1.5/4]) # It's right at f(x)=0.75!

        But be careful to leave enough room for at least two major ticks, so that
        the user can tell what the scale is::

            sage: plot(x^2,(x,1,8),ticks=6).show()
            Traceback (most recent call last):
            ...
            ValueError: Expand the range of the independent variable to
            allow two multiples of your tick locator (option `ticks`).

        We can also do custom formatting if you need it.  See above for full
        details::

            sage: plot(2*x+1,(x,0,5),ticks=[[0,1,e,pi,sqrt(20)],2],tick_formatter="latex")

        This is particularly useful when setting custom ticks in multiples
        of `\pi`.

        ::

            sage: plot(sin(x),(x,0,2*pi),ticks=pi/3,tick_formatter=pi)

        But keep in mind that you will get exactly the formatting you asked
        for if you specify both formatters.  The first syntax is recommended
        for best style in that case. ::

            sage: plot(arcsin(x),(x,-1,1),ticks=[None,pi/6],tick_formatter=["latex",pi]) # Nice-looking!

        ::

            sage: plot(arcsin(x),(x,-1,1),ticks=[None,pi/6],tick_formatter=[None,pi]) # Not so nice-looking

        Custom tick labels can be provided by providing the keyword
        ``tick_formatter`` with the list of labels, and simultaneously
        providing the keyword ``ticks`` with the positions of the labels. ::

            sage: plot(x, (x,0,3), ticks=[[1,2.5],[0.5,1,2]], tick_formatter=[["$x_1$","$x_2$"],["$y_1$","$y_2$","$y_3$"]])

        The following sets the custom tick labels only along the horizontal
        axis. ::

            sage: plot(x**2, (x,0,2), ticks=[[1,2], None], tick_formatter=[["$x_1$","$x_2$"], None])

        If the number of tick labels do not match the number of positions of
        tick labels, then it results in an error.::

            sage: plot(x**2, (x,0,2), ticks=[[2], None], tick_formatter=[["$x_1$","$x_2$"], None]).show()
            Traceback (most recent call last):
            ...
            ValueError: If the first component of the list `tick_formatter` is a list then the first component of `ticks` must also be a list of equal length.

        When using logarithmic scale along the axis, make sure to have
        enough room for two ticks so that the user can tell what the scale
        is. This can be effected by increasing the range of the independent
        variable, or by changing the ``base``, or by providing enough tick
<<<<<<< HEAD
        locations by using the ``ticks`` parameter.::

            sage: list_plot_loglog([(1,2),(2,3)], plotjoined=True, ticks=[None,[1]])
            Traceback (most recent call last):
            ...
            ValueError: Either expand the range of the dependent variable to allow two different integer powers of your `base`, or change your `base` to a smaller number, or provide sufficent number of ticks by using the `ticks` parameter.
=======
        locations by using the ``ticks`` parameter.

        By default, sage will expand the variable range so that at least two
        ticks are included along the logarithmic axis. However, if you
        specify ``ticks`` manually, this safety measure can be defeated::

            sage: list_plot_loglog([(1,2),(2,3)], plotjoined=True, ticks=[[1],[1]])
            doctest:...: UserWarning: The x-axis contains fewer than 2 ticks; the logarithmic scale of the plot may not be apparent to the reader.
            doctest:...: UserWarning: The y-axis contains fewer than 2 ticks; the logarithmic scale of the plot may not be apparent to the reader.
>>>>>>> 17213506

        This one works, since the horizontal axis is automatically expanded
        to contain two ticks and the vertical axis is provided with two ticks::

            sage: list_plot_loglog([(1,2),(2,3)], plotjoined=True, ticks=[None,[1,10]])

        Another example in the log scale where both the axes are automatically
        expanded to show two major ticks::

            sage: list_plot_loglog([(2,0.5), (3, 4)], plotjoined=True)

        When using ``title_pos``, it must be ensured that a list or a tuple
        of length two is used. Otherwise, an error is raised.::

            sage; plot(x, -4, 4, title='Plot x', title_pos=0.05)
            Traceback (most recent call last):
            ...
            ValueError: 'title_pos' must be a list or tuple of two real numbers.

        """
        # This option should not be passed on to save().
        linkmode = kwds.pop('linkmode', False)

        if sage.doctest.DOCTEST_MODE:
            kwds.pop('filename', None)
            self.save(DOCTEST_MODE_FILE, **kwds)
        elif sage.plot.plot.EMBEDDED_MODE:
            kwds.setdefault('filename', graphics_filename())
            self.save(**kwds)
            if linkmode == True:
                return "<img src='cell://%s'>" % kwds['filename']
            else:
                html("<img src='cell://%s'>" % kwds['filename'])
        else:
            kwds.setdefault('filename', tmp_filename(ext='.png'))
            self.save(**kwds)
            os.system('%s %s 2>/dev/null 1>/dev/null &'
                      % (sage.misc.viewer.png_viewer(), kwds['filename']))

    def xmin(self, xmin=None):
        """
        EXAMPLES::

            sage: g = line([(-1,1), (3,2)])
            sage: g.xmin()
            -1.0
            sage: g.xmin(-3)
            sage: g.xmin()
            -3.0
        """
        if xmin is None:
            return self.get_axes_range()['xmin']
        else:
            self.set_axes_range(xmin=xmin)

    def xmax(self, xmax=None):
        """
        EXAMPLES::

            sage: g = line([(-1,1), (3,2)])
            sage: g.xmax()
            3.0
            sage: g.xmax(10)
            sage: g.xmax()
            10.0
        """
        if xmax is None:
            return self.get_axes_range()['xmax']
        else:
            self.set_axes_range(xmax=xmax)

    def ymin(self, ymin=None):
        """
        EXAMPLES::

            sage: g = line([(-1,1), (3,2)])
            sage: g.ymin()
            1.0
            sage: g.ymin(-3)
            sage: g.ymin()
            -3.0
        """
        if ymin is None:
            return self.get_axes_range()['ymin']
        else:
            self.set_axes_range(ymin=ymin)

    def ymax(self, ymax=None):
        """
        EXAMPLES::

            sage: g = line([(-1,1), (3,2)])
            sage: g.ymax()
            2.0
            sage: g.ymax(10)
            sage: g.ymax()
            10.0
        """
        if ymax is None:
            return self.get_axes_range()['ymax']
        else:
            self.set_axes_range(ymax=ymax)


    def get_minmax_data(self):
        """
        Return a dictionary whose keys give the xmin, xmax, ymin, and ymax
        data for this graphic.

        .. warning::

           The returned dictionary is mutable, but changing it does
           not change the xmin/xmax/ymin/ymax data.  The minmax data is a function
           of the primitives which make up this Graphics object.  To change the
           range of the axes, call methods :meth:`xmin`, :meth:`xmax`,
           :meth:`ymin`, :meth:`ymax`, or :meth:`set_axes_range`.

        EXAMPLES::

            sage: g = line([(-1,1), (3,2)])
            sage: list(sorted(g.get_minmax_data().items()))
            [('xmax', 3.0), ('xmin', -1.0), ('ymax', 2.0), ('ymin', 1.0)]

        Note that changing ymax doesn't change the output of get_minmax_data::

            sage: g.ymax(10)
            sage: list(sorted(g.get_minmax_data().items()))
            [('xmax', 3.0), ('xmin', -1.0), ('ymax', 2.0), ('ymin', 1.0)]
        """
        objects = self._objects
        if objects:
            minmax_data = [o.get_minmax_data() for o in objects]
            xmin = min(d['xmin'] for d in minmax_data)
            xmax = max(d['xmax'] for d in minmax_data)
            ymin = min(d['ymin'] for d in minmax_data)
            ymax = max(d['ymax'] for d in minmax_data)
            # check for NaN's: weird thing -- only way I know to check if a float
            # is a NaN is to check if it is not equal to itself.
            if xmin!=xmin:
                xmin=0; sage.misc.misc.verbose("xmin was NaN (setting to 0)", level=0)
            if xmax!=xmax:
                xmax=0; sage.misc.misc.verbose("xmax was NaN (setting to 0)", level=0)
            if ymin!=ymin:
                ymin=0; sage.misc.misc.verbose("ymin was NaN (setting to 0)", level=0)
            if ymax!=ymax:
                ymax=0; sage.misc.misc.verbose("ymax was NaN (setting to 0)", level=0)
        else:
            xmin = xmax = ymin = ymax = 0

        if xmin == xmax:
            xmin -= 1
            xmax += 1
        if ymin == ymax:
            ymin -= 1
            ymax += 1
        return {'xmin':xmin, 'xmax':xmax, 'ymin':ymin, 'ymax':ymax}

    def _matplotlib_tick_formatter(self, subplot, base=(10, 10),
                            locator_options={}, scale=('linear', 'linear'),
                            tick_formatter=(None, None), ticks=(None, None),
                            xmax=None, xmin=None, ymax=None, ymin=None):
        r"""
        Take a matplotlib subplot instance representing the graphic and set
        the ticks formatting. This function is only for internal use.

        INPUT:
        - ``subplot`` -- the subplot instance.

        EXAMPLES::

            sage: from matplotlib.figure import Figure
            sage: p = plot(x); d = p.get_minmax_data()
            sage: subplot = Figure().add_subplot(111)
            sage: p._objects[0]._render_on_subplot(subplot)
            sage: p._matplotlib_tick_formatter(subplot, **d)
            (<matplotlib.axes.AxesSubplot object at ...>,
            <matplotlib.ticker.MaxNLocator object at ...>,
            <matplotlib.ticker.MaxNLocator object at ...>,
            <matplotlib.ticker.OldScalarFormatter object at ...>,
            <matplotlib.ticker.OldScalarFormatter object at ...>)
        """
        # This function is created to refactor some code that is repeated
        # in the matplotlib function
        from matplotlib.ticker import (FixedLocator, Locator,
                LogFormatterMathtext, LogLocator, MaxNLocator,
                MultipleLocator, NullLocator, OldScalarFormatter)

        x_locator, y_locator = ticks
        #---------------------- Location of x-ticks ---------------------#

        if x_locator is None:
            if scale[0] == 'log':
                x_locator = LogLocator(base=base[0])
            else:
                x_locator = MaxNLocator(**locator_options)
        elif isinstance(x_locator,Locator):
            pass
        elif x_locator == []:
            x_locator = NullLocator()
        elif isinstance(x_locator,list):
            x_locator = FixedLocator(x_locator)
        else: # x_locator is a number which can be made a float
            from sage.functions.other import ceil, floor
            if floor(xmax/x_locator)-ceil(xmin/x_locator)>1:
                x_locator=MultipleLocator(float(x_locator))
            else: # not enough room for two major ticks
                raise ValueError('Expand the range of the independent '
                'variable to allow two multiples of your tick locator '
                '(option `ticks`).')

        #---------------------- Location of y-ticks ---------------------#
        if y_locator is None:
            if scale[1] == 'log':
                y_locator = LogLocator(base=base[1])
            else:
                y_locator = MaxNLocator(**locator_options)
        elif isinstance(y_locator,Locator):
            pass
        elif y_locator == []:
            y_locator = NullLocator()
        elif isinstance(y_locator,list):
            y_locator = FixedLocator(y_locator)
        else: # y_locator is a number which can be made a float
            from sage.functions.other import ceil, floor
            if floor(ymax/y_locator)-ceil(ymin/y_locator)>1:
                y_locator=MultipleLocator(float(y_locator))
            else: # not enough room for two major ticks
                raise ValueError('Expand the range of the dependent '
                'variable to allow two multiples of your tick locator '
                '(option `ticks`).')

        x_formatter, y_formatter = tick_formatter
        from matplotlib.ticker import FuncFormatter, FixedFormatter
        from sage.misc.latex import latex
        from sage.symbolic.ring import SR
        #---------------------- Formatting x-ticks ----------------------#
        if x_formatter is None:
            if scale[0] == 'log':
                x_formatter = LogFormatterMathtext(base=base[0])
            else:
                x_formatter = OldScalarFormatter()
        elif x_formatter in SR:
            from misc import _multiple_of_constant
            x_const = x_formatter
            x_formatter = FuncFormatter(lambda n,pos:
                                        _multiple_of_constant(n,pos,x_const))
        elif x_formatter == "latex":
            if scale[0] == 'log':
                # We need to strip out '\\mathdefault' from the string
                x_formatter = FuncFormatter(lambda n,pos:
                    LogFormatterMathtext(base=base[0])(n,pos).replace(
                                                        "\\mathdefault",""))
            else:
                x_formatter = FuncFormatter(lambda n,pos: '$%s$'%latex(n))
        elif isinstance(x_formatter, (list, tuple)):
            if (not isinstance(ticks[0], (list, tuple)) or
                    len(ticks[0]) != len(x_formatter)):
                raise ValueError("If the first component of the list "
                    "`tick_formatter` is a list then the first component "
                    "of `ticks` must also be a list of equal length.")
            x_formatter = FixedFormatter(x_formatter)
        #---------------------- Formatting y-ticks ----------------------#
        if y_formatter is None:
            if scale[1] == 'log':
                y_formatter = LogFormatterMathtext(base=base[1])
            else:
                y_formatter = OldScalarFormatter()
        elif y_formatter in SR:
            from misc import _multiple_of_constant
            y_const = y_formatter
            y_formatter = FuncFormatter(lambda n,pos:
                                        _multiple_of_constant(n,pos,y_const))
        elif y_formatter == "latex":
            if scale[1] == 'log':
                # We need to strip out '\\mathdefault' from the string
                y_formatter = FuncFormatter(lambda n,pos:
                    LogFormatterMathtext(base=base[1])(n,pos).replace(
                                                        "\\mathdefault",""))
            else:
                y_formatter = FuncFormatter(lambda n,pos: '$%s$'%latex(n))
        elif isinstance(y_formatter, (list, tuple)):
            if (not isinstance(ticks[1], (list, tuple)) or
                    len(ticks[1]) != len(y_formatter)):
                raise ValueError("If the second component of the list "
                    "`tick_formatter` is a list then the second component "
                    "of `ticks` must also be a list of equal length.")
            y_formatter = FixedFormatter(y_formatter)

        subplot.xaxis.set_major_locator(x_locator)
        subplot.yaxis.set_major_locator(y_locator)
        subplot.xaxis.set_major_formatter(x_formatter)
        subplot.yaxis.set_major_formatter(y_formatter)

<<<<<<< HEAD
        # Check for whether there will be too few ticks in the log scale case
        # We want to exclude the case where the user explicitly chose no
        # ticks by passing ticks=[[],[]] for instance.
        if (scale[0] == 'log' and not isinstance(x_locator, NullLocator)
                and len(subplot.xaxis.get_ticklocs()) < 2):
            raise ValueError('Either expand the range of the independent '
            'variable to allow two different integer powers of your `base`, '
            'or change your `base` to a smaller number, or provide sufficent'
            ' number of ticks by using the `ticks` parameter.')

        if (scale[1] == 'log' and not isinstance(y_locator, NullLocator)
                and len(subplot.yaxis.get_ticklocs()) < 2):
            raise ValueError('Either expand the range of the dependent '
            'variable to allow two different integer powers of your `base`, '
            'or change your `base` to a smaller number, or provide sufficent'
            ' number of ticks by using the `ticks` parameter.')
=======
        # Check for whether there will be too few ticks in the log scale case.
        # If there are not enough ticks (2 or more) to determine that the scale
        # is non-linear, we throw a warning.
        from warnings import warn
        tickwarnmsg  = 'The %s-axis contains fewer than 2 ticks; '
        tickwarnmsg += 'the logarithmic scale of the plot may not be apparent '
        tickwarnmsg += 'to the reader.'

        if (scale[0] == 'log' and not isinstance(x_locator, NullLocator)
                and len(subplot.xaxis.get_ticklocs()) < 2):
            warn(tickwarnmsg % 'x')

        if (scale[1] == 'log' and not isinstance(y_locator, NullLocator)
                and len(subplot.yaxis.get_ticklocs()) < 2):
            warn(tickwarnmsg % 'y')
>>>>>>> 17213506

        return (subplot, x_locator, y_locator, x_formatter, y_formatter)


    def _get_vmin_vmax(self, vmin, vmax, basev):
        """
        Determine the min/max value for a variable plotted on a logarithmic
        scale. The motivation is that we desire at least two ticks for a log
        plot; otherwise the reader may assume that the scale is linear.

        We check if this case occurs (for e.g. assuming xmin < xmax):

           floor(logxmin)              ceil(logxmax)
           ----|---------+----------+----------|----------------------|--
                      logxmin     logxmax

        Or if this case occurs (assuming xmin < xmax):

           floor(logxmin)             floor(logxmax)         ceil(logxmax)
           ----|---------+---------------------|-----+----------------|--
                      logxmin                     logxmax


        INPUT:

        -  ``vmin`` - the current min for this variable (e.g. xmin or ymin)

        -  ``vmax`` - the current max for this variable (e.g. xmax or ymax)

        -  ``basev`` - the base of the logarithmic scale for this variable

        OUTPUT:

        A new (min,max) pair for this variable, suitable for its logarithmic
        scale.

        EXAMPLES:

        On a base-10 logarithmic scale, we should have ``vmin``/``vmax``
        at least 10 units apart::

            sage: p = Graphics()
            sage: p._get_vmin_vmax(1,2,10)
            (1, 10.0)
            sage: p._get_vmin_vmax(1,5,10)
            (1, 10.0)
            sage: p._get_vmin_vmax(1,10,10)
            (1, 10)
            sage: p._get_vmin_vmax(1,11,10)
            (1, 11)
            sage: p._get_vmin_vmax(1,50,10)
            (1, 50)

        Nonpositive values of ``vmin`` are not accepted due to the domain
        of the logarithm function::

            sage: p = Graphics()
            sage: p._get_vmin_vmax(-1,2,10)
            Traceback (most recent call last):
            ...
            ValueError: vmin must be positive

        And ``vmax`` must be greater than ``vmin``::

            sage: p._get_vmin_vmax(1,-2,10)
            Traceback (most recent call last):
            ...
            ValueError: vmin must be less than vmax

        """
        if vmin <= 0:
            raise ValueError('vmin must be positive')

        if vmin >= vmax:
            raise ValueError('vmin must be less than vmax')

        import math
        logvmin = math.log(vmin)/math.log(basev)
        logvmax = math.log(vmax)/math.log(basev)

        if math.floor(logvmax) - math.ceil(logvmin) < 0:
            vmax = basev**math.ceil(logvmax)
            vmin = basev**math.floor(logvmin)
        elif math.floor(logvmax) - math.ceil(logvmin) < 1:
            if logvmax-math.floor(logvmax) > math.ceil(logvmin)-logvmin:
                vmax = basev**math.ceil(logvmax)
            else:
                vmin = basev**math.floor(logvmin)

        return vmin,vmax


    def matplotlib(self, filename=None,
                   xmin=None, xmax=None, ymin=None, ymax=None,
                   figsize=None, figure=None, sub=None,
                   axes=None, axes_labels=None, fontsize=None,
                   frame=False, verify=True,
                   aspect_ratio = None,
                   gridlines=None, gridlinesstyle=None,
                   vgridlinesstyle=None, hgridlinesstyle=None,
                   show_legend=None, legend_options={},
                   axes_pad=None, ticks_integer=None,
                   tick_formatter=None, ticks=None, title=None,
                   title_pos=None, base=None, scale=None,
                   typeset='default'):
        r"""
        Return a matplotlib figure object representing the graphic

        EXAMPLES::

            sage: c = circle((1,1),1)
            sage: print c.matplotlib()
            Figure(640x480)

        To obtain the first matplotlib axes object inside of the
        figure, you can do something like the following.

        ::

            sage: p=plot(sin(x), (x, -2*pi, 2*pi))
            sage: figure=p.matplotlib()
            sage: axes=figure.axes[0]

        For input parameters, see the documentation for the
        :meth:`show` method (this function accepts all except the
        transparent argument).

        TESTS:

        We verify that :trac:`10291` is fixed::

            sage: p = plot(sin(x), (x, -2*pi, 2*pi))
            sage: figure = p.matplotlib()
            sage: axes_range = p.get_axes_range()
            sage: figure = p.matplotlib()
            sage: axes_range2 = p.get_axes_range()
            sage: axes_range == axes_range2
            True

        We verify that legend options are properly handled (:trac:`12960`).
        First, we test with no options, and next with an incomplete set of
        options.::

            sage: p = plot(x, legend_label='aha')
            sage: p.legend(True)
            sage: pm = p.matplotlib()
            sage: pm = p.matplotlib(legend_options={'font_size':'small'})

        The title should not overlap with the axes labels nor the frame in
        the following plot (see :trac:`10512`)::

            sage: plot(sin(x^2), (x, -3, 3), title='Plot of sin(x^2)', axes_labels=['x','y'],frame=True)

        ``typeset`` must not be set to an arbitrary string::

            sage: plot(x, typeset='garbage')
            Traceback (most recent call last):
            ...
            ValueError: typeset must be set to one of 'default', 'latex', or
            'type1'; got 'garbage'.

        We verify that numerical options are changed to float before saving (:trac:`14741`).
        By default, Sage 5.10 changes float objects to the `RealLiteral` type.
        The patch changes them to float before creating `matplotlib` objects.::

            sage: f = lambda x, y : (abs(cos((x + I * y) ** 4)) - 1) # long time
            sage: g = implicit_plot(f,(-4, 4),(-3, 3),linewidth=0.6) # long time
            sage: gm = g.matplotlib() # long time # without the patch, this goes BOOM -- er, TypeError
        """
        if not isinstance(ticks, (list, tuple)):
            ticks = (ticks, None)

        from sage.symbolic.ring import SR
        if not isinstance(tick_formatter, (list, tuple)):  # make sure both formatters typeset or both don't
            if tick_formatter == "latex" or tick_formatter in SR:
                tick_formatter = (tick_formatter, "latex")
            else:
                tick_formatter = (tick_formatter, None)

        global do_verify
        do_verify = verify

        if axes is None:
            axes = self._show_axes

        from matplotlib.figure import Figure
        from matplotlib import rcParams
        if typeset == 'type1': # Requires LaTeX, dvipng, gs to be installed.
            rcParams['ps.useafm'] = True
            rcParams['pdf.use14corefonts'] = True
            rcParams['text.usetex'] = True
        elif typeset == 'latex': # Requires LaTeX, dvipng, gs to be installed.
            rcParams['ps.useafm'] = False
            rcParams['pdf.use14corefonts'] = False
            rcParams['text.usetex'] = True
        elif typeset != 'default': # We won't change (maybe user-set) defaults
            raise ValueError("typeset must be set to one of 'default', 'latex',"
                             " or 'type1'; got '{}'.".format(typeset))

        self.fontsize(fontsize)
        self.axes_labels(l=axes_labels)

        if figsize is not None and not isinstance(figsize, (list, tuple)):
            default_width, default_height=rcParams['figure.figsize']
            figsize=(figsize, default_height*figsize/default_width)

        if figure is None:
            figure=Figure(figsize=figsize)

        #the incoming subplot instance
        subplot = sub
        if not subplot:
            subplot = figure.add_subplot(111)
        if aspect_ratio is None:
            aspect_ratio=self.aspect_ratio()
        if aspect_ratio == 'automatic':
            subplot.set_aspect('auto', adjustable='box')
        else:
            subplot.set_aspect(aspect_ratio, adjustable='box')
        #add all the primitives to the subplot
        old_opts = dict()
        for g in self._objects:
            opts, old_opts[g] = g.options(), g.options()
            for k,v in opts.items():
                try:
                    if v.parent() in sage.categories.fields.Fields(): opts[k] = float(v)
                except (AttributeError, TypeError): pass
            g.set_options(opts)
            g._render_on_subplot(subplot)
            if hasattr(g, '_bbox_extra_artists'):
                self._bbox_extra_artists.extend(g._bbox_extra_artists)

        #---------------- Set the axes limits and scale ------------------#
        self.set_axes_range(xmin, xmax, ymin, ymax)
        d = self.get_axes_range()
        xmin = d['xmin']
        xmax = d['xmax']
        ymin = d['ymin']
        ymax = d['ymax']

        xscale, yscale, basex, basey = self._set_scale(figure, scale=scale,
                                                       base=base)

<<<<<<< HEAD
        # Check for whether there will be too few ticks in the log scale case
        # * If part of the data is negative, we assume there are enough ticks
        # * If the user has entered custom ticks but there are too few of
        #   them, an error will be raised later.
        # * We check if this case occurs (for e.g. assuming xmin < xmax):
        #   floor(logxmin)              ceil(logxmax)
        #   ----|---------+----------+----------|----------------------|--
        #              logxmin     logxmax
        #   or if this case occurs (assuming xmin < xmax):
        #   floor(logxmin)             floor(logxmax)         ceil(logxmax)
        #   ----|---------+---------------------|-----+----------------|--
        #              logxmin                     logxmax
        def get_vmin_vmax(vmin, vmax, basev, axes_pad):
            # It is a must to have vmin < vmax
            import math
            if axes_pad is None:
                axes_pad = 1
            else:
                axes_pad = float(abs(axes_pad))

            logvmin = math.log(vmin, basev)
            logvmax = math.log(vmax, basev)
            if math.floor(logvmax) - math.ceil(logvmin) < 0:
                    vmax = basev**math.ceil(logvmax)
                    vmin = basev**math.floor(logvmin)
            elif math.floor(logvmax) - math.ceil(logvmin) < 1:
                if logvmax-math.floor(logvmax) > math.ceil(logvmin)-logvmin:
                    vmax = basev**math.ceil(logvmax)
                    if axes_pad > 0:
                        vmin -= vmin * basev**(-axes_pad)
                else:
                    vmin = basev**math.floor(logvmin)
                    if axes_pad > 0:
                        vmax += vmax * basev**(-axes_pad)
            elif axes_pad > 0:
                # pad the axes if we haven't expanded the axes earlier.
                vmin -= vmin * basev**(-axes_pad)
                vmax += vmax * basev**(-axes_pad)
            return vmin,vmax

        if xscale == 'log' and min(xmin, xmax) > 0:
            if xmin < xmax:
                xmin, xmax = get_vmin_vmax(xmin, xmax, basex, axes_pad)
            else:
                xmax, xmin = get_vmin_vmax(xmax, xmin, basex, axes_pad)
        else:
            xpad = 0.02 if axes_pad is None else axes_pad
            xpad = (xmax - xmin)*float(xpad)
            xmax += xpad
            xmin -= xpad
        if yscale == 'log' and min(ymin, ymax) > 0:
            if ymin < ymax:
                ymin, ymax = get_vmin_vmax(ymin, ymax, basey, axes_pad)
            else:
                ymax, ymin = get_vmin_vmax(ymax, ymin, basey, axes_pad)
        else:
            ypad = 0.02 if axes_pad is None else axes_pad
            ypad = (ymax - ymin)*float(ypad)
            ymax += ypad
            ymin -= ypad
=======
        # If any of the x-data are negative, we leave the min/max alone.
        if xscale == 'log' and min(xmin, xmax) > 0:
            if xmin < xmax:
                xmin, xmax = self._get_vmin_vmax(xmin, xmax, basex)
            else:
                xmax, xmin = self._get_vmin_vmax(xmax, xmin, basex)

        # Likewise for the y-data.
        if yscale == 'log' and min(ymin, ymax) > 0:
            if ymin < ymax:
                ymin, ymax = self._get_vmin_vmax(ymin, ymax, basey)
            else:
                ymax, ymin = self._get_vmin_vmax(ymax, ymin, basey)
>>>>>>> 17213506

        #-------------------------- Set the legend -----------------------#
        if show_legend is None:
            show_legend = self._show_legend

        if show_legend:
            from matplotlib.font_manager import FontProperties
            lopts = dict()
            lopts.update(legend_options)
            lopts.update(self._legend_opts)
            prop = FontProperties(
                    family  = lopts.pop('font_family', 'sans-serif'),
                    size    = lopts.pop('font_size', 'medium'),
                    style   = lopts.pop('font_style', 'normal'),
                    weight  = lopts.pop('font_weight', 'medium'),
                    variant = lopts.pop('font_variant', 'normal')
                   )
            color = lopts.pop('back_color', (0.9, 0.9, 0.9))
            leg = subplot.legend(prop=prop, **lopts)
            if leg is None:
                sage.misc.misc.warn("legend requested but no items are labeled")
            else:
                # color
                lframe = leg.get_frame()
                lframe.set_facecolor(color)
                from sage.plot.colors import to_mpl_color
                for txt,color in zip(leg.get_texts(), self._legend_colors):
                    if color is not None:
                        txt.set_color(to_mpl_color(color))

        subplot.set_xlim([xmin, xmax])
        subplot.set_ylim([ymin, ymax])

        locator_options=dict(nbins=9,steps=[1,2,5,10],integer=ticks_integer)

        if axes is None:
            axes = self._show_axes

        for spine in subplot.spines.values():
            spine.set_color(self._axes_color)
            spine.set_linewidth(self._axes_width)


        if frame:
            # For now, set the formatter to the old one, since that is
            # sort of what we are used to.  We should eventually look at
            # the default one to see if we like it better.

            (subplot, x_locator, y_locator,
                x_formatter, y_formatter) = self._matplotlib_tick_formatter(
                            subplot, base=(basex, basey),
                            locator_options=locator_options,
                            scale=(xscale, yscale),
                            tick_formatter=tick_formatter, ticks=ticks,
                            xmax=xmax, xmin=xmin, ymax=ymax, ymin=ymin)

            subplot.set_frame_on(True)
            if axes and xscale == 'linear' and yscale == 'linear':
                if (ymin<=0 and ymax>=0) or (ymax<=0 and ymin>=0):
                    subplot.axhline(color=self._axes_color,
                                    linewidth=self._axes_width)
                if (xmin<=0 and xmax>=0) or (xmax<=0 and xmin>=0):
                    subplot.axvline(color=self._axes_color,
                                    linewidth=self._axes_width)

        elif axes:
            ymiddle=False
            xmiddle=False
            # Note that the user may specify a custom xmin and xmax which
            # flips the axis horizontally. Hence we need to check for both
            # the possibilities in the if statements below. Similar
            # comments hold for ymin and ymax.
            if xscale == 'log':
                if xmax > xmin:
                    subplot.spines['right'].set_visible(False)
                    subplot.spines['left'].set_position(('outward',10))
                    subplot.yaxis.set_ticks_position('left')
                    subplot.yaxis.set_label_position('left')
                    yaxis='left'
                elif xmax < xmin:
                    subplot.spines['left'].set_visible(False)
                    subplot.spines['right'].set_position(('outward',10))
                    subplot.yaxis.set_ticks_position('right')
                    subplot.yaxis.set_label_position('right')
                    yaxis='right'
            elif (xmin > 0 and xmax > xmin) or (xmax > 0 and xmin > xmax):
                subplot.spines['right'].set_visible(False)
                subplot.spines['left'].set_position(('outward',10))
                subplot.yaxis.set_ticks_position('left')
                subplot.yaxis.set_label_position('left')
                yaxis='left'
            elif (xmax < 0 and xmax > xmin) or (xmin < 0 and xmin > xmax):
                subplot.spines['left'].set_visible(False)
                subplot.spines['right'].set_position(('outward',10))
                subplot.yaxis.set_ticks_position('right')
                subplot.yaxis.set_label_position('right')
                yaxis='right'
            else:
                subplot.spines['left'].set_position('zero')
                subplot.yaxis.set_ticks_position('left')
                subplot.yaxis.set_label_position('left')
                subplot.spines['right'].set_visible(False)
                ymiddle=True
                yaxis='left'

            if yscale == 'log':
                if ymax > ymin:
                    subplot.spines['top'].set_visible(False)
                    subplot.spines['bottom'].set_position(('outward',10))
                    subplot.xaxis.set_ticks_position('bottom')
                    subplot.xaxis.set_label_position('bottom')
                    xaxis='bottom'
                elif ymax < ymin:
                    subplot.spines['bottom'].set_visible(False)
                    subplot.spines['top'].set_position(('outward',10))
                    subplot.xaxis.set_ticks_position('top')
                    subplot.xaxis.set_label_position('top')
                    xaxis='top'
            elif (ymin > 0 and ymax > ymin) or (ymax > 0 and ymin > ymax):
                subplot.spines['top'].set_visible(False)
                subplot.spines['bottom'].set_position(('outward',10))
                subplot.xaxis.set_ticks_position('bottom')
                subplot.xaxis.set_label_position('bottom')
                xaxis='bottom'
            elif (ymax < 0 and ymax > ymin) or (ymin < 0 and ymin > ymax):
                subplot.spines['bottom'].set_visible(False)
                subplot.spines['top'].set_position(('outward',10))
                subplot.xaxis.set_ticks_position('top')
                subplot.xaxis.set_label_position('top')
                xaxis='top'
            else:
                subplot.spines['bottom'].set_position('zero')
                subplot.xaxis.set_ticks_position('bottom')
                subplot.xaxis.set_label_position('bottom')
                subplot.spines['top'].set_visible(False)
                xmiddle=True
                xaxis='bottom'

            # For now, set the formatter to the old one, since that is
            # sort of what we are used to.  We should eventually look at
            # the default one to see if we like it better.

            (subplot, x_locator, y_locator,
                x_formatter, y_formatter) = self._matplotlib_tick_formatter(
                            subplot, base=(basex, basey),
                            locator_options=locator_options,
                            scale=(xscale, yscale),
                            tick_formatter=tick_formatter, ticks=ticks,
                            xmax=xmax, xmin=xmin, ymax=ymax, ymin=ymin)

            # Make ticklines go on both sides of the axes
            #             if xmiddle:
            #                 for t in subplot.xaxis.get_majorticklines():
            #                     t.set_marker("|")
            #                     t.set_markersize(8)
            #                 for t in subplot.xaxis.get_minorticklines():
            #                     t.set_marker("|")
            #                     t.set_markersize(4)

            #             if ymiddle:
            #                 for t in subplot.yaxis.get_majorticklines():
            #                     t.set_marker("|")
            #                     t.set_markersize(8)
            #                 for t in subplot.yaxis.get_minorticklines():
            #                     t.set_marker("|")
            #                     t.set_markersize(4)

            # Make the zero tick labels disappear if the axes cross
            # inside the picture, but only if log scale is not used
            if (xmiddle and ymiddle and xscale == 'linear' and
                yscale == 'linear'):
                from sage.plot.plot import SelectiveFormatter
                subplot.yaxis.set_major_formatter(SelectiveFormatter(
                    subplot.yaxis.get_major_formatter(), skip_values=[0]))
                subplot.xaxis.set_major_formatter(SelectiveFormatter(
                    subplot.xaxis.get_major_formatter(), skip_values=[0]))

        else:
            for spine in subplot.spines.values():
                spine.set_visible(False)
            from matplotlib.ticker import NullFormatter, NullLocator
            subplot.xaxis.set_major_formatter(NullFormatter())
            subplot.yaxis.set_major_formatter(NullFormatter())
            subplot.xaxis.set_major_locator(NullLocator())
            subplot.yaxis.set_major_locator(NullLocator())

        if frame or axes:
            # Make minor tickmarks, unless we specify fixed ticks or no ticks
            # We do this change only on linear scale, otherwise matplotlib
            # errors out with a memory error.
            from matplotlib.ticker import (AutoMinorLocator, FixedLocator,
                    LogLocator, NullLocator)
            if isinstance(x_locator, (NullLocator, FixedLocator)):
                subplot.xaxis.set_minor_locator(NullLocator())
            elif xscale == 'linear':
                subplot.xaxis.set_minor_locator(AutoMinorLocator())
            else: # log scale
                from sage.misc.misc import srange
                base_inv = 1.0/basex
                subs = map(float, srange(2*base_inv, 1, base_inv))
                subplot.xaxis.set_minor_locator(LogLocator(base=basex,
                                                           subs=subs))
            if isinstance(y_locator, (NullLocator, FixedLocator)):
                subplot.yaxis.set_minor_locator(NullLocator())
            elif yscale == 'linear':
                subplot.yaxis.set_minor_locator(AutoMinorLocator())
            else: # log scale
                from sage.misc.misc import srange
                base_inv = 1.0/basey
                subs = map(float, srange(2*base_inv, 1, base_inv))
                subplot.yaxis.set_minor_locator(LogLocator(base=basey,
                                                           subs=subs))

            # Set the color and fontsize of ticks
            figure.get_axes()[0].tick_params(color=self._axes_color,
                    labelcolor=self._tick_label_color,
                    labelsize=self._fontsize, which='both')


        if gridlines is not None:
            if isinstance(gridlines, (list, tuple)):
                vgridlines,hgridlines=gridlines
            else:
                hgridlines=gridlines
                vgridlines=gridlines

            if gridlinesstyle is None:
                # Set up the default grid style
                gridlinesstyle=dict(color='black',linestyle=':',linewidth=0.5)

            vgridstyle=gridlinesstyle.copy()
            if vgridlinesstyle is not None:
                vgridstyle.update(vgridlinesstyle)

            hgridstyle=gridlinesstyle.copy()
            if hgridlinesstyle is not None:
                hgridstyle.update(hgridlinesstyle)

            if hgridlines=='minor':
                hgridstyle['which']='both'
            if vgridlines=='minor':
                vgridstyle['which']='both'

            if hasattr(hgridlines, '__iter__'):
                hlines=iter(hgridlines)
                hgridstyle.pop("minor",None)
                for hline in hlines:
                    if isinstance(hline, (list, tuple)):
                        hl, style=hline
                        st=hgridstyle.copy()
                        st.update(style)
                    else:
                        hl=hline
                        st=hgridstyle
                    subplot.axhline(hl,**st)
            else:
                if hgridlines not in (None, False):
                    subplot.yaxis.grid(True, **hgridstyle)

            if hasattr(vgridlines, '__iter__'):
                vlines=iter(vgridlines)
                vgridstyle.pop("minor",None)
                for vline in vlines:
                    if isinstance(vline, (list, tuple)):
                        vl, style=vline
                        st=vgridstyle.copy()
                        st.update(style)
                    else:
                        vl=vline
                        st=vgridstyle
                    subplot.axvline(vl,**st)
            else:
                if vgridlines not in (None, False):
                    subplot.xaxis.grid(True, **vgridstyle)



        if self._axes_labels is not None:
            label_options={}
            label_options['color']=self._axes_label_color
            label_options['size']=self._fontsize
            subplot.set_xlabel(self._axes_labels[0], **label_options)
            subplot.set_ylabel(self._axes_labels[1], **label_options)


            if axes is True and frame is False:
                # We set the label positions according to where we are
                # drawing the axes.
                if xaxis=='bottom':
                    yaxis_labely=subplot.get_ylim()[1]
                    yaxis_labeloffset=8
                    yaxis_vert='bottom'
                    xaxis_labely=0
                    xaxis_vert='baseline'
                else:
                    yaxis_labely=subplot.get_ylim()[0]
                    yaxis_labeloffset=-8
                    yaxis_vert='top'
                    xaxis_labely=1
                    xaxis_vert='top'

                if yaxis=='left':
                    xaxis_labelx=subplot.get_xlim()[1]
                    xaxis_labeloffset=8
                    xaxis_horiz='left'
                    yaxis_labelx=0
                else:
                    xaxis_labelx=subplot.get_xlim()[0]
                    xaxis_labeloffset=-8
                    xaxis_horiz='right'
                    yaxis_labelx=1

                from matplotlib.transforms import offset_copy
                xlabel=subplot.xaxis.get_label()
                xlabel.set_horizontalalignment(xaxis_horiz)
                xlabel.set_verticalalignment(xaxis_vert)
                trans=subplot.spines[xaxis].get_transform()
                labeltrans=offset_copy(trans, figure, x=xaxis_labeloffset,
                                    y=0, units='points')
                subplot.xaxis.set_label_coords(x=xaxis_labelx,
                                    y=xaxis_labely, transform=labeltrans)

                ylabel=subplot.yaxis.get_label()
                ylabel.set_horizontalalignment('center')
                ylabel.set_verticalalignment(yaxis_vert)
                ylabel.set_rotation('horizontal')
                trans=subplot.spines[yaxis].get_transform()
                labeltrans=offset_copy(trans, figure, x=0,
                                    y=yaxis_labeloffset, units='points')
                subplot.yaxis.set_label_coords(x=yaxis_labelx,
                                    y=yaxis_labely, transform=labeltrans)

        # This option makes the xlim and ylim limits not take effect
        # todo: figure out which limits were specified, and let the
        # free limits autoscale
        #subplot.autoscale_view(tight=True)
        if title is not None:
            if title_pos is not None:
                if ((not isinstance(title_pos, (list, tuple)))
                    or (len(title_pos) != 2)):
                    raise ValueError("'title_pos' must be a list or tuple "
                                     "of two real numbers.")
                title_pos = (float(title_pos[0]), float(title_pos[1]))

            if (frame) or (axes_labels is None):
                if title_pos is not None:
                    subplot.set_title(title, fontsize=fontsize,
                                      position=title_pos)
                else:
                    subplot.set_title(title, fontsize=fontsize)
            else: # frame is false axes is not None, and neither is axes_labels
                # Then, the title is moved up to avoid overlap with axes labels
                if title_pos is None:
                    title_pos = (0.5, 1.05)
                subplot.set_title(title, fontsize=fontsize, position=title_pos)

        for g in self._objects:
            g.set_options(old_opts[g])

        return figure

    def save_image(self, filename=None, *args, **kwds):
        r"""
        Save an image representation of self.  The image type is
        determined by the extension of the filename.  For example,
        this could be ``.png``, ``.jpg``, ``.gif``, ``.pdf``,
        ``.svg``.  Currently this is implemented by calling the
        :meth:`save` method of self, passing along all arguments and
        keywords.

        .. Note::

            Not all image types are necessarily implemented for all
            graphics types.  See :meth:`save` for more details.

        EXAMPLES::

            sage: c = circle((1,1), 1, color='red')
            sage: filename = os.path.join(SAGE_TMP, 'test.png')
            sage: c.save_image(filename, xmin=-1, xmax=3, ymin=-1, ymax=3)
        """
        self.save(filename, *args, **kwds)


    # ALLOWED_EXTENSIONS is the list of recognized formats.
    # filename argument is written explicitly so that it can be used as a
    # positional one, which is a very likely usage for this function.
    @suboptions('legend',
                back_color=(0.9, 0.9, 0.9), borderpad=0.6,
                borderaxespad=None,
                columnspacing=None,
                fancybox=False, font_family='sans-serif',
                font_size='medium', font_style='normal',
                font_variant='normal', font_weight='medium',
                handlelength=0.05, handletextpad=0.5,
                labelspacing=0.02, loc='best',
                markerscale=0.6, ncol=1, numpoints=2,
                shadow=False, title=None)
    def save(self, filename=None, **kwds):
        r"""
        Save the graphics to an image file.

        INPUT:

        - ``filename`` -- a string (default: autogenerated), the filename and
          the image format given by the extension, which can be one of the
          following:

            * ``.eps``,

            * ``.pdf``,

            * ``.png``,

            * ``.ps``,

            * ``.sobj`` (for a Sage object you can load later),

            * ``.svg``,

            * empty extension will be treated as ``.sobj``.

        All other keyword arguments will be passed to the plotter.

        OUTPUT:

        - none.

        EXAMPLES::

            sage: c = circle((1,1), 1, color='red')
            sage: filename = os.path.join(SAGE_TMP, 'test.png')
            sage: c.save(filename, xmin=-1, xmax=3, ymin=-1, ymax=3)

        To make a figure bigger or smaller, use ``figsize``::

            sage: c.save(filename, figsize=5, xmin=-1, xmax=3, ymin=-1, ymax=3)

        By default, the figure grows to include all of the graphics and text,
        so the final image may not be exactly the figure size you specified.
        If you want a figure to be exactly a certain size, specify the keyword
        ``fig_tight=False``::

            sage: c.save(filename, figsize=[8,4], fig_tight=False,
            ....:       xmin=-1, xmax=3, ymin=-1, ymax=3)

        You can also pass extra options to the plot command instead of this
        method, e.g. ::

            sage: plot(x^2 - 5, (x, 0, 5), ymin=0).save(tmp_filename(ext='.png'))

        will save the same plot as the one shown by this command::

            sage: plot(x^2 - 5, (x, 0, 5), ymin=0)

        (This test verifies that :trac:`8632` is fixed.)

        TESTS:

        Legend labels should save correctly::

            sage: P = plot(x,(x,0,1),legend_label='$xyz$')
            sage: P.set_legend_options(back_color=(1,0,0))
            sage: P.set_legend_options(loc=7)
            sage: filename=os.path.join(SAGE_TMP, 'test.png')
            sage: P.save(filename)

        This plot should save with the frame shown, showing :trac:`7524`
        is fixed (same issue as :trac:`7981` and :trac:`8632`)::

            sage: var('x,y')
            (x, y)
            sage: a = plot_vector_field((x,-y),(x,-1,1),(y,-1,1))
            sage: filename=os.path.join(SAGE_TMP, 'test2.png')
            sage: a.save(filename)
        """
        options = dict()
        options.update(self.SHOW_OPTIONS)
        options.update(self._extra_kwds)
        options.update(kwds)
        dpi = options.pop('dpi')
        transparent = options.pop('transparent')
        fig_tight = options.pop('fig_tight')

        if filename is None:
            filename = options.pop('filename')
        if filename is None:
            filename = graphics_filename()
        ext = os.path.splitext(filename)[1].lower()

        if ext not in ALLOWED_EXTENSIONS:
            raise ValueError("allowed file extensions for images are '"
                             + "', '".join(ALLOWED_EXTENSIONS) + "'!")
        elif ext in ['', '.sobj']:
            SageObject.save(self, filename)
        else:
            from matplotlib import rcParams
            rc_backup = (rcParams['ps.useafm'], rcParams['pdf.use14corefonts'],
                         rcParams['text.usetex']) # save the rcParams
            figure = self.matplotlib(**options)
            # You can output in PNG, PS, EPS, PDF, or SVG format, depending
            # on the file extension.
            # matplotlib looks at the file extension to see what the renderer should be.
            # The default is FigureCanvasAgg for PNG's because this is by far the most
            # common type of files rendered, like in the notebook, for example.
            # if the file extension is not '.png', then matplotlib will handle it.
            from matplotlib.backends.backend_agg import FigureCanvasAgg
            figure.set_canvas(FigureCanvasAgg(figure))
            # this messes up the aspect ratio!
            #figure.canvas.mpl_connect('draw_event', pad_for_tick_labels)

            # tight_layout adjusts the *subplot* parameters so ticks aren't cut off, etc.
            figure.tight_layout()

            if fig_tight is True:
                figure.savefig(filename, dpi=dpi, bbox_inches='tight',
                    bbox_extra_artists=self._bbox_extra_artists,
                    transparent=transparent)
            else:
                figure.savefig(filename, dpi=dpi,
                           transparent=transparent)

            # Restore the rcParams to the original, possibly user-set values
            (rcParams['ps.useafm'], rcParams['pdf.use14corefonts'],
                                           rcParams['text.usetex']) = rc_backup

    def description(self):
        r"""
        Print a textual description to stdout.

        This method is mostly used for doctests.

        EXAMPLES::

            sage: print polytopes.n_cube(2).plot().description()
            Polygon defined by 4 points: [(1.0, 1.0), (-1.0, 1.0), (-1.0, -1.0), (1.0, -1.0)]
            Line defined by 2 points: [(-1.0, -1.0), (-1.0, 1.0)]
            Line defined by 2 points: [(-1.0, -1.0), (1.0, -1.0)]
            Line defined by 2 points: [(-1.0, 1.0), (1.0, 1.0)]
            Line defined by 2 points: [(1.0, -1.0), (1.0, 1.0)]
            Point set defined by 4 point(s): [(-1.0, -1.0), (-1.0, 1.0), (1.0, -1.0), (1.0, 1.0)]
        """
        data = []
        for g in self:
            g_zorder = g.options().get('zorder', 0)
            if hasattr(g, 'xdata'):
                g_str = '{0}:\t{1}'.format(g, zip(g.xdata, g.ydata))
            else:
                g_str = repr(g)
            data.append([g_zorder, g_str, g])
        data.sort()
        return '\n'.join(g[1] for g in data)

class GraphicsArray(SageObject):
    """
    GraphicsArray takes a (`m` x `n`) list of lists of
    graphics objects and plots them all on one canvas.
    """
    def __init__(self, array):
        """
        Constructor for ``GraphicsArray`` class.  Normally used only
        via :func:`graphics_array` function.

        INPUT: a list or list of lists/tuples, all of which are graphics objects

        EXAMPLES::

            sage: L = [plot(sin(k*x),(x,-pi,pi)) for k in range(10)]
            sage: G = graphics_array(L)
            sage: G.ncols()
            10
            sage: M = [[plot(x^2)],[plot(x^3)]]
            sage: H = graphics_array(M)
            sage: str(H[1])
            'Graphics object consisting of 1 graphics primitive'

        TESTS::

            sage: L = [[plot(sin),plot(cos)],[plot(tan)]]
            sage: graphics_array(L)
            Traceback (most recent call last):
            ...
            TypeError: array (=[[Graphics object consisting of 1 graphics primitive, Graphics object consisting of 1 graphics primitive], [Graphics object consisting of 1 graphics primitive]]) must be a list of lists of Graphics objects
            sage: G = plot(x,(x,0,1))
            sage: graphics_array(G)
            Traceback (most recent call last):
            ...
            TypeError: array (=Graphics object consisting of 1 graphics primitive) must be a list of lists of Graphics objects
            sage: G = [[plot(x,(x,0,1)),x]]
            sage: graphics_array(G)
            Traceback (most recent call last):
            ...
            TypeError: every element of array must be a Graphics object
        """
        if not isinstance(array, (list, tuple)):
            raise TypeError("array (=%s) must be a list of lists of Graphics objects"%(array))
        array = list(array)
        self._glist = []
        self._rows = len(array)
        if self._rows > 0:
            if not isinstance(array[0], (list, tuple)):
                array = [array]
                self._rows = 1
            self._cols = len(array[0])
        else:
            self._cols = 0
        self._dims = self._rows*self._cols
        for row in array: #basically flatten the list
            if not isinstance(row, (list, tuple)) or len(row) != self._cols:
                raise TypeError("array (=%s) must be a list of lists of Graphics objects"%(array))
            for g in row:
                if not isinstance(g, Graphics):
                    raise TypeError("every element of array must be a Graphics object")
                self._glist.append(g)
        self._figsize = None

    def _repr_(self):
        """
        Representation of the graphics array.

        EXAMPLES::

            sage: R = rainbow(6)
            sage: L = [plot(x^n,(x,0,1),color=R[n]) for n in range(6)]
            sage: graphics_array(L,2,3)
        """
        return self.__str__()

    def _graphics_(self):
        """
        Show graphics.

        The presence of this method is used by the displayhook to
        decide that we want to see a graphical output by default.

        OUTPUT:

        Return ``True`` if graphical output was generated (might not
        be shown in doctest mode), otherwise ``False``.

        EXAMPLES::

            sage: from sage.plot.graphics import GraphicsArray
            sage: g = GraphicsArray([])
            sage: g._graphics_()
            True
        """
        self.show()
        return True

    def __str__(self):
        """
        String representation of the graphics array.

        EXAMPLES::

            sage: R = rainbow(6)
            sage: L = [plot(x^n,(x,0,1),color=R[n]) for n in range(6)]
            sage: G = graphics_array(L,2,3)
            sage: G.__str__()
            'Graphics Array of size 2 x 3'
            sage: str(G)
            'Graphics Array of size 2 x 3'
        """
        return "Graphics Array of size %s x %s"%(self._rows, self._cols)

    def nrows(self):
        """
        Number of rows of the graphics array.

        EXAMPLES::

            sage: R = rainbow(6)
            sage: L = [plot(x^n,(x,0,1),color=R[n]) for n in range(6)]
            sage: G = graphics_array(L,2,3)
            sage: G.nrows()
            2
            sage: graphics_array(L).nrows()
            1
        """
        return self._rows

    def ncols(self):
        """
        Number of columns of the graphics array.

        EXAMPLES::

            sage: R = rainbow(6)
            sage: L = [plot(x^n,(x,0,1),color=R[n]) for n in range(6)]
            sage: G = graphics_array(L,2,3)
            sage: G.ncols()
            3
            sage: graphics_array(L).ncols()
            6
        """
        return self._cols

    def __getitem__(self, i):
        """
        Return the ``i``th element of the list of graphics
        in the (flattened) array.

        EXAMPLES:

        We can access and view individual plots::

            sage: M = [[plot(x^2)],[plot(x^3)]]
            sage: H = graphics_array(M)
            sage: H[1]

        They can also be represented::

            sage: str(H[1])
            'Graphics object consisting of 1 graphics primitive'

        Another example::

            sage: L = [plot(sin(k*x),(x,-pi,pi))+circle((k,k),1,color='red') for k in range(10)]
            sage: G = graphics_array(L,5,2)
            sage: str(G[3])
            'Graphics object consisting of 2 graphics primitives'
            sage: G[3]
        """
        i = int(i)
        return self._glist[i]

    def __setitem__(self, i, g):
        """
        Set the ``i``th element of the list of graphics
        in the (flattened) array.

        EXAMPLES::

            sage: M = [[plot(x^2)],[plot(x^3)]]
            sage: H = graphics_array(M)
            sage: str(H[1])
            'Graphics object consisting of 1 graphics primitive'

        We can check this is one primitive::

            sage: H[1] # the plot of x^3

        Now we change it::

            sage: H[1] = circle((1,1),2)+points([(1,2),(3,2),(5,5)],color='purple')
            sage: str(H[1])
            'Graphics object consisting of 2 graphics primitives'

        And we visually check that it's different::

            sage: H[1] # a circle and some purple points
        """
        i = int(i)
        self._glist[i] = g

    def _set_figsize_(self, ls):
        """
        Set the figsize of all plots in the array.

        This is normally only used via the ``figsize`` keyword in
        :meth:`save` or :meth:`show`.

        EXAMPLES::

            sage: L = [plot(sin(k*x),(x,-pi,pi)) for k in [1..3]]
            sage: G = graphics_array(L)
            sage: G.show(figsize=[5,3])  # smallish and compact

        ::

            sage: G.show(figsize=[10,20])  # bigger and tall and thin; long time (2s on sage.math, 2012)

        ::

            sage: G.show(figsize=8)  # figure as a whole is a square
        """
        # if just one number is passed in for figsize, as documented
        if not isinstance(ls,list):
            ls = [ls,ls]
        # now the list is a list
        m = int(ls[0])
        n = int(ls[1])
        self._figsize = [m,n]

    def __len__(self):
        """
        Total number of elements of the graphics array.

        EXAMPLES::

            sage: R = rainbow(6)
            sage: L = [plot(x^n,(x,0,1),color=R[n]) for n in range(6)]
            sage: G = graphics_array(L,2,3)
            sage: G.ncols()
            3
            sage: graphics_array(L).ncols()
            6
        """
        return len(self._glist)

# This does not work, and can never have worked!
# To make this work, one would also change the
# dimensions of the array, but it's not clear there
# is a canonical way to do this.
#
#    def append(self, g):
#        """
#        Appends a graphic to the array.
#        """
#        self._glist.append(g)

    def append(self, g):
        """
        Appends a graphic to the array.  Currently
        not implemented.

        TESTS::

            sage: from sage.plot.graphics import GraphicsArray
            sage: G = GraphicsArray([plot(sin),plot(cos)])
            sage: G.append(plot(tan))
            Traceback (most recent call last):
            ...
            NotImplementedError: Appending to a graphics array is not yet implemented
        """
        raise NotImplementedError('Appending to a graphics array is not yet implemented')


    def _render(self, filename, dpi=None, figsize=None, axes=None, **args):
        r"""
        ``_render`` loops over all graphics objects in the array
        and adds them to the subplot.  This is only used internally
        when the plot is actually saved or shown.

        EXAMPLES::

            sage: graphics_array([[plot(sin), plot(cos)], [plot(tan), plot(sec)]])

        TESTS::

            sage: graphics_array([])
        """
        #glist is a list of Graphics objects:
        glist = self._glist
        rows = self._rows
        cols = self._cols
        dims = self._dims
        if rows == 0 or cols == 0:
            glist = [Graphics()]
            rows = cols = dims = 1
        #make a blank matplotlib Figure:
        from matplotlib.figure import Figure
        figure = Figure(figsize)
        global do_verify
        do_verify = True
        for i,g in zip(range(1, dims+1), glist):
            subplot = figure.add_subplot(rows, cols, i)
            g.matplotlib(filename, figure=figure, sub=subplot,
                         verify=do_verify, axes = axes, **args)
        g.save(filename, dpi=dpi, figure=figure, sub=subplot,
               verify=do_verify, axes = axes, **args)

    def save_image(self, filename=None, *args, **kwds):
        r"""
        Save an image representation of self.  The image type is
        determined by the extension of the filename.  For example,
        this could be ``.png``, ``.jpg``, ``.gif``, ``.pdf``,
        ``.svg``.  Currently this is implemented by calling the
        :meth:`save` method of self, passing along all arguments and
        keywords.

        .. Note::

            Not all image types are necessarily implemented for all
            graphics types.  See :meth:`save` for more details.

        EXAMPLES::

            sage: plots = [[plot(m*cos(x + n*pi/4), (x,0, 2*pi)) for n in range(3)] for m in range(1,3)]
            sage: G = graphics_array(plots)
            sage: G.save_image(tmp_filename()+'.png')
        """
        self.save(filename, *args, **kwds)

    def save(self, filename=None, dpi=DEFAULT_DPI, figsize=None,
             axes = None, **args):
        """
        Save the ``graphics_array`` to (for now) a png called
        'filename'.

        OPTIONAL INPUT:

        -  ``filename`` - (default: None) string

        -  ``dpi`` - dots per inch

        -  ``figsize`` - width or [width, height]

        -  ``axes`` - (default: True)

        EXAMPLES::

            sage: F = tmp_filename(ext='.png')
            sage: L = [plot(sin(k*x),(x,-pi,pi)) for k in [1..3]]
            sage: G = graphics_array(L)
            sage: G.save(F,500,axes=False)  # long time (6s on sage.math, 2012)
        """
        if (figsize is not None): self._set_figsize_(figsize)
        self._render(filename, dpi=dpi, figsize=self._figsize, axes = axes, **args)

    def show(self, filename=None, dpi=DEFAULT_DPI, figsize=None,
             axes = None, **args):
        r"""
        Show this graphics array using the default viewer.

        OPTIONAL INPUT:

        -  ``filename`` - (default: None) string

        -  ``dpi`` - dots per inch

        -  ``figsize`` - width or [width, height]

        -  ``axes`` - (default: True)

        -  ``fontsize`` - positive integer

        -  ``frame`` - (default: False) draw a frame around the
           image

        EXAMPLES: This draws a graphics array with four trig plots and no
        axes in any of the plots.

        ::

            sage: G = graphics_array([[plot(sin), plot(cos)], [plot(tan), plot(sec)]])
            sage: G.show(axes=False)
        """
        if (figsize is not None): self._set_figsize_(figsize)
        if sage.doctest.DOCTEST_MODE:
            self.save(DOCTEST_MODE_FILE,
                      dpi=dpi, figsize=self._figsize, axes = axes, **args)
            return
        if sage.plot.plot.EMBEDDED_MODE:
            self.save(filename, dpi=dpi, figsize=self._figsize, axes = axes, **args)
            return
        if filename is None:
            filename = tmp_filename(ext='.png')
        self._render(filename, dpi=dpi, figsize=self._figsize, axes = axes, **args)
        os.system('%s %s 2>/dev/null 1>/dev/null &'%(
                         sage.misc.viewer.png_viewer(), filename))

<|MERGE_RESOLUTION|>--- conflicted
+++ resolved
@@ -1780,24 +1780,19 @@
         enough room for two ticks so that the user can tell what the scale
         is. This can be effected by increasing the range of the independent
         variable, or by changing the ``base``, or by providing enough tick
-<<<<<<< HEAD
-        locations by using the ``ticks`` parameter.::
-
-            sage: list_plot_loglog([(1,2),(2,3)], plotjoined=True, ticks=[None,[1]])
-            Traceback (most recent call last):
-            ...
-            ValueError: Either expand the range of the dependent variable to allow two different integer powers of your `base`, or change your `base` to a smaller number, or provide sufficent number of ticks by using the `ticks` parameter.
-=======
         locations by using the ``ticks`` parameter.
 
-        By default, sage will expand the variable range so that at least two
+        By default, Sage will expand the variable range so that at least two
         ticks are included along the logarithmic axis. However, if you
         specify ``ticks`` manually, this safety measure can be defeated::
 
             sage: list_plot_loglog([(1,2),(2,3)], plotjoined=True, ticks=[[1],[1]])
-            doctest:...: UserWarning: The x-axis contains fewer than 2 ticks; the logarithmic scale of the plot may not be apparent to the reader.
-            doctest:...: UserWarning: The y-axis contains fewer than 2 ticks; the logarithmic scale of the plot may not be apparent to the reader.
->>>>>>> 17213506
+            doctest:...: UserWarning: The x-axis contains fewer than
+            2 ticks; the logarithmic scale of the plot may not be apparent
+            to the reader.
+            doctest:...: UserWarning: The y-axis contains fewer than
+            2 ticks; the logarithmic scale of the plot may not be apparent
+            to the reader.
 
         This one works, since the horizontal axis is automatically expanded
         to contain two ticks and the vertical axis is provided with two ticks::
@@ -2091,24 +2086,6 @@
         subplot.xaxis.set_major_formatter(x_formatter)
         subplot.yaxis.set_major_formatter(y_formatter)
 
-<<<<<<< HEAD
-        # Check for whether there will be too few ticks in the log scale case
-        # We want to exclude the case where the user explicitly chose no
-        # ticks by passing ticks=[[],[]] for instance.
-        if (scale[0] == 'log' and not isinstance(x_locator, NullLocator)
-                and len(subplot.xaxis.get_ticklocs()) < 2):
-            raise ValueError('Either expand the range of the independent '
-            'variable to allow two different integer powers of your `base`, '
-            'or change your `base` to a smaller number, or provide sufficent'
-            ' number of ticks by using the `ticks` parameter.')
-
-        if (scale[1] == 'log' and not isinstance(y_locator, NullLocator)
-                and len(subplot.yaxis.get_ticklocs()) < 2):
-            raise ValueError('Either expand the range of the dependent '
-            'variable to allow two different integer powers of your `base`, '
-            'or change your `base` to a smaller number, or provide sufficent'
-            ' number of ticks by using the `ticks` parameter.')
-=======
         # Check for whether there will be too few ticks in the log scale case.
         # If there are not enough ticks (2 or more) to determine that the scale
         # is non-linear, we throw a warning.
@@ -2124,7 +2101,6 @@
         if (scale[1] == 'log' and not isinstance(y_locator, NullLocator)
                 and len(subplot.yaxis.get_ticklocs()) < 2):
             warn(tickwarnmsg % 'y')
->>>>>>> 17213506
 
         return (subplot, x_locator, y_locator, x_formatter, y_formatter)
 
@@ -2368,68 +2344,6 @@
         xscale, yscale, basex, basey = self._set_scale(figure, scale=scale,
                                                        base=base)
 
-<<<<<<< HEAD
-        # Check for whether there will be too few ticks in the log scale case
-        # * If part of the data is negative, we assume there are enough ticks
-        # * If the user has entered custom ticks but there are too few of
-        #   them, an error will be raised later.
-        # * We check if this case occurs (for e.g. assuming xmin < xmax):
-        #   floor(logxmin)              ceil(logxmax)
-        #   ----|---------+----------+----------|----------------------|--
-        #              logxmin     logxmax
-        #   or if this case occurs (assuming xmin < xmax):
-        #   floor(logxmin)             floor(logxmax)         ceil(logxmax)
-        #   ----|---------+---------------------|-----+----------------|--
-        #              logxmin                     logxmax
-        def get_vmin_vmax(vmin, vmax, basev, axes_pad):
-            # It is a must to have vmin < vmax
-            import math
-            if axes_pad is None:
-                axes_pad = 1
-            else:
-                axes_pad = float(abs(axes_pad))
-
-            logvmin = math.log(vmin, basev)
-            logvmax = math.log(vmax, basev)
-            if math.floor(logvmax) - math.ceil(logvmin) < 0:
-                    vmax = basev**math.ceil(logvmax)
-                    vmin = basev**math.floor(logvmin)
-            elif math.floor(logvmax) - math.ceil(logvmin) < 1:
-                if logvmax-math.floor(logvmax) > math.ceil(logvmin)-logvmin:
-                    vmax = basev**math.ceil(logvmax)
-                    if axes_pad > 0:
-                        vmin -= vmin * basev**(-axes_pad)
-                else:
-                    vmin = basev**math.floor(logvmin)
-                    if axes_pad > 0:
-                        vmax += vmax * basev**(-axes_pad)
-            elif axes_pad > 0:
-                # pad the axes if we haven't expanded the axes earlier.
-                vmin -= vmin * basev**(-axes_pad)
-                vmax += vmax * basev**(-axes_pad)
-            return vmin,vmax
-
-        if xscale == 'log' and min(xmin, xmax) > 0:
-            if xmin < xmax:
-                xmin, xmax = get_vmin_vmax(xmin, xmax, basex, axes_pad)
-            else:
-                xmax, xmin = get_vmin_vmax(xmax, xmin, basex, axes_pad)
-        else:
-            xpad = 0.02 if axes_pad is None else axes_pad
-            xpad = (xmax - xmin)*float(xpad)
-            xmax += xpad
-            xmin -= xpad
-        if yscale == 'log' and min(ymin, ymax) > 0:
-            if ymin < ymax:
-                ymin, ymax = get_vmin_vmax(ymin, ymax, basey, axes_pad)
-            else:
-                ymax, ymin = get_vmin_vmax(ymax, ymin, basey, axes_pad)
-        else:
-            ypad = 0.02 if axes_pad is None else axes_pad
-            ypad = (ymax - ymin)*float(ypad)
-            ymax += ypad
-            ymin -= ypad
-=======
         # If any of the x-data are negative, we leave the min/max alone.
         if xscale == 'log' and min(xmin, xmax) > 0:
             if xmin < xmax:
@@ -2443,7 +2357,6 @@
                 ymin, ymax = self._get_vmin_vmax(ymin, ymax, basey)
             else:
                 ymax, ymin = self._get_vmin_vmax(ymax, ymin, basey)
->>>>>>> 17213506
 
         #-------------------------- Set the legend -----------------------#
         if show_legend is None:
