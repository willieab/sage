--- conflicted
+++ resolved
@@ -1170,12 +1170,14 @@
         return self
 
     def plot3d(self, z=0, **kwds):
-<<<<<<< HEAD
-        """
-        sage: sum([plot(z*sin(x), 0, 10).plot3d(z) for z in range(6)])
-        """
-=======
->>>>>>> 14782a8c
+        """
+        Returns an embedding of this 2D plot into the xy-plane of 3D space, as
+        a 3D plot object. An optional parameter z can be given to specify the
+        z-coordinate.
+
+        EXAMPLES:
+            sage: sum([plot(z*sin(x), 0, 10).plot3d(z) for z in range(6)])
+        """
         from sage.plot.plot3d.base import Graphics3dGroup
         g = Graphics3dGroup([g.plot3d(**kwds) for g in self.__objects])
         if z:
@@ -1184,15 +1186,8 @@
 
     def show(self, xmin=None, xmax=None, ymin=None, ymax=None,
              figsize=DEFAULT_FIGSIZE, filename=None,
-<<<<<<< HEAD
-             dpi=DEFAULT_DPI, axes=None, axes_label=None,frame=False,
-             fontsize=None,
-             viewer=None,
-             **args):
-=======
              dpi=DEFAULT_DPI, axes=None, axes_labels=None,frame=False,
              fontsize=None, aspect_ratio=None):
->>>>>>> 14782a8c
         """
         Show this graphics image with the default image viewer.
 
