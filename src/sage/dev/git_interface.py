r"""
Git Interface

This module provides a python interface to Sage's git repository.

AUTHORS:

- David Roe, Julian Rueth, Keshav Kini, Nicolas M. Thiery, Robert Bradshaw:
  initial version

"""
#*****************************************************************************
#       Copyright (C) 2013 David Roe <roed.math@gmail.com>
#                          Julian Rueth <julian.rueth@fsfe.org>
#                          Keshav Kini <keshav.kini@gmail.com>
#                          Nicolas M. Thiery <Nicolas.Thiery@u-psud.fr>
#                          Robert Bradshaw <robertwb@gmail.com>
#
#  Distributed under the terms of the GNU General Public License (GPL)
#  as published by the Free Software Foundation; either version 2 of
#  the License, or (at your option) any later version.
#                  http://www.gnu.org/licenses/
#*****************************************************************************

import os

from sage.env import SAGE_DOT_GIT, SAGE_REPO_AUTHENTICATED, SAGE_ROOT

from git_error import GitError, DetachedHeadError

class GitProxy(object):
    r"""
    A proxy object to wrap actual calls to git.

    EXAMPLES::

        sage: from sage.dev.git_interface import GitProxy
        sage: from sage.dev.test.config import DoctestConfig
        sage: from sage.dev.test.user_interface import DoctestUserInterface
        sage: config = DoctestConfig()
        sage: GitProxy(config['git'], DoctestUserInterface(config['UI']))
        <sage.dev.git_interface.GitProxy object at 0x...>

    """
    def __init__(self, config, UI, upload_ssh_key=None):
        r"""
        Initialization.

        TESTS::

            sage: from sage.dev.git_interface import GitProxy
            sage: from sage.dev.test.config import DoctestConfig
            sage: from sage.dev.test.user_interface import DoctestUserInterface
            sage: config = DoctestConfig()
            sage: type(GitProxy(config['git'], DoctestUserInterface(config['UI'])))
            <class 'sage.dev.git_interface.GitProxy'>

        """
        self._config = config
        self._UI = UI
        self.__upload_ssh_key = upload_ssh_key

        self._src = self._config.get('src', SAGE_ROOT)
        self._dot_git = self._config.get('dot_git', SAGE_DOT_GIT)
        self._gitcmd = self._config.get('gitcmd', 'git')
        self._repository = self._config.get('repository', SAGE_REPO_AUTHENTICATED)

        if not os.path.isabs(self._src):
            raise ValueError("`%s` is not an absolute path."%self._src)
        if not os.path.exists(self._src):
            raise ValueError("`%s` does not point to an existing directory."%self._src)
        if not os.path.isabs(self._dot_git):
            raise ValueError("`%s` is not an absolute path."%self._dot_git)
        if not os.path.exists(self._dot_git):
            raise ValueError("`%s` does not point to an existing directory."%self._dot_git)

    def _run_git(self, cmd, args, kwds, **ckwds):
        r"""
        Common implementation for :meth:`_execute`, :meth:`_execute_silent`,
        :meth:`_execute_supersilent`, and :meth:`_read_output`

        INPUT:

        - ``cmd`` - git command run

        - ``args`` - extra arguments for git

        - ``kwds`` - extra keywords for git

        - ``ckwds`` - Popen like keywords but with the following changes

          - ``stdout`` - if set to ``False`` will supress stdout

          - ``stderr`` - if set to ``False`` will supress stderr

        .. WARNING::

            This method does not raise an exception if the git call returns a
            non-zero exit code.

        EXAMPLES::

            sage: import os
            sage: from sage.dev.git_interface import GitInterface
            sage: from sage.dev.test.config import DoctestConfig
            sage: from sage.dev.test.user_interface import DoctestUserInterface
            sage: config = DoctestConfig()
            sage: git = GitInterface(config["git"], DoctestUserInterface(config["UI"]))
            sage: os.chdir(config['git']['src'])

            sage: git._run_git('status', (), {})
            # On branch master
            #
            # Initial commit
            #
            nothing to commit (create/copy files and use "git add" to track)
            (0, None, None, 'git -c user.email=doc@test.test -c user.name=doctest status')
            sage: git._run_git('status', (), {}, stdout=False)
            (0, None, None, 'git -c user.email=doc@test.test -c user.name=doctest status')

        TESTS:

        Check that we refuse to touch the live source code in doctests::

            sage: dev.git.status()
            Traceback (most recent call last):
            ...
            AssertionError: possible attempt to work with the live repository/directory in a doctest

        """
        import sage.doctest
        import os
        assert not sage.doctest.DOCTEST_MODE or (self._dot_git != SAGE_DOT_GIT and self._repository != SAGE_REPO_AUTHENTICATED and os.path.abspath(self._src).startswith(self._src)), "possible attempt to work with the live repository/directory in a doctest"

        # not sure which commands could possibly create a commit object with
        # unless there are some crazy flags set - these commands should be safe
        if cmd not in [ "config", "diff", "grep", "log", "ls_remote", "remote", "reset", "show", "show_ref", "status", "symbolic_ref" ]:
            self._check_user_email()
        # which commits access the remote repository?
        # again, these should be safe
        self._upload_ssh_key()

        s = [self._gitcmd, "--git-dir=%s"%self._dot_git, "--work-tree=%s"%self._src, cmd]
        if 'user.name' in self._config:
            s.insert(3, '-c')
            s.insert(4, 'user.name='+self._config['user.name'])
        if 'user.email' in self._config:
            s.insert(3, '-c')
            s.insert(4, 'user.email='+self._config['user.email'])

        env = ckwds.setdefault('env', dict(os.environ))
        env.update(kwds.pop('env', {}))

        for k, v in kwds.iteritems():
            if len(k) == 1:
                k = '-' + k
            else:
                k = '--' + k.replace('_', '-')
            if v is True:
                s.append(k)
            elif v is not False:
                s.extend((k, v))
        if args:
            s.extend(a for a in args if a is not None)

        s = [str(arg) for arg in s]

<<<<<<< HEAD
        complete_cmd = " ".join([arg for i,arg in enumerate(s) if i!=1]) # drop --git-dir from debug output
        self._UI.debug("[git] %s"%complete_cmd)
=======
        from sage.dev.user_interface import DEBUG
        complete_cmd = " ".join([arg for i,arg in enumerate(s) if i not in (1,2)]) # drop --git-dir, --work-tree from debug output
        self._UI.show("[git] %s"%complete_cmd, log_level=DEBUG)
>>>>>>> 51c04acc

        if ckwds.get('dryrun', False):
            return s

        import subprocess
        drop_stdout = ckwds.get('stdout') is False
        read_stdout = ckwds.get('stdout') is str
        drop_stderr = ckwds.get('stderr') is False
        read_stderr = ckwds.get('stderr') is str

        if drop_stdout or read_stdout:
            ckwds['stdout'] = subprocess.PIPE
        if drop_stderr or read_stderr:
            ckwds['stderr'] = subprocess.PIPE

        process = subprocess.Popen(s, **ckwds)
        stdout, stderr = process.communicate()
        retcode = process.poll()

        # recover stdout and stderr for debugging on non-zero exit code
        if retcode:
            if drop_stdout or read_stdout:
                pass
            else:
                stdout = None

            if drop_stderr or read_stderr:
                pass
            else:
                stderr = None
        else:
            if not read_stdout:
                stdout = None
            if not read_stderr:
                stderr = None

        return retcode, stdout, stderr, complete_cmd

    def _execute(self, cmd, *args, **kwds):
        r"""
        Run git.

        Raises an exception if git has non-zero exit code.

        INPUT:

        - ``cmd`` - git command run

        - ``args`` - extra arguments for git

        - ``kwds`` - extra keywords for git

        EXAMPLES::

            sage: import os
            sage: from sage.dev.git_interface import GitInterface
            sage: from sage.dev.test.config import DoctestConfig
            sage: from sage.dev.test.user_interface import DoctestUserInterface
            sage: config = DoctestConfig()
            sage: git = GitInterface(config["git"], DoctestUserInterface(config["UI"]))
            sage: os.chdir(config['git']['src'])

            sage: git._execute('status')
            # On branch master
            #
            # Initial commit
            #
            nothing to commit (create/copy files and use "git add" to track)
            sage: git._execute('status',foo=True) # --foo is not a valid parameter
            Traceback (most recent call last):
            ...
            GitError: git returned with non-zero exit code (129) for `git -c user.email=doc@test.test -c user.name=doctest status --foo`.

        """
        exit_code, stdout, stderr, cmd = self._run_git(cmd, args, kwds)
        if exit_code:
            raise GitError(exit_code, cmd, stdout, stderr)

    def _execute_silent(self, cmd, *args, **kwds):
        r"""
        Run git and supress its output to stdout.

        Same input as :meth:`execute`.

        Raises an error if git returns a non-zero exit code.

        EXAMPLES::

            sage: import os
            sage: from sage.dev.git_interface import GitInterface
            sage: from sage.dev.test.config import DoctestConfig
            sage: from sage.dev.test.user_interface import DoctestUserInterface
            sage: config = DoctestConfig()
            sage: git = GitInterface(config["git"], DoctestUserInterface(config["UI"]))
            sage: os.chdir(config['git']['src'])

            sage: git._execute_silent('status')
            sage: git._execute_silent('status',foo=True) # --foo is not a valid parameter
            Traceback (most recent call last):
            ...
            GitError: git returned with non-zero exit code (129) for `git -c user.email=doc@test.test -c user.name=doctest status --foo`.

        """
        exit_code, stdout, stderr, cmd = self._run_git(cmd, args, kwds, stdout=False)
        if exit_code:
            raise GitError(exit_code, cmd, stdout, stderr)

    def _execute_supersilent(self, cmd, *args, **kwds):
        r"""
        Run git and supress its output to stdout and stderr.

        Same input as :meth:`execute`.

        Raises an error if git returns a non-zero exit code.

        EXAMPLES::

            sage: import os
            sage: from sage.dev.git_interface import GitInterface
            sage: from sage.dev.test.config import DoctestConfig
            sage: from sage.dev.test.user_interface import DoctestUserInterface
            sage: config = DoctestConfig()
            sage: git = GitInterface(config["git"], DoctestUserInterface(config["UI"]))
            sage: os.chdir(config['git']['src'])

            sage: git._execute_supersilent('status')
            sage: git._execute_supersilent('status',foo=True) # --foo is not a valid parameter
            Traceback (most recent call last):
            ...
            GitError: git returned with non-zero exit code (129) for `git -c user.email=doc@test.test -c user.name=doctest status --foo`.
            ...

        """
        exit_code, stdout, stderr, cmd = self._run_git(cmd, args, kwds, stdout=False, stderr=False)
        if exit_code:
            raise GitError(exit_code, cmd, stdout, stderr)

    def _read_output(self, cmd, *args, **kwds):
        r"""
        Run git and return its output to stdout.

        Same input as :meth:`execute`.

        Raises an error if git returns a non-zero exit code.

        EXAMPLES::

            sage: import os
            sage: from sage.dev.git_interface import GitInterface
            sage: from sage.dev.test.config import DoctestConfig
            sage: from sage.dev.test.user_interface import DoctestUserInterface
            sage: config = DoctestConfig()
            sage: git = GitInterface(config["git"], DoctestUserInterface(config["UI"]))
            sage: os.chdir(config['git']['src'])

            sage: git._read_output('status')
            '# On branch master\n#\n# Initial commit\n#\nnothing to commit (create/copy files and use "git add" to track)\n'
            sage: git._read_output('status',foo=True) # --foo is not a valid parameter
            Traceback (most recent call last):
            ...
            GitError: git returned with non-zero exit code (129) for `git -c user.email=doc@test.test -c user.name=doctest status --foo`.
            ...

        """
        exit_code, stdout, stderr, cmd = self._run_git(cmd, args, kwds, stdout=str, stderr=False)
        if exit_code:
            raise GitError(exit_code, cmd, stdout, stderr)
        return stdout

    def _check_user_email(self):
        r"""
        Make sure that a real name and an email are set for git. These will
        show up next to any commit that user creates.

        TESTS::

            sage: import os
            sage: from sage.dev.git_interface import GitInterface
            sage: from sage.dev.test.config import DoctestConfig
            sage: from sage.dev.test.user_interface import DoctestUserInterface
            sage: config = DoctestConfig()
            sage: del config['git']['user.name']
            sage: del config['git']['user.email']
            sage: UI = DoctestUserInterface(config["UI"])
            sage: git = GitInterface(config["git"], UI)
            sage: os.chdir(config['git']['src'])
            sage: UI.append("Doc Test")
            sage: UI.append("doc@test")
            sage: git._check_user_email() # random output, because it depends on whether the user has set user.name and user.email in its .gitconfig

        """
        if self._config.get('user_email_set', False):
            return

        if 'user.name' not in self._config:
            try:
                self._execute_supersilent("config","user.name")
            except GitError as e:
                if e.exit_code == 1:
                    name = self._UI.get_input("No real name has been set for git. This name shows up as the author for any commits you contribute to sage. Your real name:")
                    self._execute("config","user.name",name,local=True,add=True)
                    self._UI.info("Your real name has been saved.")
                else:
                    raise

        if 'user.email' not in self._config:
            try:
                self._execute_supersilent("config", "user.email")
            except GitError as e:
                if e.exit_code == 1:
                    email = self._UI._get_input("No email address has been set for git. This email shows up as the author for any commits you contribute to sage. Your email address:")
                    self._execute("config","user.email",email,local=True,add=True)
                    self._UI.info("Your email has been saved.")
                else:
                    raise

        self._config['user_email_set'] = "True"

    def _upload_ssh_key(self):
        r"""
        Make sure that the public ssh key has been uploaded to the trac server.

        TESTS::

            sage: import os
            sage: from sage.dev.git_interface import GitInterface
            sage: from sage.dev.test.config import DoctestConfig
            sage: from sage.dev.test.user_interface import DoctestUserInterface
            sage: config = DoctestConfig()
            sage: del config['git']['user.name']
            sage: del config['git']['user.email']
            sage: UI = DoctestUserInterface(config["UI"])
            sage: def upload_ssh_key(): print "Uploading ssh key."
            sage: git = GitInterface(config["git"], UI, upload_ssh_key=upload_ssh_key)
            sage: os.chdir(config['git']['src'])
            sage: from sage.dev.git_error import GitError
            sage: try:
            ....:   git.ls_remote()
            ....: except GitError: pass
            Uploading ssh key.
            sage: try:
            ....:   git.ls_remote()
            ....: except GitError: pass

        """
        if self._config.get('ssh_key_set', False):
            return

        if self.__upload_ssh_key is not None:
            from user_interface_error import OperationCancelledError
            try:
                self.__upload_ssh_key()
            except OperationCancelledError:
                pass # do not bother the user again, probably the key has been uploaded manually already

            self._config['ssh_key_set'] = "True"

class ReadStdoutGitProxy(GitProxy):
    r"""
    A proxy object to wrap calls to git.

    Calls to git return the stdout of git and raise an error on a non-zero exit
    code. Output to stderr is supressed.

    EXAMPLES::

        sage: dev.git.status() # not tested

    """
    __call__ = GitProxy._read_output

class SilentGitProxy(GitProxy):
    r"""
    A proxy object to wrap calls to git.

    Calls to git do not show any output to stdout and raise an error on a
    non-zero exit code. Output to stderr is printed.

    EXAMPLES::

        sage: dev.git.silent.status() # not tested

    """
    __call__ = GitProxy._execute_silent

class EchoGitProxy(GitProxy):
    r"""
    A proxy object to wrap calls to git.

    Calls to git show output to stdout and stderr as if the command was
    executed directly and raise an error on a non-zero exit code.

    EXAMPLES::

        sage: dev.git.echo.status() # not tested

    """
    __call__ = GitProxy._execute

class SuperSilentGitProxy(GitProxy):
    r"""
    A proxy object to wrap calls to git.

    Calls to git do not show any output to stderr or stdout and raise an error
    on a non-zero exit code.

    EXAMPLES::

        sage: dev.git.super_silent.status() # not tested

    """
    __call__ = GitProxy._execute_supersilent

class GitInterface(ReadStdoutGitProxy):
    r"""
    A wrapper around the ``git`` command line tool.

    Most methods of this class correspond to actual git commands. Some add
    functionality which is not directly available in git. However, all of the
    methods should be non-interactive. If interaction is required the method
    should live in :class:`saged.dev.sagedev.SageDev`.

    EXAMPLES::

        sage: from sage.dev.config import Config
        sage: from sage.dev.user_interface import UserInterface
        sage: from sage.dev.git_interface import GitInterface
        sage: config = Config()
        sage: GitInterface(config['git'], UserInterface(config['UI']))
        GitInterface()

    """
    def __init__(self, config, UI, upload_ssh_key=None):
        r"""
        Initialization.

        TESTS::

            sage: from sage.dev.config import Config
            sage: from sage.dev.user_interface import UserInterface
            sage: from sage.dev.git_interface import GitInterface
            sage: config = Config()
            sage: type(GitInterface(config['git'], UserInterface(config['UI'])))
            <class 'sage.dev.git_interface.GitInterface'>

        """
        ReadStdoutGitProxy.__init__(self, config, UI, upload_ssh_key=upload_ssh_key)

        self.silent = SilentGitProxy(config, UI, upload_ssh_key=upload_ssh_key)
        self.super_silent = SuperSilentGitProxy(config, UI, upload_ssh_key=upload_ssh_key)
        self.echo = EchoGitProxy(config, UI, upload_ssh_key=upload_ssh_key)

    def __repr__(self):
        r"""
        Return a printable representation of this object.

        TESTS::

            sage: from sage.dev.config import Config
            sage: from sage.dev.user_interface import UserInterface
            sage: from sage.dev.git_interface import GitInterface
            sage: config = Config()
            sage: repr(GitInterface(config['git'], UserInterface(config['UI'])))
            'GitInterface()'

        """
        return "GitInterface()"

    def get_state(self):
        r"""
        Get the current state of merge/rebase/am/etc operations.

        OUTPUT:

        A tuple of strings which consists of any of the following:
        ``'rebase'``, ``'am'``, ``'rebase-i'``, ``'rebase-m'``, ``'merge'``,
        ``'bisect'``, ``'cherry-seq'``, ``'cherry'``.

        EXAMPLES:

        Create a :class:`GitInterface` for doctesting::

            sage: import os
            sage: from sage.dev.git_interface import GitInterface
            sage: from sage.dev.test.config import DoctestConfig
            sage: from sage.dev.test.user_interface import DoctestUserInterface
            sage: config = DoctestConfig()
            sage: git = GitInterface(config["git"], DoctestUserInterface(config["UI"]))

        Create two conflicting branches::

            sage: os.chdir(config['git']['src'])
            sage: with open("file","w") as f: f.write("version 0")
            sage: git.silent.add("file")
            sage: git.silent.commit("-m","initial commit")
            sage: git.super_silent.checkout("-b","branch1")
            sage: with open("file","w") as f: f.write("version 1")
            sage: git.silent.commit("-am","second commit")
            sage: git.super_silent.checkout("master")
            sage: git.super_silent.checkout("-b","branch2")
            sage: with open("file","w") as f: f.write("version 2")
            sage: git.silent.commit("-am","conflicting commit")

        A ``merge`` state::

            sage: git.super_silent.checkout("branch1")
            sage: git.silent.merge('branch2')
            Traceback (most recent call last):
            ...
            GitError: git returned with non-zero exit code (1) for `git -c user.email=doc@test.test -c user.name=doctest merge branch2`.
            ...
            sage: git.get_state()
            ('merge',)
            sage: git.silent.merge(abort=True)
            sage: git.get_state()
            ()

        A ``rebase`` state::

            sage: git._execute_supersilent('rebase', 'branch2')
            Traceback (most recent call last):
            ...
            GitError: git returned with non-zero exit code (1) for `git -c user.email=doc@test.test -c user.name=doctest rebase branch2`.
            ...
            sage: git.get_state()
            ('rebase',)
            sage: git.super_silent.rebase(abort=True)
            sage: git.get_state()
            ()

        A merge within an interactive rebase::

            sage: git.super_silent.rebase('HEAD^', interactive=True, env={'GIT_SEQUENCE_EDITOR':'sed -i s+pick+edit+'})
            sage: git.get_state()
            ('rebase-i',)
            sage: git.silent.merge('branch2')
            Traceback (most recent call last):
            ...
            GitError: git returned with non-zero exit code (1) for `git -c user.email=doc@test.test -c user.name=doctest merge branch2`.
            ...
            sage: git.get_state()
            ('merge', 'rebase-i')
            sage: git.super_silent.rebase(abort=True)
            sage: git.get_state()
            ()

        """
        # logic based on zsh's git backend for vcs_info
        opj = os.path.join
        p = lambda x: opj(self._dot_git, x)
        ret = []
        for d in map(p,("rebase-apply", "rebase", opj("..",".dotest"))):
            if os.path.isdir(d):
                if os.path.isfile(opj(d, 'rebasing')) and 'rebase' not in ret:
                    ret.append('rebase')
                if os.path.isfile(opj(d, 'applying')) and 'am' not in ret:
                    ret.append('am')
        for f in map(p, (opj('rebase-merge', 'interactive'),
                         opj('.dotest-merge', 'interactive'))):
            if os.path.isfile(f):
                ret.append('rebase-i')
                break
        else:
            for d in map(p, ('rebase-merge', '.dotest-merge')):
                if os.path.isdir(d):
                    ret.append('rebase-m')
                    break
        if os.path.isfile(p('MERGE_HEAD')):
            ret.append('merge')
        if os.path.isfile(p('BISECT_LOG')):
            ret.append('bisect')
        if os.path.isfile(p('CHERRY_PICK_HEAD')):
            if os.path.isdir(p('sequencer')):
                ret.append('cherry-seq')
            else:
                ret.append('cherry')
        # return in reverse order so reset operations are correctly ordered
        return tuple(reversed(ret))

    def reset_to_clean_state(self):
        r"""
        Get out of a merge/am/rebase/etc state.

        EXAMPLES:

        Create a :class:`GitInterface` for doctesting::

            sage: import os
            sage: from sage.dev.git_interface import GitInterface
            sage: from sage.dev.test.config import DoctestConfig
            sage: from sage.dev.test.user_interface import DoctestUserInterface
            sage: config = DoctestConfig()
            sage: git = GitInterface(config["git"], DoctestUserInterface(config["UI"]))

        Create two conflicting branches::

            sage: os.chdir(config['git']['src'])
            sage: with open("file","w") as f: f.write("version 0")
            sage: git.silent.add("file")
            sage: git.silent.commit("-m","initial commit")
            sage: git.super_silent.checkout("-b","branch1")
            sage: with open("file","w") as f: f.write("version 1")
            sage: git.silent.commit("-am","second commit")
            sage: git.super_silent.checkout("master")
            sage: git.super_silent.checkout("-b","branch2")
            sage: with open("file","w") as f: f.write("version 2")
            sage: git.silent.commit("-am","conflicting commit")

        A merge within an interactive rebase::

            sage: git.super_silent.checkout("branch1")
            sage: git.super_silent.rebase('HEAD^', interactive=True, env={'GIT_SEQUENCE_EDITOR':'sed -i s+pick+edit+'})
            sage: git.get_state()
            ('rebase-i',)
            sage: git.silent.merge('branch2')
            Traceback (most recent call last):
            ...
            GitError: git returned with non-zero exit code (1) for `git -c user.email=doc@test.test -c user.name=doctest merge branch2`.
            ...
            sage: git.get_state()
            ('merge', 'rebase-i')

        Get out of this state::

            sage: git.reset_to_clean_state()
            sage: git.get_state()
            ()

        """
        states = self.get_state()
        if not states:
            return

        state = states[0]
        if state.startswith('rebase'):
            self.silent.rebase(abort=True)
        elif state == 'am':
            self.silent.am(abort=True)
        elif state == 'merge':
            self.silent.merge(abort=True)
        elif state == 'bisect':
            self.silent.bisect(reset=True)
        elif state.startswith('cherry'):
            self.silent.cherry_pick(abort=True)
        else:
            raise RuntimeError("'%s' is not a valid state"%state)

        return self.reset_to_clean_state()

    def reset_to_clean_working_directory(self, remove_untracked_files=False, remove_untracked_directories=False, remove_ignored=False):
        r"""
        Reset any changes made to the working directory.

        INPUT:

        - ``remove_untracked_files`` -- a boolean (default: ``False``), whether
          to remove files which are not tracked by git

        - ``remove_untracked_directories`` -- a boolean (default: ``False``),
          whether to remove directories which are not tracked by git

        - ``remove_ignored`` -- a boolean (default: ``False``), whether to
          remove files directories which are ignored by git

        EXAMPLES:

        Create a :class:`GitInterface` for doctesting::

            sage: import os
            sage: from sage.dev.git_interface import GitInterface
            sage: from sage.dev.test.config import DoctestConfig
            sage: from sage.dev.test.user_interface import DoctestUserInterface
            sage: config = DoctestConfig()
            sage: git = GitInterface(config["git"], DoctestUserInterface(config["UI"]))

        Set up some files/directories::

            sage: os.chdir(config['git']['src'])
            sage: open('tracked','w').close()
            sage: git.silent.add('tracked')
            sage: with open('.gitignore','w') as f: f.write('ignored\nignored_dir')
            sage: git.silent.add('.gitignore')
            sage: git.silent.commit('-m', 'initial commit')

            sage: os.mkdir('untracked_dir')
            sage: open('untracked_dir/untracked','w').close()
            sage: open('untracked','w').close()
            sage: open('ignored','w').close()
            sage: os.mkdir('ignored_dir')
            sage: open('ignored_dir/untracked','w').close()
            sage: with open('tracked','w') as f: f.write('version 0')
            sage: git.echo.status()
            # On branch master
            # Changes not staged for commit:
            #   (use "git add <file>..." to update what will be committed)
            #   (use "git checkout -- <file>..." to discard changes in working directory)
            #
            #   modified:   tracked
            #
            # Untracked files:
            #   (use "git add <file>..." to include in what will be committed)
            #
            #   untracked
            #   untracked_dir/
            no changes added to commit (use "git add" and/or "git commit -a")

        Some invalid combinations of flags::

            sage: git.reset_to_clean_working_directory(remove_untracked_files = False, remove_untracked_directories = True)
            Traceback (most recent call last):
            ...
            ValueError: remove_untracked_directories only valid if remove_untracked_files is set
            sage: git.reset_to_clean_working_directory(remove_untracked_files = False, remove_ignored = True)
            Traceback (most recent call last):
            ...
            ValueError: remove_ignored only valid if remove_untracked_files is set

        Per default only the tracked modified files are reset to a clean
        state::

            sage: git.reset_to_clean_working_directory()
            sage: git.echo.status()
            # On branch master
            # Untracked files:
            #   (use "git add <file>..." to include in what will be committed)
            #
            #   untracked
            #   untracked_dir/
            nothing added to commit but untracked files present (use "git add" to track)

        Untracked items can be removed by setting the parameters::

            sage: git.reset_to_clean_working_directory(remove_untracked_files=True)
            Removing untracked
            Not removing untracked_dir/
            sage: git.reset_to_clean_working_directory(remove_untracked_files=True, remove_untracked_directories=True)
            Removing untracked_dir/
            sage: git.reset_to_clean_working_directory(remove_untracked_files=True, remove_ignored=True)
            Removing ignored
            Not removing ignored_dir/
            sage: git.reset_to_clean_working_directory(remove_untracked_files=True, remove_untracked_directories=True, remove_ignored=True)
            Removing ignored_dir/

        """
        if remove_untracked_directories and not remove_untracked_files:
            raise ValueError("remove_untracked_directories only valid if remove_untracked_files is set")
        if remove_ignored and not remove_untracked_files:
            raise ValueError("remove_ignored only valid if remove_untracked_files is set")

        self.silent.reset(hard=True)

        if remove_untracked_files:
            switches = ['-f']
            if remove_untracked_directories: switches.append("-d")
            if remove_ignored: switches.append("-x")
            self.echo.clean(*switches)

    def is_child_of(self, a, b):
        r"""
        Return whether ``a`` is a child of ``b``.

        EXAMPLES:

        Create a :class:`GitInterface` for doctesting::

            sage: import os
            sage: from sage.dev.git_interface import GitInterface
            sage: from sage.dev.test.config import DoctestConfig
            sage: from sage.dev.test.user_interface import DoctestUserInterface
            sage: config = DoctestConfig()
            sage: git = GitInterface(config["git"], DoctestUserInterface(config["UI"]))

        Create two conflicting branches::

            sage: os.chdir(config['git']['src'])
            sage: with open("file","w") as f: f.write("version 0")
            sage: git.silent.add("file")
            sage: git.silent.commit("-m","initial commit")
            sage: git.super_silent.checkout("-b","branch1")
            sage: with open("file","w") as f: f.write("version 1")
            sage: git.silent.commit("-am","second commit")
            sage: git.super_silent.checkout("master")
            sage: git.super_silent.checkout("-b","branch2")
            sage: with open("file","w") as f: f.write("version 2")
            sage: git.silent.commit("-am","conflicting commit")

            sage: git.is_child_of('master', 'branch2')
            False
            sage: git.is_child_of('branch2', 'master')
            True
            sage: git.is_child_of('branch1', 'branch2')
            False
            sage: git.is_child_of('master', 'master')
            True

        """
        return self.is_ancestor_of(b, a)

    def is_ancestor_of(self, a, b):
        r"""
        Return whether ``a`` is an ancestor of ``b``.

        EXAMPLES:

        Create a :class:`GitInterface` for doctesting::

            sage: import os
            sage: from sage.dev.git_interface import GitInterface
            sage: from sage.dev.test.config import DoctestConfig
            sage: from sage.dev.test.user_interface import DoctestUserInterface
            sage: config = DoctestConfig()
            sage: git = GitInterface(config["git"], DoctestUserInterface(config["UI"]))

        Create two conflicting branches::

            sage: os.chdir(config['git']['src'])
            sage: with open("file","w") as f: f.write("version 0")
            sage: git.silent.add("file")
            sage: git.silent.commit("-m","initial commit")
            sage: git.super_silent.checkout("-b","branch1")
            sage: with open("file","w") as f: f.write("version 1")
            sage: git.silent.commit("-am","second commit")
            sage: git.super_silent.checkout("master")
            sage: git.super_silent.checkout("-b","branch2")
            sage: with open("file","w") as f: f.write("version 2")
            sage: git.silent.commit("-am","conflicting commit")

            sage: git.is_ancestor_of('master', 'branch2')
            True
            sage: git.is_ancestor_of('branch2', 'master')
            False
            sage: git.is_ancestor_of('branch1', 'branch2')
            False
            sage: git.is_ancestor_of('master', 'master')
            True

        """
        return self.merge_base(a, b) == self.rev_parse(a)

    def has_uncommitted_changes(self):
        r"""
        Return whether there are uncommitted changes, i.e., whether there are
        modified files which are tracked by git.

        EXAMPLES:

        Create a :class:`GitInterface` for doctesting::

            sage: import os
            sage: from sage.dev.git_interface import GitInterface
            sage: from sage.dev.test.config import DoctestConfig
            sage: from sage.dev.test.user_interface import DoctestUserInterface
            sage: config = DoctestConfig()
            sage: git = GitInterface(config["git"], DoctestUserInterface(config["UI"]))

        An untracked file does not count towards uncommited changes::

            sage: os.chdir(config['git']['src'])
            sage: open('untracked','w').close()
            sage: git.has_uncommitted_changes()
            False

        Once added to the index it does::

            sage: git.silent.add('untracked')
            sage: git.has_uncommitted_changes()
            True
            sage: git.silent.commit('-m', 'tracking untracked')
            sage: git.has_uncommitted_changes()
            False
            sage: with open('untracked','w') as f: f.write('version 0')
            sage: git.has_uncommitted_changes()
            True

        """
        return bool([line for line in self.status(porcelain=True).splitlines() if not line.startswith('?')])

    def untracked_files(self):
        r"""
        Return a list of file names for files that are not tracked by git and
        not ignored.

        EXAMPLES:

        Create a :class:`GitInterface` for doctesting::

            sage: import os
            sage: from sage.dev.git_interface import GitInterface
            sage: from sage.dev.test.config import DoctestConfig
            sage: from sage.dev.test.user_interface import DoctestUserInterface
            sage: config = DoctestConfig()
            sage: git = GitInterface(config["git"], DoctestUserInterface(config["UI"]))

        An untracked file::

            sage: os.chdir(config['git']['src'])
            sage: git.untracked_files()
            []
            sage: open('untracked','w').close()
            sage: git.untracked_files()
            ['untracked']

         Directories are not displayed here::

            sage: os.mkdir('untracked_dir')
            sage: git.untracked_files()
            ['untracked']
            sage: open('untracked_dir/untracked','w').close()
            sage: git.untracked_files()
            ['untracked', 'untracked_dir/untracked']

        """
        import os
        old_cwd = os.getcwd()
        if 'src' in self._config:
            os.chdir(self._config['src'])
        else:
            from sage.env import SAGE_ROOT
            os.chdir(SAGE_ROOT)
        try:
            fnames = self.ls_files(other=True, exclude_standard=True).splitlines()
            fnames = [ os.path.abspath(fname) for fname in fnames ]
            return [ os.path.relpath(fname, old_cwd) for fname in fnames ]
        finally:
            os.chdir(old_cwd)

    def local_branches(self):
        r"""
        Return a list of local branches sorted by last commit time.

        EXAMPLES::

        Create a :class:`GitInterface` for doctesting::

            sage: import os
            sage: from sage.dev.git_interface import GitInterface
            sage: from sage.dev.test.config import DoctestConfig
            sage: from sage.dev.test.user_interface import DoctestUserInterface
            sage: config = DoctestConfig()
            sage: git = GitInterface(config["git"], DoctestUserInterface(config["UI"]))

        Create some branches::

            sage: os.chdir(config['git']['src'])
            sage: git.silent.commit('-m','initial commit','--allow-empty')
            sage: git.silent.branch('branch1')
            sage: git.silent.branch('branch2')

        Use this repository as a remote repository::

            sage: config2 = DoctestConfig()
            sage: git2 = GitInterface(config2["git"], DoctestUserInterface(config["UI"]))
            sage: os.chdir(config2['git']['src'])
            sage: git2.silent.commit('-m','initial commit','--allow-empty')
            sage: git2.silent.remote('add', 'git', config['git']['src'])
            sage: git2.super_silent.fetch('git')
            sage: git2.super_silent.checkout("branch1")
            sage: git2.echo.branch("-a")
            * branch1
              master
              remotes/git/branch1
              remotes/git/branch2
              remotes/git/master

            sage: git2.local_branches()
            ['branch1', 'master']
            sage: os.chdir(config['git']['src'])
            sage: git.local_branches()
            ['branch1', 'branch2', 'master']

        """
        result = self.for_each_ref('refs/heads/', sort='-committerdate', format="%(refname)").splitlines()
        return sorted([head[11:] for head in result])

    def current_branch(self):
        r"""
        Return the current branch

        EXAMPLES:

        Create a :class:`GitInterface` for doctesting::

            sage: import os
            sage: from sage.dev.git_interface import GitInterface
            sage: from sage.dev.test.config import DoctestConfig
            sage: from sage.dev.test.user_interface import DoctestUserInterface
            sage: config = DoctestConfig()
            sage: git = GitInterface(config["git"], DoctestUserInterface(config["UI"]))

        Create some branches::

            sage: os.chdir(config['git']['src'])
            sage: git.silent.commit('-m','initial commit','--allow-empty')
            sage: git.silent.commit('-m','second commit','--allow-empty')
            sage: git.silent.branch('branch1')
            sage: git.silent.branch('branch2')

            sage: git.current_branch()
            'master'
            sage: git.super_silent.checkout('branch1')
            sage: git.current_branch()
            'branch1'

        If ``HEAD`` is detached::

            sage: git.super_silent.checkout('master~')
            sage: git.current_branch()
            Traceback (most recent call last):
            ...
            DetachedHeadError: unexpectedly, git is in a detached HEAD state

        """
        try:
            return self.symbolic_ref('HEAD', short=True, quiet=True).strip()
        except GitError as e:
            if e.exit_code == 1:
               raise DetachedHeadError()
            raise

    def commit_for_branch(self, branch):
        r"""
        Return the commit id of the local ``branch``, or ``None`` if the branch
        does not exist

        EXAMPLES:

        Create a :class:`GitInterface` for doctesting::

            sage: import os
            sage: from sage.dev.git_interface import GitInterface
            sage: from sage.dev.test.config import DoctestConfig
            sage: from sage.dev.test.user_interface import DoctestUserInterface
            sage: config = DoctestConfig()
            sage: git = GitInterface(config["git"], DoctestUserInterface(config["UI"]))

        Create some branches::

            sage: os.chdir(config['git']['src'])
            sage: git.silent.commit('-m','initial commit','--allow-empty')
            sage: git.silent.branch('branch1')
            sage: git.silent.branch('branch2')

        Check existence of branches::

            sage: git.commit_for_branch('branch1') # random output
            '087e1fdd0fe6f4c596f5db22bc54567b032f5d2b'
            sage: git.commit_for_branch('branch2') is not None
            True
            sage: git.commit_for_branch('branch3') is not None
            False

        """
        return self.commit_for_ref("refs/heads/%s"%branch)

    def commit_for_ref(self, ref):
        r"""
        Return the commit id of the ``ref``, or ``None`` if the ``ref`` does
        not exist.

        EXAMPLES:

        Create a :class:`GitInterface` for doctesting::

            sage: import os
            sage: from sage.dev.git_interface import GitInterface
            sage: from sage.dev.test.config import DoctestConfig
            sage: from sage.dev.test.user_interface import DoctestUserInterface
            sage: config = DoctestConfig()
            sage: git = GitInterface(config["git"], DoctestUserInterface(config["UI"]))

        Create some branches::

            sage: os.chdir(config['git']['src'])
            sage: git.silent.commit('-m','initial commit','--allow-empty')
            sage: git.silent.branch('branch1')
            sage: git.silent.branch('branch2')

        Check existence of branches::

            sage: git.commit_for_ref('refs/heads/branch1') # random output
            '087e1fdd0fe6f4c596f5db22bc54567b032f5d2b'
            sage: git.commit_for_ref('refs/heads/branch2') is not None
            True
            sage: git.commit_for_ref('refs/heads/branch3') is not None
            False

        """
        try:
            return self.rev_parse(ref, verify=True).strip()
        except GitError:
            return None

    def rename_branch(self, oldname, newname):
        r"""
        Rename ``oldname`` to ``newname``.

        EXAMPLES:

        Create a :class:`GitInterface` for doctesting::

            sage: from sage.dev.git_interface import GitInterface
            sage: from sage.dev.test.config import DoctestConfig
            sage: from sage.dev.test.user_interface import DoctestUserInterface
            sage: config = DoctestConfig()
            sage: git = GitInterface(config["git"], DoctestUserInterface(config["UI"]))

        Create some branches::

            sage: os.chdir(config['git']['src'])
            sage: git.silent.commit('-m','initial commit','--allow-empty')
            sage: git.silent.branch('branch1')
            sage: git.silent.branch('branch2')

        Rename some branches::

            sage: git.rename_branch('branch1', 'branch3')
            sage: git.rename_branch('branch2', 'branch3')
            Traceback (most recent call last):
            ...
            GitError: git returned with non-zero exit code (128) for `git -c user.email=doc@test.test -c user.name=doctest branch --move branch2 branch3`.
            output to stderr: fatal: A branch named 'branch3' already exists.

        """
        self.branch(oldname, newname, move=True)

for git_cmd_ in (
        "add",
        "am",
        "apply",
        "bisect",
        "branch",
        "config",
        "checkout",
        "cherry_pick",
        "clean",
        "clone",
        "commit",
        "diff",
        "fetch",
        "for_each_ref",
        "format_patch",
        "grep",
        "init",
        "log",
        "ls_files",
        "ls_remote",
        "merge",
        "merge_base",
        "mv",
        "pull",
        "push",
        "rebase",
        "remote",
        "reset",
        "rev_list",
        "rev_parse",
        "rm",
        "show",
        "show_ref",
        "stash",
        "status",
        "symbolic_ref",
        "tag"
        ):
    def create_wrapper(git_cmd__):
        r"""
        Create a wrapper for ``git_cmd__``.

        EXAMPLES::

            sage: import os
            sage: from sage.dev.git_interface import GitInterface
            sage: from sage.dev.test.config import DoctestConfig
            sage: from sage.dev.test.user_interface import DoctestUserInterface
            sage: config = DoctestConfig()
            sage: git = GitInterface(config["git"], DoctestUserInterface(config["UI"]))
            sage: os.chdir(config['git']['src'])
            sage: git.echo.status()
            # On branch master
            #
            # Initial commit
            #
            nothing to commit (create/copy files and use "git add" to track)

        """
        git_cmd = git_cmd__.replace("_","-")
        def meth(self, *args, **kwds):
            return self(git_cmd, *args, **kwds)
        meth.__doc__ = r"""
        Call `git {0}`.

        OUTPUT:

        See the docstring of ``__call__`` for more information.

        EXAMPLES:

            sage: dev.git.{1}() # not tested

        """.format(git_cmd, git_cmd__)
        return meth
    setattr(GitProxy, git_cmd_, create_wrapper(git_cmd_))
<|MERGE_RESOLUTION|>--- conflicted
+++ resolved
@@ -165,14 +165,8 @@
 
         s = [str(arg) for arg in s]
 
-<<<<<<< HEAD
-        complete_cmd = " ".join([arg for i,arg in enumerate(s) if i!=1]) # drop --git-dir from debug output
+        complete_cmd = " ".join([arg for i,arg in enumerate(s) if i not in (1,2)]) # drop --git-dir, --work-tree from debug output
         self._UI.debug("[git] %s"%complete_cmd)
-=======
-        from sage.dev.user_interface import DEBUG
-        complete_cmd = " ".join([arg for i,arg in enumerate(s) if i not in (1,2)]) # drop --git-dir, --work-tree from debug output
-        self._UI.show("[git] %s"%complete_cmd, log_level=DEBUG)
->>>>>>> 51c04acc
 
         if ckwds.get('dryrun', False):
             return s
