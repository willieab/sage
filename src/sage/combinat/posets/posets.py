--- conflicted
+++ resolved
@@ -71,10 +71,6 @@
     :meth:`~FinitePoset.is_meet_semilattice` | Returns True if self has a meet operation, and False otherwise.
     :meth:`~FinitePoset.isomorphic_subposets_iterator` | Return an iterator over the subposets isomorphic to another poset.
     :meth:`~FinitePoset.isomorphic_subposets` | Return all subposets isomorphic to another poset.
-<<<<<<< HEAD
-    :meth:`~FinitePoset.join_matrix` | Returns a matrix whose ``(i,j)`` entry is ``k``, where ``self.linear_extension()[k]`` is the join (least upper bound) of ``self.linear_extension()[i]`` and ``self.linear_extension()[j]``.
-=======
->>>>>>> f16112c7
     :meth:`~FinitePoset.is_incomparable_chain_free` | Returns whether the poset is `(m+n)`-free.
     :meth:`~FinitePoset.is_ranked` | Returns whether this poset is ranked.
     :meth:`~FinitePoset.is_slender` | Returns whether the poset ``self`` is slender or not.
@@ -159,11 +155,7 @@
 from sage.combinat.posets.elements import PosetElement
 from sage.combinat.combinatorial_map import combinatorial_map
 
-<<<<<<< HEAD
-def Poset(data=None, element_labels=None, cover_relations=False, linear_extension=False, category = None, facade = None, key = None):
-=======
 def Poset(data=None, element_labels=None, cover_relations=False, linear_extension=False, category=None, facade=None, key=None):
->>>>>>> f16112c7
     r"""
     Construct a finite poset from various forms of input data.
 
@@ -783,9 +775,6 @@
                 category = hasse_diagram.category()
             if facade is None:
                 facade = hasse_diagram in Sets().Facade()
-<<<<<<< HEAD
-            hasse_diagram = hasse_diagram._hasse_diagram
-=======
             if elements is None:
                 relabel = {i:x for i,x in enumerate(hasse_diagram._elements)}
             else:
@@ -793,17 +782,12 @@
                 relabel = {i:x for i,x in enumerate(elements)}
             hasse_diagram = hasse_diagram._hasse_diagram.relabel(relabel, inplace=False)
             hasse_diagram = hasse_diagram.copy(immutable=True)
->>>>>>> f16112c7
         else:
             hasse_diagram = HasseDiagram(hasse_diagram, data_structure="static_sparse")
             if facade is None:
                 facade = True
-<<<<<<< HEAD
-        elements = tuple(elements)
-=======
             if elements is not None:
                 elements = tuple(elements)
->>>>>>> f16112c7
         # Standardize the category by letting the Facade axiom be carried
         #   by the facade variable
         if category is not None and category.is_subcategory(Sets().Facade()):
@@ -2130,11 +2114,7 @@
         - ``other`` -- a finite poset
 
         EXAMPLES::
-<<<<<<< HEAD
-    
-=======
-
->>>>>>> f16112c7
+
             sage: D = Poset({1:[2,3], 2:[4], 3:[4]})
             sage: T = Poset({1:[2,3], 2:[4,5], 3:[6,7]})
             sage: N5 = Posets.PentagonPoset()
@@ -2839,22 +2819,14 @@
             sage: D = Poset({1:[2,3], 2:[4], 3:[4]})
             sage: N5 = Posets.PentagonPoset()
             sage: for P in N5.isomorphic_subposets_iterator(D):
-<<<<<<< HEAD
-            ...       print P.cover_relations()
-=======
             ....:     print P.cover_relations()
->>>>>>> f16112c7
             [[0, 1], [0, 2], [1, 4], [2, 4]]
             [[0, 1], [0, 3], [1, 4], [3, 4]]
             [[0, 1], [0, 2], [1, 4], [2, 4]]
             [[0, 1], [0, 3], [1, 4], [3, 4]]
 
         .. WARNING::
-<<<<<<< HEAD
-        
-=======
-
->>>>>>> f16112c7
+
             This function will return same subposet as many times as
             there are automorphism on it. This is due to
             :meth:`~sage.graphs.generic_graph.GenericGraph.subgraph_search_iterator`
@@ -2891,17 +2863,10 @@
             sage: len(N5.isomorphic_subposets(D))
             2
 
-<<<<<<< HEAD
-        .. note::
-
-            If this function takes too much time, try using :meth:`isomorphic_subposets_iterator`.
-
-=======
         .. NOTE::
 
             If this function takes too much time, try using
             :meth:`isomorphic_subposets_iterator`.
->>>>>>> f16112c7
         """
         from sage.misc.misc import uniq
 
@@ -2956,11 +2921,8 @@
 
             sage: list(Posets.ChainPoset(3).antichains(element_constructor = set))
             [set(), {0}, {1}, {2}]
-<<<<<<< HEAD
-=======
 
         .. NOTE::
->>>>>>> f16112c7
 
             Internally, this uses
             :class:`sage.combinat.subsets_pairwise.PairwiseCompatibleSubsets`
@@ -3830,11 +3792,7 @@
         Return all maximal antichains of the poset.
 
         EXAMPLES::
-<<<<<<< HEAD
-        
-=======
-
->>>>>>> f16112c7
+
             sage: P=Poset({'a':['b', 'c'], 'b':['d','e']})
             sage: P.maximal_antichains()
             [['a'], ['b', 'c'], ['c', 'd', 'e']]
