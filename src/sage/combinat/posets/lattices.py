--- conflicted
+++ resolved
@@ -3726,11 +3726,7 @@
         - if ``certificate=False``, return only ``True`` or ``False``
         - if ``certificate=True``, return either
 
-<<<<<<< HEAD
-          * ``(True, list)`` where `list` is a nested list showing the
-=======
           * ``(True, list)`` where ``list`` is a nested list showing the
->>>>>>> 309a7012
             decomposition; for example ``list[1][0]`` is a lower part of
             upper part of the lattice when decomposed twise.
           * ``(False, M)`` where `M` is a minimally interval non-dismantlable
