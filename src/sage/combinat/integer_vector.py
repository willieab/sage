"""
(Non-negative) Integer vectors

AUTHORS:

* Mike Hanson (2007) - original module
* Nathann Cohen, David Joyner (2009-2010) - Gale-Ryser stuff
* Nathann Cohen, David Joyner (2011) - Gale-Ryser bugfix
* Travis Scrimshaw (2012-05-12) - Updated doc-strings to tell the user of
  that the class's name is a misnomer (that they only contains non-negative
  entries).
*  Federico Poloni (2013) - specialized rank()
* Travis Scrimshaw (2013-02-04) - Refactored to use ``ClonableIntArray``
"""
#*****************************************************************************
#       Copyright (C) 2007 Mike Hansen <mhansen@gmail.com>,
#       Copyright (C) 2012 Travis Scrimshaw <tscrim@ucdavis.edu>
#
#  Distributed under the terms of the GNU General Public License (GPL)
#
#    This code is distributed in the hope that it will be useful,
#    but WITHOUT ANY WARRANTY; without even the implied warranty of
#    MERCHANTABILITY or FITNESS FOR A PARTICULAR PURPOSE.  See the GNU
#    General Public License for more details.
#
#  The full text of the GPL is available at:
#
#                  http://www.gnu.org/licenses/
#*****************************************************************************

import misc
import integer_list
import cartesian_product
import functools

from sage.structure.parent import Parent
from sage.structure.unique_representation import UniqueRepresentation
from sage.structure.list_clone import ClonableIntArray
from sage.misc.classcall_metaclass import ClasscallMetaclass

from sage.categories.enumerated_sets import EnumeratedSets
from sage.categories.infinite_enumerated_sets import InfiniteEnumeratedSets
from sage.categories.finite_enumerated_sets import FiniteEnumeratedSets
from sage.rings.infinity import PlusInfinity, MinusInfinity
from sage.rings.arith import binomial
from sage.rings.all import NN, ZZ
from sage.rings.integer import Integer

def is_gale_ryser(r,s):
    r"""
    Tests whether the given sequences satisfy the condition
    of the Gale-Ryser theorem.

    Given a binary matrix `B` of dimension `n\times m`, the
    vector of row sums is defined as the vector whose
    `i^{\mbox{th}}` component is equal to the sum of the `i^{\mbox{th}}`
    row in `A`. The vector of column sums is defined similarly.

    If, given a binary matrix, these two vectors are easy to compute,
    the Gale-Ryser theorem lets us decide whether, given two
    non-negative vectors `r,s`, there exists a binary matrix
    whose row/colum sums vectors are `r` and `s`.

    This functions answers accordingly.

    INPUT:

    - ``r``, ``s`` -- lists of non-negative integers.

    ALGORITHM:

    Without loss of generality, we can assume that:

    - The two given sequences do not contain any `0` ( which would
      correspond to an empty column/row )

    - The two given sequences are ordered in decreasing order
      (reordering the sequence of row (resp. column) sums amounts to
      reordering the rows (resp. columns) themselves in the matrix,
      which does not alter the columns (resp. rows) sums.

    We can then assume that `r` and `s` are partitions
    (see the corresponding class :class:`Partition`)

    If `r^*` denote the conjugate of `r`, the Gale-Ryser theorem
    asserts that a binary Matrix satisfying the constraints exists
    if and only if `s \preceq r^*`, where `\preceq` denotes
    the domination order on partitions.

    EXAMPLES::

        sage: from sage.combinat.integer_vector import is_gale_ryser
        sage: is_gale_ryser([4,2,2],[3,3,1,1])
        True
        sage: is_gale_ryser([4,2,1,1],[3,3,1,1])
        True
        sage: is_gale_ryser([3,2,1,1],[3,3,1,1])
        False

    REMARK: In the literature, what we are calling a
    Gale-Ryser sequence sometimes goes by the (rather
    generic-sounding) term ''realizable sequence''.
    """

    # The sequences only contan non-negative integers
    if [x for x in r if x<0] or [x for x in s if x<0]:
        return False

    # builds the corresponding partitions, i.e.
    # removes the 0 and sorts the sequences
    from sage.combinat.partition import Partition
    r2 = Partition(sorted([x for x in r if x>0], reverse=True))
    s2 = Partition(sorted([x for x in s if x>0], reverse=True))

    # If the two sequences only contained zeroes
    if len(r2) == 0 and len(s2) == 0:
        return True

    rstar = Partition(r2).conjugate()

    #                                same number of 1s           domination
    return len(rstar) <= len(s2) and sum(r2) == sum(s2) and rstar.dominates(s)

def _slider01(A, t, k, p1, p2, fixedcols=[]):
    r"""
    Assumes `A` is a `(0,1)`-matrix. For each of the
    `t` rows with highest row sums, this function
    returns a matrix `B` which is the same as `A` except that it
    has slid `t` of the `1` in each of these rows of `A`
    over towards the `k`-th column. Care must be taken when the
    last leading 1 is in column `\geq k`. It avoids those in columns 
    listed in fixedcols.

    This is a 'private' function for use in :func:`gale_ryser_theorem`.

    INPUT:

    - ``A`` -- an `m \times n` `(0,1)`-matrix
    - ``t``, ``k`` -- integers satisfying `0 < t < m`, `0 < k < n`
    - ``fixedcols`` -- those columns (if any) whose entries
      aren't permitted to slide

    OUTPUT:

    An `m \times n` `(0,1)`-matrix, which is the same as `A` except 
    that it has exactly one `1` in `A` slid over to the `k`-th
    column.

    EXAMPLES::

        sage: from sage.combinat.integer_vector import _slider01
        sage: A = matrix([[1,1,1,0],[1,1,1,0],[1,0,0,0],[1,0,0,0]])
        sage: A
        [1 1 1 0]
        [1 1 1 0]
        [1 0 0 0]
        [1 0 0 0]
        sage: _slider01(A, 1, 3, [3,3,1,1], [3,3,1,1])
        [1 1 0 1]
        [1 1 1 0]
        [1 0 0 0]
        [1 0 0 0]
        sage: _slider01(A, 3, 3, [3,3,1,1], [3,3,1,1])
        [1 1 0 1]
        [1 0 1 1]
        [0 0 0 1]
        [1 0 0 0]

    """
    # we assume that the rows of A are arranged so that
    # there row sums are decreasing as you go from the
    # top row to the bottom row
    import copy
    from sage.matrix.constructor import matrix
    m = len(A.rows())
    rs = [sum(x) for x in A.rows()]
    n = len(A.columns())
    cs = [sum(x) for x in A.columns()]
    B = [copy.deepcopy(list(A.row(j))) for j in range(m)]
    c = 0 # initializing counter
    for ii in range(m):
      rw = copy.deepcopy(B[ii]) # to make mutable
        # now we want to move the rightmost left 1 to the k-th column
      fixedcols = [l for l in range(n) if p2[l]==sum(matrix(B).column(l))]
      JJ = range(n)
      JJ.reverse()
      for jj in JJ:
        if t==sum(matrix(B).column(k)):
            break
        if jj<k and rw[jj]==1 and rw[k]==0 and not(jj in fixedcols):
            # fixedcols check: only change B if the col sums get "better"
            rw[jj] = 0
            rw[k] = 1
            B[ii] = rw
            c = c+1
            if c>=t: next
            j=n-1
        else:
            next
        if c>=t:
            break
    return matrix(B)

def gale_ryser_theorem(p1, p2, algorithm="gale"):
    r"""
    Returns the binary matrix given by the Gale-Ryser theorem.

    The Gale Ryser theorem asserts that if `p_1,p_2` are two
    partitions of `n` of respective lengths `k_1,k_2`, then there is
    a binary `k_1\times k_2` matrix `M` such that `p_1` is the vector
    of row sums and `p_2` is the vector of column sums of `M`, if
    and only if the conjugate of `p_2` dominates `p_1`.

    INPUT:

    - ``p1, p2``-- list of integers representing the vectors
      of row/column sums

    - ``algorithm`` -- two possible string values:

      - ``'ryser'`` implements the construction due 
        to Ryser [Ryser63]_.
      - ``'gale'`` (default) implements the construction due to Gale [Gale57]_.

    OUTPUT:

    A binary matrix if it exists, ``None`` otherwise.

    Gale's Algorithm:

    (Gale [Gale57]_): A matrix satisfying the constraints of its
    sums can be defined as the solution of the following 
    Linear Program, which Sage knows how to solve.

    .. MATH::

        \forall i&\sum_{j=1}^{k_2} b_{i,j}=p_{1,j}\\
        \forall i&\sum_{j=1}^{k_1} b_{j,i}=p_{2,j}\\
        &b_{i,j}\mbox{ is a binary variable} 

    Ryser's Algorithm:

    (Ryser [Ryser63]_): The construction of an `m\times n` matrix `A=A_{r,s}`,
    due to Ryser, is described as follows. The
    construction works if and only if have `s\preceq r^*`.

    * Construct the `m\times n` matrix `B` from `r` by defining
      the `i`-th row of `B` to be the vector whose first `r_i`
      entries are `1`, and the remainder are 0's, `1\leq i\leq
      m`.  This maximal matrix `B` with row sum `r` and ones left
      justified has column sum `r^{*}`.

    * Shift the last `1` in certain rows of `B` to column `n` in
      order to achieve the sum `s_n`.  Call this `B` again.

      * The `1`'s in column n are to appear in those 
        rows in which `A` has the largest row sums, giving 
        preference to the bottom-most positions in case of ties.
      * Note: When this step automatically "fixes" other columns,
        one must skip ahead to the first column index
        with a wrong sum in the step below.

    * Proceed inductively to construct columns `n-1`, ..., `2`, `1`.

    * Set `A = B`. Return `A`.

    EXAMPLES:

    Computing the matrix for `p_1=p_2=2+2+1`::

        sage: from sage.combinat.integer_vector import gale_ryser_theorem
        sage: p1 = [2,2,1]
        sage: p2 = [2,2,1]
        sage: print gale_ryser_theorem(p1, p2)     # not tested
        [1 1 0]
        [1 0 1]
        [0 1 0]       
        sage: A = gale_ryser_theorem(p1, p2)
        sage: rs = [sum(x) for x in A.rows()]
        sage: cs = [sum(x) for x in A.columns()]
        sage: p1 == rs; p2 == cs
        True
        True

    Or for a non-square matrix with `p_1=3+3+2+1` and `p_2=3+2+2+1+1`,
    using Ryser's algorithm::

        sage: from sage.combinat.integer_vector import gale_ryser_theorem
        sage: p1 = [3,3,1,1]
        sage: p2 = [3,3,1,1]
        sage: gale_ryser_theorem(p1, p2, algorithm = "ryser")
        [1 1 0 1]
        [1 1 1 0]
        [0 1 0 0]
        [1 0 0 0]
        sage: p1 = [4,2,2]
        sage: p2 = [3,3,1,1]
        sage: gale_ryser_theorem(p1, p2, algorithm = "ryser")
        [1 1 1 1]
        [1 1 0 0]
        [1 1 0 0]
        sage: p1 = [4,2,2,0]
        sage: p2 = [3,3,1,1,0,0]
        sage: gale_ryser_theorem(p1, p2, algorithm = "ryser")
        [1 1 1 1 0 0]
        [1 1 0 0 0 0]
        [1 1 0 0 0 0]
        [0 0 0 0 0 0]
        sage: p1 = [3,3,2,1]
        sage: p2 = [3,2,2,1,1]
        sage: print gale_ryser_theorem(p1, p2, algorithm="gale")  # not tested
        [1 1 1 0 0]
        [1 1 0 0 1]
        [1 0 1 0 0]
        [0 0 0 1 0]

    With `0` in the sequences, and with unordered inputs::

        sage: from sage.combinat.integer_vector import gale_ryser_theorem
        sage: gale_ryser_theorem([3,3,0,1,1,0], [3,1,3,1,0], algorithm = "ryser")   
        [1 0 1 1 0]
        [1 1 1 0 0]
        [0 0 0 0 0]
        [0 0 1 0 0]
        [1 0 0 0 0]
        [0 0 0 0 0]
        sage: p1 = [3,1,1,1,1]; p2 = [3,2,2,0]
        sage: gale_ryser_theorem(p1, p2, algorithm = "ryser")                            
        [1 1 1 0]
        [0 0 1 0]
        [0 1 0 0]
        [1 0 0 0]
        [1 0 0 0]

    TESTS:

    This test created a random bipartite graph on `n+m` vertices. Its
    adjacency matrix is binary, and it is used to create some
    "random-looking" sequences which correspond to an existing matrix. The
    ``gale_ryser_theorem`` is then called on these sequences, and the output
    checked for correction.::

        sage: def test_algorithm(algorithm, low = 10, high = 50):
        ....:    n,m = randint(low,high), randint(low,high)
        ....:    g = graphs.RandomBipartite(n, m, .3)
        ....:    s1 = sorted(g.degree([(0,i) for i in range(n)]), reverse = True)
        ....:    s2 = sorted(g.degree([(1,i) for i in range(m)]), reverse = True)
        ....:    m = gale_ryser_theorem(s1, s2, algorithm = algorithm)
        ....:    ss1 = sorted(map(lambda x : sum(x) , m.rows()), reverse = True)
        ....:    ss2 = sorted(map(lambda x : sum(x) , m.columns()), reverse = True)
        ....:    if ((ss1 == s1) and (ss2 == s2)): 
        ....:        return True
        ....:    return False

        sage: for algorithm in ["gale", "ryser"]:                            # long time
        ....:    for i in range(50):                                         # long time
        ....:       if not test_algorithm(algorithm, 3, 10):                 # long time
        ....:           print "Something wrong with algorithm ", algorithm   # long time
        ....:           break                                                # long time

    Null matrix::

        sage: gale_ryser_theorem([0,0,0],[0,0,0,0], algorithm="gale")
        [0 0 0 0]
        [0 0 0 0]
        [0 0 0 0]
        sage: gale_ryser_theorem([0,0,0],[0,0,0,0], algorithm="ryser")
        [0 0 0 0]
        [0 0 0 0]
        [0 0 0 0]

    REFERENCES:

    ..  [Ryser63] H. J. Ryser, Combinatorial Mathematics,
        Carus Monographs, MAA, 1963.
    ..  [Gale57] D. Gale, A theorem on flows in networks, Pacific J. Math.
        7(1957)1073-1082.
    """
    from sage.combinat.partition import Partition
    from sage.matrix.constructor import matrix

    if not(is_gale_ryser(p1,p2)):
        return False

    if algorithm=="ryser": # ryser's algorithm
        from sage.combinat.permutation import Permutation

        # Sorts the sequences if they are not, and remembers the permutation
        # applied 
        tmp = sorted(enumerate(p1), reverse=True, key=lambda x:x[1])
        r = [x[1] for x in tmp if x[1]>0]
        r_permutation = [x-1 for x in Permutation([x[0]+1 for x in tmp]).inverse()]
        m = len(r)

        tmp = sorted(enumerate(p2), reverse=True, key=lambda x:x[1])
        s = [x[1] for x in tmp if x[1]>0]
        s_permutation = [x-1 for x in Permutation([x[0]+1 for x in tmp]).inverse()]
        n = len(s)

        A0 = matrix([[1]*r[j]+[0]*(n-r[j]) for j in range(m)])

        for k in range(1,n+1):
            goodcols = [i for i in range(n) if s[i]==sum(A0.column(i))]
            if sum(A0.column(n-k))<>s[n-k]:
                A0 = _slider01(A0,s[n-k],n-k, p1, p2, goodcols)

        # If we need to add empty rows/columns
        if len(p1) != m:
            A0 = A0.stack(matrix([[0]*n]*(len(p1)-m)))

        if len(p2) != n:
            A0 = A0.transpose().stack(matrix([[0]*len(p1)]*(len(p2)-n))).transpose()
            
            # Applying the permutations to get a matrix satisfying the
            # order given by the input
            A0 = A0.matrix_from_rows_and_columns(r_permutation, s_permutation)
            return A0

        elif algorithm == "gale":
          from sage.numerical.mip import MixedIntegerLinearProgram
          k1, k2=len(p1), len(p2)
          p = MixedIntegerLinearProgram()
          b = p.new_variable(binary = True)
          for (i,c) in enumerate(p1):
              p.add_constraint(p.sum([b[i,j] for j in xrange(k2)]) ==c)
          for (i,c) in enumerate(p2):
              p.add_constraint(p.sum([b[j,i] for j in xrange(k1)]) ==c)
          p.set_objective(None)
          p.solve()
          b = p.get_values(b)
          M = [[0]*k2 for i in xrange(k1)]
          for i in xrange(k1):
              for j in xrange(k2):
                  M[i][j] = int(b[i,j])
          return matrix(M)

    raise ValueError("The only two algorithms available are \"gale\" and \"ryser\"")

def _default_function(l, default, i):
    """
    EXAMPLES::

        sage: from sage.combinat.integer_vector import _default_function
        sage: import functools
        sage: f = functools.partial(_default_function, [1,2,3], 99)
        sage: f(0)
        99
        sage: f(1)
        1
        sage: f(2)
        2
        sage: f(3)
        3
        sage: f(4)
        99
    """
    try:
        if i <= 0:
            return default
        return l[i-1]
    except IndexError:
        return default

def list2func(l, default=None):
    """
    Given a list ``l``, return a function that takes in a value ``i`` and
    return ``l[i-1]``. If default is not ``None``, then the function will
    return the default value for out of range ``i``'s.

    EXAMPLES::

        sage: f = sage.combinat.integer_vector.list2func([1,2,3])
        sage: f(1)
        1
        sage: f(2)
        2
        sage: f(3)
        3
        sage: f(4)
        Traceback (most recent call last):
        ...
        IndexError: list index out of range

    ::

        sage: f = sage.combinat.integer_vector.list2func([1,2,3], 0)
        sage: f(3)
        3
        sage: f(4)
        0
    """
    if default is None:
        return lambda i: l[i-1]
    else:
        return functools.partial(_default_function, l, default)

def constant_func(i):
    """
    Return the constant function ``i``.

    EXAMPLES::

        sage: f = sage.combinat.integer_vector.constant_func(3)
        doctest:...: DeprecationWarning: constant_func is deprecated. Use lambda x: i instead
        See http://trac.sagemath.org/12453 for details.
        sage: f(-1)
        3
        sage: f('asf')
        3
    """
    from sage.misc.superseded import deprecation
    deprecation(12453, 'constant_func is deprecated. Use lambda x: i instead')
    return lambda x: i

class IntegerVector(ClonableIntArray):
    """
    An integer vector.
    """
    def check(self):
        """
        Check to make sure this is a valid integer vector by making sure
        all entries are non-negative.

        EXAMPLES::

            sage: IV = IntegerVectors()
            sage: elt = IV([1,2,1])
            sage: elt.check()
        """
        if any(x < 0 for x in self):
            raise ValueError("All entries must be non-negative")

class IntegerVectors(Parent):
    """
    Returns the class of (non-negative) integer vectors.

    .. NOTE::

        The entries are non-negative integers.

    EXAMPLES:

    If `n` is not specified, it returns the class of all integer vectors::

        sage: IntegerVectors()
        Integer vectors
        sage: [] in IntegerVectors()
        True
        sage: [1,2,1] in IntegerVectors()
        True
        sage: [1, 0, 0] in IntegerVectors()
        True

    Entries are non-negative::

        sage: [-1, 2] in IntegerVectors()
        False

    If `n` is specified, then it returns the class of all integer vectors
    which sum to `n`::

        sage: IV3 = IntegerVectors(3); IV3
        Integer vectors that sum to 3

    Note that trailing zeros are ignored so that ``[3, 0]`` does not show
    up in the following list (since ``[3]`` does)::

        sage: IntegerVectors(3, max_length=2).list()
        [[3], [2, 1], [1, 2], [0, 3]]

    If `n` and `k` are both specified, then it returns the class of integer
    vectors that sum to `n` and are of length `k`::

        sage: IV53 = IntegerVectors(5,3); IV53
        Integer vectors of length 3 that sum to 5
        sage: IV53.cardinality()
        21
        sage: IV53.first()
        [5, 0, 0]
        sage: IV53.last()
        [0, 0, 5]
        sage: IV53.random_element()
        [4, 0, 1]
    """
    __metaclass__ = ClasscallMetaclass

    @staticmethod
    def __classcall_private__(cls, n=None, k=None, **kwargs):
        """
        Choose the correct parent based upon input.

        EXAMPLES::

            sage: IV1 = IntegerVectors(3, 2)
            sage: IV2 = IntegerVectors(3, 2)
            sage: IV1 is IV2
            True
        """
        if len(kwargs) != 0:
            return IntegerVectorsConstraints(n, k, **kwargs)

        if k is None:
            if n is None:
                return IntegerVectors_all()
            return IntegerVectors_n(n)
        if n is None:
            return IntegerVectors_k(k)

        try:
            return IntegerVectors_nnondescents(n, tuple(k))
        except TypeError:
            pass

        return IntegerVectors_nk(n, k)

    def __init__(self, category=None):
        """
        Initialize ``self``.

        EXAMPLES::

            sage: IV = IntegerVectors()
            sage: TestSuite(IV).run()
        """
        if category is None:
            category = EnumeratedSets()
        Parent.__init__(self, category=category)

    def _element_constructor_(self, lst):
        """
        Construct an element of ``self`` from ``lst``.

        EXAMPLES::

            sage: IV = IntegerVectors()
            sage: elt = IV([3, 1, 0, 3, 2]); elt
            [3, 1, 0, 3, 2]
            sage: elt.parent()
            Integer vectors
        """
        if isinstance(lst, IntegerVector):
            if lst.parent() is self:
                return lst
            lst = list(lst)
        return self.element_class(self, lst)

    Element = IntegerVector

    def __contains__(self, x):
        """
        EXAMPLES::

            sage: [] in IntegerVectors()
            True
            sage: [3,2,2,1] in IntegerVectors()
            True
        """
        if isinstance(x, IntegerVector):
            return True

        if not isinstance(x, (list, tuple)):
            return False

        for i in x:
            if i not in ZZ:
                return False
            if i < 0:
                return False
        return True

class IntegerVectors_all(IntegerVectors, UniqueRepresentation):
    """
    Class of all integer vectors.
    """
    def __init__(self):
        """
        Initialize ``self``.

        EXAMPLES::

            sage: IV = IntegerVectors()
            sage: TestSuite(IV).run()
        """
<<<<<<< HEAD
        IntegerVectors.__init__(self, category=InfiniteEnumeratedSets())
=======
        raise NotImplementedError("infinite list")  # can't use InfiniteAbstractCombinatorialClass
>>>>>>> f55df776

    def _repr_(self):
        """
        EXAMPLES::

            sage: IntegerVectors()
            Integer vectors
        """
        return "Integer vectors"

    def __iter__(self):
        """
        Iterate over ``self``.

        EXAMPLES::

            sage: IV = IntegerVectors()
            sage: it = IV.__iter__()
            sage: [it.next() for x in range(10)]
            [[], [1], [2], [2, 0], [1, 1], [0, 2], [3], [3, 0], [2, 1], [1, 2]]
        """
        yield self.element_class(self, [])
        n = 1
        while True:
            for k in range(1,n+1):
                for x in IntegerVectors(n, k):
                    yield self.element_class(self, list(x))
            n += 1

class IntegerVectors_n(IntegerVectors, UniqueRepresentation):
    """
    Integer vectors that sum to `n`.
    """
    def __init__(self, n):
        """
        TESTS::

            sage: IV = IntegerVectors(3)
            sage: TestSuite(IV).run()
        """        
        self.n = n
        IntegerVectors.__init__(self, category=InfiniteEnumeratedSets())

    def _repr_(self):
        """
        TESTS::

            sage: IV = IntegerVectors(3)
            sage: IV
            Integer vectors that sum to 3
        """
        return "Integer vectors that sum to %s"%self.n

    def __iter__(self):
        """
        Iterate over ``self``.

        EXAMPLES::

            sage: it = IntegerVectors(3).__iter__()
            sage: [it.next() for x in range(10)]
            [[3],
             [3, 0],
             [2, 1],
             [1, 2],
             [0, 3],
             [3, 0, 0],
             [2, 1, 0],
             [2, 0, 1],
             [1, 2, 0],
             [1, 1, 1]]
        """
        k = 1
        while True:
            for iv in IntegerVectors_nk(self.n, k):
                yield self.element_class(self, list(iv))
            k += 1

    def __contains__(self, x):
        """
        EXAMPLES::

            sage: [0] in IntegerVectors(0)
            True
            sage: [3] in IntegerVectors(3)
            True
            sage: [3] in IntegerVectors(2)
            False
            sage: [3,2,2,1] in IntegerVectors(9)
            False            
            sage: [3,2,2,1] in IntegerVectors(8)
            True
        """
        if not IntegerVectors.__contains__(self, x):
            return False
        return sum(x) == self.n

class IntegerVectors_k(IntegerVectors, UniqueRepresentation):
    """
    Integer vectors of length `k`.
    """
    def __init__(self, k):
        """
        TESTS::

            sage: IV = IntegerVectors(k=2)
            sage: TestSuite(IV).run()
        """        
        self.k = k
        IntegerVectors.__init__(self, category=InfiniteEnumeratedSets())

    def _repr_(self):
        """
        TESTS::

            sage: IV = IntegerVectors(k=2)
            sage: IV
            Integer vectors of length 2
        """
        return "Integer vectors of length %s"%self.k

    def __iter__(self):
        """
        Iterate over ``self``.

        EXAMPLES::

            sage: it = IntegerVectors(k=2).__iter__()
            sage: [it.next() for x in range(10)]
            [[0, 0],
             [1, 0],
             [0, 1],
             [2, 0],
             [1, 1],
             [0, 2],
             [3, 0],
             [2, 1],
             [1, 2],
             [0, 3]]
        """
        n = 0
        while True:
            for iv in IntegerVectors_nk(n, self.k):
                yield self.element_class(self, list(iv))
            n += 1

    def __contains__(self, x):
        """
        EXAMPLES::

            sage: [] in IntegerVectors(k=0)
            True
            sage: [3] in IntegerVectors(k=1)
            True
            sage: [3] in IntegerVectors(k=2)
            False
            sage: [3,2,2,1] in IntegerVectors(k=3)
            False            
            sage: [3,2,2,1] in IntegerVectors(k=4)
            True
        """
        if not IntegerVectors.__contains__(self, x):
            return False
        return len(x) == self.k

class IntegerVectors_nk(IntegerVectors, UniqueRepresentation):
    """
    Integer vectors of length `k` that sum to `n`.

    AUTHORS:

    - Martin Albrecht
    - Mike Hansen
    """
    def __init__(self, n, k):
        """
        TESTS::

            sage: IV = IntegerVectors(2, 3)
            sage: TestSuite(IV).run()
        """
        self.n = n
        self.k = k
        IntegerVectors.__init__(self, category=FiniteEnumeratedSets())

    def _list_rec(self, n, k):
        """
        Return a list of a exponent tuples of length ``size`` such
        that the degree of the associated monomial is `D`.

        INPUT:

        -  ``n`` -- degree (must be 0)

        -  ``k`` -- length of exponent tuples (must be 0)

        EXAMPLES::

            sage: IV = IntegerVectors(2,3)
            sage: IV._list_rec(2,3)
            [(2, 0, 0), (1, 1, 0), (1, 0, 1), (0, 2, 0), (0, 1, 1), (0, 0, 2)]
        """
        res = []

        if k == 1:
            return [ (n, ) ]

        for nbar in range(n+1):
            n_diff = n-nbar
            for rest in self._list_rec( nbar , k-1):
                res.append((n_diff,)+rest)
        return res

    def __iter__(self):
        """
        Iterate over ``self``.

        EXAMPLES::

            sage: IV = IntegerVectors(2, 3)
            sage: list(IV)
            [[2, 0, 0], [1, 1, 0], [1, 0, 1], [0, 2, 0], [0, 1, 1], [0, 0, 2]]
            sage: list(IntegerVectors(3, 0))
            []
            sage: list(IntegerVectors(3, 1))
            [[3]]
            sage: list(IntegerVectors(0, 1))
            [[0]]
            sage: list(IntegerVectors(0, 2))
            [[0, 0]]
            sage: list(IntegerVectors(2, 2))
            [[2, 0], [1, 1], [0, 2]]
            sage: IntegerVectors(0, 0).list()
            [[]]
            sage: IntegerVectors(1, 0).list()
            []
            sage: IntegerVectors(0, 1).list()
            [[0]]
            sage: IntegerVectors(2, 2).list()
            [[2, 0], [1, 1], [0, 2]]
            sage: IntegerVectors(-1,0).list()
            []
            sage: IntegerVectors(-1,2).list()
            []
        """
        if self.n < 0:
            return

        if self.k == 0:
            if self.n == 0:
                yield self.element_class(self, [])
            return
        elif self.k == 1:
            yield self.element_class(self, [self.n])
            return

        for nbar in range(self.n+1):
            n = self.n - nbar
            for rest in IntegerVectors_nk(nbar, self.k-1):
                yield self.element_class(self, [n] + list(rest))

    def _repr_(self):
        """
        TESTS::

            sage: IV = IntegerVectors(2,3)
            sage: IV
            Integer vectors of length 3 that sum to 2
        """
        return "Integer vectors of length %s that sum to %s"%(self.k, self.n)

    def __contains__(self, x):
        """
        TESTS::

            sage: IV = IntegerVectors(2, 3)
            sage: all([i in IV for i in IV])
            True
            sage: [0,1,2] in IV
            False
            sage: [2.0, 0, 0] in IV
            True
            sage: [0,1,0,1] in IV
            False
            sage: [0,1,1] in IV
            True
            sage: [-1,2,1] in IV
            False

            sage: [0] in IntegerVectors(0, 1)
            True
            sage: [] in IntegerVectors(0, 0)
            True
            sage: [] in IntegerVectors(0, 1)
            False
            sage: [] in IntegerVectors(1, 0)
            False
            sage: [3] in IntegerVectors(2, 1)
            False
            sage: [3] in IntegerVectors(3, 1)
            True
            sage: [3,2,2,1] in IntegerVectors(9, 5)
            False
            sage: [3,2,2,1] in IntegerVectors(8, 5)
            False
            sage: [3,2,2,1] in IntegerVectors(8, 4)
            True
        """
        if isinstance(x, IntegerVector) and x.parent() is self:
            return True

        if not IntegerVectors.__contains__(self, x):
            return False

        if len(x) != self.k:
            return False

        if sum(x) != self.n:
            return False

        if len(x) > 0 and min(x) < 0:
            return False

        return True

    def rank(self, x):
        """
        Return the rank of a given element.

        INPUT:

        - ``x`` -- a list with ``sum(x) == n`` and ``len(x) == k``

        TESTS::

            sage: IV = IntegerVectors(4,5)
            sage: range(IV.cardinality()) == [IV.rank(x) for x in IV]
            True
        """
        if x not in self:
<<<<<<< HEAD
            raise ValueError("argument is not a member of IntegerVectors({},{})".format(self.n, self.k))
=======
            raise ValueError("argument is not a member of IntegerVectors(%d,%d)" % (self.n, self.k))
>>>>>>> f55df776

        n = self.n
        k = self.k

        r = 0
        for i in range(k-1):
            k -= 1
            n -= x[i]
            r += binomial(k+n-1,k)

        return r

class IntegerVectors_nnondescents(IntegerVectors, UniqueRepresentation):
    r"""
    Integer vectors `v` graded by two parameters:

    - ``n`` -- the sum of the parts of `v`

    - ``comp`` -- the non descents composition of `v`
    
    In other words: the length of `v` equals ``c[1]+...+c[k]``, and `v` is
    decreasing in the consecutive blocs of length ``c[1], ..., c[k]``
    
    Those are the integer vectors of sum ``n`` which are lexicographically
    maximal (for the natural left-to-right reading) in their orbit by the
    young subgroup `S_{c_1} \times \cdots \times S_{c_k}`. In particular, they
    form a set of orbit representative of integer vectors with respect to this
    Young subgroup.
    """
    @staticmethod
    def __classcall_private__(cls, n, comp):
        """
        Normalize input to ensure a unique representation.

        EXAMPLES::

            sage: IntegerVectors(4, [2,1]) is IntegerVectors(int(4), (2,1))
            True
        """
        return super(IntegerVectors_nnondescents, cls).__classcall__(cls, n, tuple(comp))

    def __init__(self, n, comp):
        """
        EXAMPLES::

            sage: IV = IntegerVectors(4, [2])
            sage: TestSuite(IV).run()
        """
        self.n = n
        self.comp = comp
        IntegerVectors.__init__(self, category=FiniteEnumeratedSets())

    def _repr_(self):
        """
        EXAMPLES::
        
            sage: IntegerVectors(4, [2])
            Integer vectors of 4 with non-descents composition [2]
        """
        return "Integer vectors of %s with non-descents composition %s"%(self.n, list(self.comp))

    def __iter__(self):
        """
        TESTS::
 
            sage: IntegerVectors(0, []).list()
            [[]]
            sage: IntegerVectors(5, []).list()
            []
            sage: IntegerVectors(0, [1]).list()
            [[0]]
            sage: IntegerVectors(4, [1]).list()
            [[4]]
            sage: IntegerVectors(4, [2]).list()
            [[4, 0], [3, 1], [2, 2]]
            sage: IntegerVectors(4, [2,2]).list()
            [[4, 0, 0, 0],
             [3, 1, 0, 0],
             [2, 2, 0, 0],
             [3, 0, 1, 0],
             [2, 1, 1, 0],
             [2, 0, 2, 0],
             [2, 0, 1, 1],
             [1, 1, 2, 0],
             [1, 1, 1, 1],
             [1, 0, 3, 0],
             [1, 0, 2, 1],
             [0, 0, 4, 0],
             [0, 0, 3, 1],
             [0, 0, 2, 2]]
            sage: IntegerVectors(5, [1,1,1]).list()
            [[5, 0, 0],
             [4, 1, 0],
             [4, 0, 1],
             [3, 2, 0],
             [3, 1, 1],
             [3, 0, 2],
             [2, 3, 0],
             [2, 2, 1],
             [2, 1, 2],
             [2, 0, 3],
             [1, 4, 0],
             [1, 3, 1],
             [1, 2, 2],
             [1, 1, 3],
             [1, 0, 4],
             [0, 5, 0],
             [0, 4, 1],
             [0, 3, 2],
             [0, 2, 3],
             [0, 1, 4],
             [0, 0, 5]]
            sage: IntegerVectors(0, [2,3]).list()
            [[0, 0, 0, 0, 0]]
        """
        for iv in IntegerVectors(self.n, len(self.comp)):
            blocks = [ IntegerVectors(iv[i], self.comp[i], max_slope=0).list() for i in range(len(self.comp))]
            for parts in cartesian_product.CartesianProduct(*blocks):
                res = []
                for part in parts:
                    res += part
                yield self.element_class(self, res)

class IntegerVectorsConstraints(IntegerVectors):
    """
    Class of integer vectors subject to various constraints.
    """
    def __init__(self, n=None, k=None, **constraints):
        """
        Initialize ``self``.

        EXAMPLES::

            sage: TestSuite(IntegerVectors(min_slope=0)).run()
            sage: TestSuite(IntegerVectors(3, max_slope=0)).run()
            sage: TestSuite(IntegerVectors(3, max_length=4)).run()
            sage: TestSuite(IntegerVectors(k=2, max_part=4)).run()
            sage: TestSuite(IntegerVectors(k=2, min_part=2, max_part=4)).run()
            sage: TestSuite(IntegerVectors(3, 2, max_slope=0)).run()
        """
        self.n = n
        self.k = k
        self.constraints = constraints

        if n is not None:
            if k is not None or 'max_length' in constraints:
                category = FiniteEnumeratedSets()
            else:
                category = EnumeratedSets()
        elif k is not None and 'max_part' in constraints: # n is None
            category = FiniteEnumeratedSets()
        else:
            category = EnumeratedSets()
        IntegerVectors.__init__(self, category=category) # placeholder category

    def _repr_(self):
        """
        Return a string representation of ``self``.

        EXAMPLES::
        
            sage: IntegerVectors(min_slope=0)
            Integer vectors with constraints: min_slope=0

            sage: IntegerVectors(3, max_length=2)
            Integer vectors that sum to 3 with constraints: max_length=2

            sage: IntegerVectors(2, 3, min_slope=0)
            Integer vectors of length 3 that sum to 2 with constraints: min_slope=0
        """
        if self.k is not None:
            if self.n is not None:
                base = "Integer vectors of length %s that sum to %s with constraints: "%(self.k, self.n)
            else:
                base = "Integer vectors of length %s with constraints: "%(self.k)
        elif self.n is not None:
            base ="Integer vectors that sum to %s with constraints: "%(self.n)
        else:
            base = "Integer vectors with constraints: "
        return base + ", ".join( "%s=%s"%(key, self.constraints[key]) \
                                for key in sorted(self.constraints.keys()) )

    def __eq__(self, rhs):
        """
        EXAMPLES::

            sage: IntegerVectors(min_slope=0) == IntegerVectors(min_slope=0)
            True
            sage: IntegerVectors(2, min_slope=0) == IntegerVectors(2, min_slope=0)
            True
            sage: IntegerVectors(2, 3, min_slope=0) == IntegerVectors(2, 3, min_slope=0)
            True
        """
        if isinstance(rhs, IntegerVectorsConstraints):
            return self.n == rhs.n and self.k == rhs.k and self.constraints == rhs.constraints
        return False

    def __ne__(self, rhs):
        """
        EXAMPLES::

            sage: IntegerVectors(min_slope=0) != IntegerVectors(min_slope=3)
            True
        """
        return not self.__eq__(rhs)

    def __contains__(self, x):
        """
        TESTS::

            sage: [3,2,2,1] in IntegerVectors(8,4, min_part = 1)
            True
            sage: [3,2,2,1] in IntegerVectors(8,4, min_part = 2)
            False

            sage: [0,3,0,1,2] in IntegerVectors(6, max_length=3)
            False
        """
        if isinstance(x, IntegerVector) and x.parent() is self:
            return True

        if not IntegerVectors.__contains__(self, x):
            return False

        if self.k is not None and len(x) != self.k:
            return False

        if self.n is not None and sum(x) != self.n:
            return False

        return misc.check_integer_list_constraints(x, singleton=True, **self.constraints)

    def cardinality(self):
        """
        Return the cardinality of ``self``.

        EXAMPLES::

            sage: IntegerVectors(3, 3, min_part=1).cardinality()
            1
            sage: IntegerVectors(5, 3, min_part=1).cardinality()
            6
            sage: IntegerVectors(13, 4, max_part=4).cardinality()
            20
            sage: IntegerVectors(k=4, max_part=3).cardinality()
            256
            sage: IntegerVectors(k=3, min_part=2, max_part=4).cardinality()
            27
            sage: IntegerVectors(13, 4, min_part=2, max_part=4).cardinality()
            16
        """
        if self.k is not None and 'max_part' in self.constraints \
                and self.constraints['max_part'] != PlusInfinity():
            if self.n is None and len(self.constraints) == 2 \
                    and 'min_part' in self.constraints \
                    and self.constraints['min_part'] != MinusInfinity():
                num = self.constraints['max_part'] - self.constraints['min_part'] + 1
                return Integer(num ** self.k)
            if len(self.constraints) == 1:
                m = self.constraints['max_part']
                if self.n is None:
                    return Integer((m+1) ** self.k)
                if m >= self.n:
                    return Integer(binomial(self.n+self.k-1, self.n))
                # do by inclusion / exclusion on the number
                # i of parts greater than m
                return Integer(sum( (-1)**i * binomial(self.n+self.k-1-i*(m+1), self.k-1) \
                    * binomial(self.k,i) for i in range(0, self.n/(m+1)+1) ))
        return Integer(sum(1 for x in self))

    def _parameters(self):
        """
        Return a tuple ``(min_length, max_length, floor, ceiling,
        min_slope, max_slope)`` for the parameters of ``self``.

        EXAMPLES::

            sage: IV = IntegerVectors(2,3,min_slope=0)
            sage: min_length, max_length, floor, ceiling, min_slope, max_slope = IV._parameters()
            sage: min_length
            3
            sage: max_length
            3
            sage: [floor(i) for i in range(1,10)]
            [0, 0, 0, 0, 0, 0, 0, 0, 0]
            sage: [ceiling(i) for i in range(1,5)]
            [inf, inf, inf, inf]
            sage: min_slope
            0
            sage: max_slope
            inf

            sage: IV = IntegerVectors(3,10,inner=[4,1,3], min_part = 2)
            sage: min_length, max_length, floor, ceiling, min_slope, max_slope = IV._parameters()
            sage: floor(1), floor(2), floor(3)
            (4, 2, 3)

            sage: IV = IntegerVectors(3, 10, outer=[4,1,3], max_part = 3)
            sage: min_length, max_length, floor, ceiling, min_slope, max_slope = IV._parameters()
            sage: ceiling(1), ceiling(2), ceiling(3)
            (3, 1, 3)
        """
        constraints = self.constraints
        #n, min_length, max_length, floor, ceiling, min_slope, max_slope
        if self.k is None:
            min_length = constraints.get('min_length', 0)
            max_length = constraints.get('max_length', float('+inf'))
        else:
            min_length = self.k
            max_length = self.k

        min_part = constraints.get('min_part', 0)
        max_part = constraints.get('max_part', float('+inf'))
        min_slope = constraints.get('min_slope', float('-inf'))
        max_slope = constraints.get('max_slope', float('+inf'))
        if 'outer' in self.constraints:
            ceiling = list2func( map(lambda i: min(max_part, i), self.constraints['outer']), default=max_part )
        else:
            ceiling = lambda x: max_part

        if 'inner' in self.constraints:
            floor = list2func( map(lambda i: max(min_part, i), self.constraints['inner']), default=min_part )
        else:
            floor = lambda x: min_part

        return (min_length, max_length, floor, ceiling, min_slope, max_slope)

    def first(self):
        """
        EXAMPLES::

            sage: IntegerVectors(2,3,min_slope=0).first()
            [0, 1, 1]
        """
        return self.__iter__().next()

    _an_element_ = first

    def next(self, x):
        """
        EXAMPLES::

            sage: IV = IntegerVectors(2, 3, min_slope=0)
            sage: x = IV.first()
            sage: IV.next(x)
            [0, 0, 2]
        """
        ret = self.element_class(self, integer_list.next(x, *self._parameters()))
        if ret is None and self.n is None:
            return self.element_class(self, integer_list.first(sum(x)+1, *self._parameters()))
        return ret

    def __iter__(self):
        """
        EXAMPLES::

            sage: IntegerVectors(-1, 0, min_part = 1).list()
            []
            sage: IntegerVectors(-1, 2, min_part = 1).list()
            []
            sage: IntegerVectors(0, 0, min_part=1).list()
            [[]]
            sage: IntegerVectors(3, 0, min_part=1).list()
            []
            sage: IntegerVectors(0, 1, min_part=1).list()
            []
            sage: IntegerVectors(2, 2, min_part=1).list()
            [[1, 1]]
            sage: IntegerVectors(2, 3, min_part=1).list()
            []
            sage: IntegerVectors(4, 2, min_part=1).list()
            [[3, 1], [2, 2], [1, 3]]

        ::

            sage: IntegerVectors(0, 3, outer=[0,0,0]).list()
            [[0, 0, 0]]
            sage: IntegerVectors(1, 3, outer=[0,0,0]).list()
            []
            sage: IntegerVectors(2, 3, outer=[0,2,0]).list()
            [[0, 2, 0]]
            sage: IntegerVectors(2, 3, outer=[1,2,1]).list()
            [[1, 1, 0], [1, 0, 1], [0, 2, 0], [0, 1, 1]]
            sage: IntegerVectors(2, 3, outer=[1,1,1]).list()
            [[1, 1, 0], [1, 0, 1], [0, 1, 1]]
            sage: IntegerVectors(2, 5, outer=[1,1,1,1,1]).list()
            [[1, 1, 0, 0, 0],
             [1, 0, 1, 0, 0],
             [1, 0, 0, 1, 0],
             [1, 0, 0, 0, 1],
             [0, 1, 1, 0, 0],
             [0, 1, 0, 1, 0],
             [0, 1, 0, 0, 1],
             [0, 0, 1, 1, 0],
             [0, 0, 1, 0, 1],
             [0, 0, 0, 1, 1]]

        ::

            sage: iv = [ IntegerVectors(n, k) for n in range(-2, 7) for k in range(7) ]
            sage: all(map(lambda x: x.cardinality() == len(x.list()), iv))
            True
            sage: essai = [[1,1,1], [2,5,6], [6,5,2]]
            sage: iv = [ IntegerVectors(x[0], x[1], max_part = x[2]-1) for x in essai ]
            sage: all(map(lambda x: x.cardinality() == len(x.list()), iv))
            True
        """
<<<<<<< HEAD
        if self.n is None:
            if self.k is not None and 'max_part' in self.constraints:
                n_list = range((self.constraints['max_part'] + 1) * self.k)
            else:
                n_list = NN
=======
        return integer_list.iterator(self.n, *self._parameters())

class IntegerVectors_nconstraints(IntegerVectors_nkconstraints):
    def __init__(self, n, constraints):
        """
        TESTS::

            sage: IV = IntegerVectors(3, max_length=2)
            sage: IV == loads(dumps(IV))
            True
        """
        IntegerVectors_nkconstraints.__init__(self, n, -1, constraints)

    def __repr__(self):
        """
        EXAMPLES::

            sage: repr(IntegerVectors(3))
            'Integer vectors that sum to 3'
            sage: repr(IntegerVectors(3, max_length=2))
            'Integer vectors that sum to 3 with constraints: max_length=2'
        """
        if self.constraints:
            return "Integer vectors that sum to %s with constraints: %s"%(self.n,", ".join( ["%s=%s"%(key, self.constraints[key]) for key in sorted(self.constraints.keys())] ))
        else:
            return "Integer vectors that sum to %s"%(self.n,)

    def __contains__(self, x):
        """
        EXAMPLES::

            sage: [0,3,0,1,2] in IntegerVectors(6)
            True
            sage: [0,3,0,1,2] in IntegerVectors(6, max_length=3)
            False
        """
        if self.constraints:
            return x in IntegerVectors_all() and misc.check_integer_list_constraints(x, singleton=True, **self.constraints)
        else:
            return x in IntegerVectors_all() and sum(x) == self.n

    def cardinality(self):
        """
        EXAMPLES::

            sage: IntegerVectors(3, max_length=2).cardinality()
            4
            sage: IntegerVectors(3).cardinality()
            +Infinity
        """
        if 'max_length' not in self.constraints:
            return infinity
        else:
            return self._CombinatorialClass__cardinality_from_iterator()

    def list(self):
        """
        EXAMPLES::

            sage: IntegerVectors(3, max_length=2).list()
            [[3], [2, 1], [1, 2], [0, 3]]
            sage: IntegerVectors(3).list()
            Traceback (most recent call last):
            ...
            NotImplementedError: infinite list
        """
        if 'max_length' not in self.constraints:
            raise NotImplementedError("infinite list") # no list from infinite iter
>>>>>>> f55df776
        else:
            n_list = [self.n]
        for n in n_list:
            for x in integer_list.iterator(n, *self._parameters()):
                yield self.element_class(self, x)

def IntegerVectors_nconstraints(n, **constraints):
    """
    EXAMPLES::

        sage: sage.combinat.integer_vector.IntegerVectors_nconstraints(2)
        doctest:...: DeprecationWarning: this class is deprecated. Use sage.combinat.integer_vector.IntegerVectors_n instead
        See http://trac.sagemath.org/12453 for details.
        Integer vectors that sum to 2
        sage: sage.combinat.integer_vector.IntegerVectors_nconstraints(2, min_slope=0)
        doctest:...: DeprecationWarning: this class is deprecated. Use sage.combinat.integer_vector.IntegerVectorsConstraints instead
        See http://trac.sagemath.org/12453 for details.
        Integer vectors that sum to 2 with constraints: min_slope=0
    """
    from sage.misc.superseded import deprecation
    if len(constraints) == 0:
        deprecation(12453, 'this class is deprecated. Use sage.combinat.integer_vector.IntegerVectors_n instead')
        return IntegerVectors_n(n)
    deprecation(12453, 'this class is deprecated. Use sage.combinat.integer_vector.IntegerVectorsConstraints instead')
    return IntegerVectorsConstraints(n, **constraints)

def IntegerVectors_nkconstraints(n=None, k=None, **constraints):
    """
    EXAMPLES::

        sage: sage.combinat.integer_vector.IntegerVectors_nkconstraints(3, 2)
        doctest:...: DeprecationWarning: this class is deprecated. Use sage.combinat.integer_vector.IntegerVectors_nk instead
        See http://trac.sagemath.org/12453 for details.
        Integer vectors of length 2 that sum to 3
        sage: sage.combinat.integer_vector.IntegerVectors_nkconstraints(3, 2, min_slope=0)
        doctest:...: DeprecationWarning: this class is deprecated. Use sage.combinat.integer_vector.IntegerVectorsConstraints instead
        See http://trac.sagemath.org/12453 for details.
        Integer vectors of length 2 that sum to 3 with constraints: min_slope=0
    """
    from sage.misc.superseded import deprecation
    if len(constraints) == 0:
        if n is None:
            deprecation(12453, 'this class is deprecated. Use sage.combinat.integer_vector.IntegerVectors_k instead')
            return IntegerVectors_k(k)
        deprecation(12453, 'this class is deprecated. Use sage.combinat.integer_vector.IntegerVectors_nk instead')
        return IntegerVectors_nk(n, k)
    deprecation(12453, 'this class is deprecated. Use sage.combinat.integer_vector.IntegerVectorsConstraints instead')
    return IntegerVectorsConstraints(n, k, **constraints)

# October 2012: fixing outdated pickles which use classes being deprecated
from sage.structure.sage_object import register_unpickle_override
register_unpickle_override('sage.combinat.integer_vector', 'IntegerVectors_nconstraints', IntegerVectorsConstraints)
register_unpickle_override('sage.combinat.integer_vector', 'IntegerVectors_nkconstraints', IntegerVectorsConstraints)
<|MERGE_RESOLUTION|>--- conflicted
+++ resolved
@@ -681,11 +681,7 @@
             sage: IV = IntegerVectors()
             sage: TestSuite(IV).run()
         """
-<<<<<<< HEAD
         IntegerVectors.__init__(self, category=InfiniteEnumeratedSets())
-=======
-        raise NotImplementedError("infinite list")  # can't use InfiniteAbstractCombinatorialClass
->>>>>>> f55df776
 
     def _repr_(self):
         """
@@ -1026,11 +1022,7 @@
             True
         """
         if x not in self:
-<<<<<<< HEAD
-            raise ValueError("argument is not a member of IntegerVectors({},{})".format(self.n, self.k))
-=======
-            raise ValueError("argument is not a member of IntegerVectors(%d,%d)" % (self.n, self.k))
->>>>>>> f55df776
+            raise ValueError, "argument is not a member of IntegerVectors(%d,%d)" % (self.n, self.k)
 
         n = self.n
         k = self.k
@@ -1438,82 +1430,11 @@
             sage: all(map(lambda x: x.cardinality() == len(x.list()), iv))
             True
         """
-<<<<<<< HEAD
         if self.n is None:
             if self.k is not None and 'max_part' in self.constraints:
                 n_list = range((self.constraints['max_part'] + 1) * self.k)
             else:
                 n_list = NN
-=======
-        return integer_list.iterator(self.n, *self._parameters())
-
-class IntegerVectors_nconstraints(IntegerVectors_nkconstraints):
-    def __init__(self, n, constraints):
-        """
-        TESTS::
-
-            sage: IV = IntegerVectors(3, max_length=2)
-            sage: IV == loads(dumps(IV))
-            True
-        """
-        IntegerVectors_nkconstraints.__init__(self, n, -1, constraints)
-
-    def __repr__(self):
-        """
-        EXAMPLES::
-
-            sage: repr(IntegerVectors(3))
-            'Integer vectors that sum to 3'
-            sage: repr(IntegerVectors(3, max_length=2))
-            'Integer vectors that sum to 3 with constraints: max_length=2'
-        """
-        if self.constraints:
-            return "Integer vectors that sum to %s with constraints: %s"%(self.n,", ".join( ["%s=%s"%(key, self.constraints[key]) for key in sorted(self.constraints.keys())] ))
-        else:
-            return "Integer vectors that sum to %s"%(self.n,)
-
-    def __contains__(self, x):
-        """
-        EXAMPLES::
-
-            sage: [0,3,0,1,2] in IntegerVectors(6)
-            True
-            sage: [0,3,0,1,2] in IntegerVectors(6, max_length=3)
-            False
-        """
-        if self.constraints:
-            return x in IntegerVectors_all() and misc.check_integer_list_constraints(x, singleton=True, **self.constraints)
-        else:
-            return x in IntegerVectors_all() and sum(x) == self.n
-
-    def cardinality(self):
-        """
-        EXAMPLES::
-
-            sage: IntegerVectors(3, max_length=2).cardinality()
-            4
-            sage: IntegerVectors(3).cardinality()
-            +Infinity
-        """
-        if 'max_length' not in self.constraints:
-            return infinity
-        else:
-            return self._CombinatorialClass__cardinality_from_iterator()
-
-    def list(self):
-        """
-        EXAMPLES::
-
-            sage: IntegerVectors(3, max_length=2).list()
-            [[3], [2, 1], [1, 2], [0, 3]]
-            sage: IntegerVectors(3).list()
-            Traceback (most recent call last):
-            ...
-            NotImplementedError: infinite list
-        """
-        if 'max_length' not in self.constraints:
-            raise NotImplementedError("infinite list") # no list from infinite iter
->>>>>>> f55df776
         else:
             n_list = [self.n]
         for n in n_list:
@@ -1544,14 +1465,50 @@
     """
     EXAMPLES::
 
-        sage: sage.combinat.integer_vector.IntegerVectors_nkconstraints(3, 2)
-        doctest:...: DeprecationWarning: this class is deprecated. Use sage.combinat.integer_vector.IntegerVectors_nk instead
-        See http://trac.sagemath.org/12453 for details.
-        Integer vectors of length 2 that sum to 3
-        sage: sage.combinat.integer_vector.IntegerVectors_nkconstraints(3, 2, min_slope=0)
-        doctest:...: DeprecationWarning: this class is deprecated. Use sage.combinat.integer_vector.IntegerVectorsConstraints instead
-        See http://trac.sagemath.org/12453 for details.
-        Integer vectors of length 2 that sum to 3 with constraints: min_slope=0
+            sage: IntegerVectors(3, max_length=2).cardinality()
+            4
+            sage: IntegerVectors(3).cardinality()
+            +Infinity
+        """
+        if 'max_length' not in self.constraints:
+            return infinity
+        else:
+            return self._CombinatorialClass__cardinality_from_iterator()
+
+    def list(self):
+        """
+        EXAMPLES::
+
+            sage: IntegerVectors(3, max_length=2).list()
+            [[3], [2, 1], [1, 2], [0, 3]]
+            sage: IntegerVectors(3).list()
+            Traceback (most recent call last):
+            ...
+            NotImplementedError: infinite list
+        """
+        if 'max_length' not in self.constraints:
+            raise NotImplementedError, "infinite list" # no list from infinite iter
+        else:
+            return list(self)
+
+
+class IntegerVectors_nnondescents(CombinatorialClass):
+    r"""
+    The combinatorial class of integer vectors v graded by two
+    parameters:
+
+    - n: the sum of the parts of v
+
+    - comp: the non descents composition of v
+
+    In other words: the length of v equals c[1]+...+c[k], and v is
+    decreasing in the consecutive blocs of length c[1], ..., c[k]
+
+    Those are the integer vectors of sum n which are lexicographically
+    maximal (for the natural left->right reading) in their orbit by the
+    young subgroup S_c_1 x x S_c_k. In particular, they form a set
+    of orbit representative of integer vectors w.r.t. this young
+    subgroup.
     """
     from sage.misc.superseded import deprecation
     if len(constraints) == 0:
