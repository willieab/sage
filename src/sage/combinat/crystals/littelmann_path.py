--- conflicted
+++ resolved
@@ -1028,15 +1028,9 @@
 
             REFERENCES:
 
-<<<<<<< HEAD
             .. [LNSSS2013] \C. Lenart, S. Naito, D. Sagaki, A. Schilling, M. Shimozono,
-               A uniform model for Kirillov-Reshetikhin crystals. Extended abstract.
-               DMTCS proc, to appear ( {{{:arXiv:`1211.6019`}}} )
-=======
-            .. [LNSSS2013] C. Lenart, S. Naito, D. Sagaki, A. Schilling, M. Shimozono,
                *A uniform model for Kirillov-Reshetikhin crystals. Extended abstract.*
                DMTCS proc, to appear ( :arXiv:`1211.6019` )
->>>>>>> 553f4bd0
 
             .. NOTE::
 
