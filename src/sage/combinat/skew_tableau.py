--- conflicted
+++ resolved
@@ -1748,24 +1748,15 @@
 
     ::
 
-<<<<<<< HEAD
-        sage: sorted(StandardSkewTableaux([[3, 2, 1], [1, 1]]))
-        [[[None, 1, 2], [None, 3], [4]],
-         [[None, 1, 2], [None, 4], [3]],
-         [[None, 1, 3], [None, 2], [4]],
-=======
         sage: StandardSkewTableaux([[3, 2, 1], [1, 1]]).list()
         [[[None, 2, 3], [None, 4], [1]],
          [[None, 1, 2], [None, 3], [4]],
          [[None, 1, 2], [None, 4], [3]],
->>>>>>> cca16168
          [[None, 1, 3], [None, 4], [2]],
-         [[None, 1, 4], [None, 2], [3]],
          [[None, 1, 4], [None, 3], [2]],
          [[None, 1, 4], [None, 2], [3]],
          [[None, 1, 3], [None, 2], [4]],
          [[None, 2, 4], [None, 3], [1]]]
-
     """
     @staticmethod
     def __classcall_private__(cls, skp=None):
@@ -1840,14 +1831,8 @@
             sage: [next(it) for x in range(10)]
             [[],
              [[1]],
-<<<<<<< HEAD
-             [[1, 2]], [[1], [2]], [[None, 1], [2]], [[None, 2], [1]],
-             [[1, 2, 3]], [[1, 2], [3]], [[1, 3], [2]],
-             [[None, 1, 3], [2]]]
-=======
              [[1, 2]], [[1], [2]], [[None, 2], [1]], [[None, 1], [2]],
              [[1, 2, 3]], [[1, 2], [3]], [[1, 3], [2]], [[None, 2, 3], [1]]]
->>>>>>> cca16168
         """
         n = 0
         while True:
@@ -1911,18 +1896,6 @@
             sage: StandardSkewTableaux(3).list()
             [[[1, 2, 3]],
              [[1, 2], [3]], [[1, 3], [2]],
-<<<<<<< HEAD
-             [[None, 1, 3], [2]], [[None, 1, 2], [3]],
-             [[None, 2, 3], [1]],
-             [[None, 1], [2, 3]], [[None, 2], [1, 3]],
-             [[None, None, 1], [2, 3]], [[None, None, 3], [1, 2]], [[None, None, 2], [1, 3]],
-             [[1], [2], [3]],
-             [[None, 1], [None, 3], [2]], [[None, 1], [None, 2], [3]], [[None, 2], [None, 3], [1]],
-             [[None, 1], [2], [3]], [[None, 3], [1], [2]], [[None, 2], [1], [3]],
-             [[None, None, 1], [None, 2], [3]], [[None, None, 1], [None, 3], [2]],
-             [[None, None, 2], [None, 3], [1]], [[None, None, 3], [None, 2], [1]],
-             [[None, None, 3], [None, 1], [2]], [[None, None, 2], [None, 1], [3]]]
-=======
              [[None, 2, 3], [1]], [[None, 1, 2], [3]], [[None, 1, 3], [2]],
              [[None, 2], [1, 3]], [[None, 1], [2, 3]],
              [[None, None, 2], [1, 3]], [[None, None, 3], [1, 2]],
@@ -1936,7 +1909,6 @@
              [[None, None, 1], [None, 2], [3]],
              [[None, None, 2], [None, 1], [3]],
              [[None, None, 3], [None, 1], [2]]]
->>>>>>> cca16168
         """
         for skp in SkewPartitions(self.n):
             for sst in StandardSkewTableaux_shape(skp):
@@ -2016,19 +1988,11 @@
 
         EXAMPLES::
 
-<<<<<<< HEAD
-            sage: sorted(StandardSkewTableaux([[3, 2, 1], [1, 1]]))
-            [[[None, 1, 2], [None, 3], [4]],
-             [[None, 1, 2], [None, 4], [3]],
-             [[None, 1, 3], [None, 2], [4]],
-=======
             sage: StandardSkewTableaux([[3, 2, 1], [1, 1]]).list()
             [[[None, 2, 3], [None, 4], [1]],
              [[None, 1, 2], [None, 3], [4]],
              [[None, 1, 2], [None, 4], [3]],
->>>>>>> cca16168
              [[None, 1, 3], [None, 4], [2]],
-             [[None, 1, 4], [None, 2], [3]],
              [[None, 1, 4], [None, 3], [2]],
              [[None, 1, 4], [None, 2], [3]],
              [[None, 1, 3], [None, 2], [4]],
