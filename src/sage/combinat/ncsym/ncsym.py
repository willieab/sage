"""
Symmetric Functions in Non-Commuting Variables

AUTHORS:

- Travis Scrimshaw (08-04-2013): Initial version
"""
#*****************************************************************************
#       Copyright (C) 2013 Travis Scrimshaw <tscrim at ucdavis.edu>
#
#  Distributed under the terms of the GNU General Public License (GPL)
#                  http://www.gnu.org/licenses/
#*****************************************************************************
from six.moves import range

from sage.misc.cachefunc import cached_method
#from sage.misc.lazy_attribute import lazy_attribute
from sage.misc.misc_c import prod
from sage.structure.parent import Parent
from sage.structure.unique_representation import UniqueRepresentation
from sage.categories.graded_hopf_algebras import GradedHopfAlgebras
from sage.categories.rings import Rings
from sage.categories.fields import Fields

from sage.functions.other import factorial
from sage.combinat.free_module import CombinatorialFreeModule
from sage.combinat.ncsym.bases import NCSymBases, MultiplicativeNCSymBases, NCSymBasis_abstract
from sage.combinat.set_partition import SetPartitions
from sage.combinat.set_partition_ordered import OrderedSetPartitions
from sage.combinat.posets.posets import Poset
from sage.combinat.sf.sf import SymmetricFunctions
from sage.matrix.matrix_space import MatrixSpace
from sage.sets.set import Set
from sage.rings.all import ZZ
from functools import reduce

def matchings(A, B):
    """
    Iterate through all matchings of the sets `A` and `B`.

    EXAMPLES::

        sage: from sage.combinat.ncsym.ncsym import matchings
        sage: list(matchings([1, 2, 3], [-1, -2]))
        [[[1], [2], [3], [-1], [-2]],
         [[1], [2], [3, -1], [-2]],
         [[1], [2], [3, -2], [-1]],
         [[1], [2, -1], [3], [-2]],
         [[1], [2, -1], [3, -2]],
         [[1], [2, -2], [3], [-1]],
         [[1], [2, -2], [3, -1]],
         [[1, -1], [2], [3], [-2]],
         [[1, -1], [2], [3, -2]],
         [[1, -1], [2, -2], [3]],
         [[1, -2], [2], [3], [-1]],
         [[1, -2], [2], [3, -1]],
         [[1, -2], [2, -1], [3]]]
    """
    lst_A = list(A)
    lst_B = list(B)
    # Handle corner cases
    if not lst_A:
        if not lst_B:
            yield []
        else:
            yield [[b] for b in lst_B]
        return
    if not lst_B:
        yield [[a] for a in lst_A]
        return

    rem_A = lst_A[:]
    a = rem_A.pop(0)
    for m in matchings(rem_A, lst_B):
        yield [[a]] + m
    for i in range(len(lst_B)):
        rem_B = lst_B[:]
        b = rem_B.pop(i)
        for m in matchings(rem_A, rem_B):
            yield [[a, b]] + m

def nesting(la, nu):
    r"""
    Return the nesting number of ``la`` inside of ``nu``.

    If we consider a set partition `A` as a set of arcs `i - j` where `i`
    and `j` are in the same part of `A`. Define

    .. MATH::

        \operatorname{nst}_{\lambda}^{\nu} = \#\{ i < j < k < l \mid
        i - l \in \nu, j - k \in \lambda \},

    and this corresponds to the number of arcs of `\lambda` strictly
    contained inside of `\nu`.

    EXAMPLES::

        sage: from sage.combinat.ncsym.ncsym import nesting
        sage: nu = SetPartition([[1,4], [2], [3]])
        sage: mu = SetPartition([[1,4], [2,3]])
        sage: nesting(set(mu).difference(nu), nu)
        1

    ::

        sage: lst = list(SetPartitions(4))
        sage: d = {}
        sage: for i, nu in enumerate(lst):
        ....:    for mu in nu.coarsenings():
        ....:        if set(nu.arcs()).issubset(mu.arcs()):
        ....:            d[i, lst.index(mu)] = nesting(set(mu).difference(nu), nu)
        sage: matrix(d)
        [0 0 0 0 0 0 0 0 0 0 0 0 0 0 0]
        [0 0 0 0 0 0 0 0 0 0 0 0 0 0 0]
        [0 0 0 0 0 0 0 0 0 0 0 0 0 0 0]
        [0 0 0 0 0 0 0 0 0 0 0 0 0 0 0]
        [0 0 0 0 0 0 0 0 0 0 0 0 0 0 0]
        [0 0 0 0 0 0 0 0 0 0 0 0 0 0 0]
        [0 0 0 0 0 0 0 0 0 0 0 0 0 0 0]
        [0 0 0 0 0 0 0 0 0 0 0 0 0 0 0]
        [0 0 0 0 0 0 0 0 0 0 0 0 0 0 0]
        [0 0 0 0 0 0 0 0 0 0 0 0 0 0 0]
        [0 0 0 0 0 0 0 0 0 0 0 0 0 0 0]
        [0 0 0 0 0 0 0 1 0 0 0 0 0 0 0]
        [0 0 0 0 0 0 0 0 0 0 0 0 0 0 0]
        [0 0 0 0 0 0 0 0 0 0 0 0 0 0 0]
        [0 0 0 0 0 0 0 0 0 0 0 0 0 0 0]
    """
    arcs = []
    for p in nu:
        p = sorted(p)
        arcs += [(p[i], p[i+1]) for i in range(len(p)-1)]
    nst = 0
    for p in la:
        p = sorted(p)
        for i in range(len(p)-1):
            for a in arcs:
                if a[0] >= p[i]:
                    break
                if p[i+1] < a[1]:
                    nst += 1
    return nst

class SymmetricFunctionsNonCommutingVariables(UniqueRepresentation, Parent):
    r"""
    Symmetric functions in non-commutative variables.

    The ring of symmetric functions in non-commutative variables,
    which is not to be confused with the :class:`non-commutative symmetric
    functions<NonCommutativeSymmetricFunctions>`, is the ring of all
    bounded-degree noncommutative power series in countably many
    indeterminates (i.e., elements in
    `R \langle \langle x_1, x_2, x_3, \ldots \rangle \rangle` of bounded
    degree) which are invariant with respect to the action of the
    symmetric group `S_{\infty}` on the indices of the indeterminates.
    It can be regarded as a direct limit over all `n \to \infty` of rings
    of `S_n`-invariant polynomials in `n` non-commuting variables
    (that is, `S_n`-invariant elements of `R\langle x_1, x_2, \ldots, x_n \rangle`).

    This ring is implemented as a Hopf algebra whose basis elements are
    indexed by set partitions.

    Let `A = \{A_1, A_2, \ldots, A_r\}` be a set partition of the integers
    `[k] := \{ 1, 2, \ldots, k \}`.  This partition `A` determines an
<<<<<<< HEAD
    equivalence relation `~_A` on `[k]`, which has `c ~_A d` if and
    only if `c` and `d` are in the same part `A_j` of `A`.
    The monomial basis element `\mathbf{m}_A` indexed by `A` is the sum of
    monomials `x_{i_1} x_{i_2} \cdots x_{i_k}` such that `i_c = i_d` if
    and only if `c ~_A d`.
=======
    equivalence relation `\sim_A` on `[k]`, which has `c \sim_A d` if and
    only if `c` and `d` are in the same part `A_j` of `A`.
    The monomial basis element `\mathbf{m}_A` indexed by `A` is the sum of
    monomials `x_{i_1} x_{i_2} \cdots x_{i_k}` such that `i_c = i_d` if
    and only if `c \sim_A d`.
>>>>>>> 5bd56555

    The `k`-th graded component of the ring of symmetric functions in
    non-commutative variables has its dimension equal to the number of
    set partitions of `[k]`. (If we work, instead, with finitely many --
    say, `n` -- variables, then its dimension is equal to the number of
    set partitions of `[k]` where the number of parts is at most `n`.)

    .. NOTE::

        All set partitions are considered standard (i.e., set partitions
        of `[n]` for some `n`) unless otherwise stated.

    REFERENCES:

    .. [BZ05] \N. Bergeron, M. Zabrocki. *The Hopf algebra of symmetric
       functions and quasisymmetric functions in non-commutative variables
       are free and cofree*. (2005). :arxiv:`math/0509265v3`.

    .. [BHRZ06] \N. Bergeron, C. Hohlweg, M. Rosas, M. Zabrocki.
       *Grothendieck bialgebras, partition lattices, and symmetric
       functions in noncommutative variables*. Electronic Journal of
       Combinatorics. **13** (2006).

    .. [RS06] \M. Rosas, B. Sagan. *Symmetric functions in noncommuting
       variables*. Trans. Amer. Math. Soc. **358** (2006). no. 1, 215-232.
       :arxiv:`math/0208168`.

    .. [BRRZ08] \N. Bergeron, C. Reutenauer, M. Rosas, M. Zabrocki.
       *Invariants and coinvariants of the symmetric group in noncommuting
       variables*. Canad. J. Math. **60** (2008). 266-296.
       :arxiv:`math/0502082`

    .. [BT13] \N. Bergeron, N. Thiem. *A supercharacter table decomposition
       via power-sum symmetric functions*. Int. J. Algebra Comput. **23**,
       763 (2013). :doi:`10.1142/S0218196713400171`. :arxiv:`1112.4901`.

    EXAMPLES:

    We begin by first creating the ring of `NCSym` and the bases that are
    analogues of the usual symmetric functions::

        sage: NCSym = SymmetricFunctionsNonCommutingVariables(QQ)
        sage: m = NCSym.m()
        sage: e = NCSym.e()
        sage: h = NCSym.h()
        sage: p = NCSym.p()
        sage: m
        Symmetric functions in non-commuting variables over the Rational Field in the monomial basis

    The basis is indexed by set partitions, so we create a few elements and
    convert them between these bases::

        sage: elt = m(SetPartition([[1,3],[2]])) - 2*m(SetPartition([[1],[2]])); elt
        -2*m{{1}, {2}} + m{{1, 3}, {2}}
        sage: e(elt)
        1/2*e{{1}, {2, 3}} - 2*e{{1, 2}} + 1/2*e{{1, 2}, {3}} - 1/2*e{{1, 2, 3}} - 1/2*e{{1, 3}, {2}}
        sage: h(elt)
        -4*h{{1}, {2}} - 2*h{{1}, {2}, {3}} + 1/2*h{{1}, {2, 3}} + 2*h{{1, 2}}
         + 1/2*h{{1, 2}, {3}} - 1/2*h{{1, 2, 3}} + 3/2*h{{1, 3}, {2}}
        sage: p(elt)
        -2*p{{1}, {2}} + 2*p{{1, 2}} - p{{1, 2, 3}} + p{{1, 3}, {2}}
        sage: m(p(elt))
        -2*m{{1}, {2}} + m{{1, 3}, {2}}

        sage: elt = p(SetPartition([[1,3],[2]])) - 4*p(SetPartition([[1],[2]])) + 2; elt
        2*p{} - 4*p{{1}, {2}} + p{{1, 3}, {2}}
        sage: e(elt)
        2*e{} - 4*e{{1}, {2}} + e{{1}, {2}, {3}} - e{{1, 3}, {2}}
        sage: m(elt)
        2*m{} - 4*m{{1}, {2}} - 4*m{{1, 2}} + m{{1, 2, 3}} + m{{1, 3}, {2}}
        sage: h(elt)
        2*h{} - 4*h{{1}, {2}} - h{{1}, {2}, {3}} + h{{1, 3}, {2}}
        sage: p(m(elt))
        2*p{} - 4*p{{1}, {2}} + p{{1, 3}, {2}}

    There is also a shorthand for creating elements. We note that we must use
    ``p[[]]`` to create the empty set partition due to python's syntax. ::

        sage: eltm = m[[1,3],[2]] - 3*m[[1],[2]]; eltm
        -3*m{{1}, {2}} + m{{1, 3}, {2}}
        sage: elte = e[[1,3],[2]]; elte
        e{{1, 3}, {2}}
        sage: elth = h[[1,3],[2,4]]; elth
        h{{1, 3}, {2, 4}}
        sage: eltp = p[[1,3],[2,4]] + 2*p[[1]] - 4*p[[]]; eltp
        -4*p{} + 2*p{{1}} + p{{1, 3}, {2, 4}}

    There is also a natural projection to the usual symmetric functions by
    letting the variables commute.  This projection map preserves the product
    and coproduct structure.  We check that Theorem 2.1 of [RS06]_ holds::

        sage: Sym = SymmetricFunctions(QQ)
        sage: Sm = Sym.m()
        sage: Se = Sym.e()
        sage: Sh = Sym.h()
        sage: Sp = Sym.p()
        sage: eltm.to_symmetric_function()
        -6*m[1, 1] + m[2, 1]
        sage: Sm(p(eltm).to_symmetric_function())
        -6*m[1, 1] + m[2, 1]
        sage: elte.to_symmetric_function()
        2*e[2, 1]
        sage: Se(h(elte).to_symmetric_function())
        2*e[2, 1]
        sage: elth.to_symmetric_function()
        4*h[2, 2]
        sage: Sh(m(elth).to_symmetric_function())
        4*h[2, 2]
        sage: eltp.to_symmetric_function()
        -4*p[] + 2*p[1] + p[2, 2]
        sage: Sp(e(eltp).to_symmetric_function())
        -4*p[] + 2*p[1] + p[2, 2]
    """
    def __init__(self, R):
        """
        Initialize ``self``.

        EXAMPLES::

            sage: NCSym1 = SymmetricFunctionsNonCommutingVariables(FiniteField(23))
            sage: NCSym2 = SymmetricFunctionsNonCommutingVariables(Integers(23))
            sage: TestSuite(SymmetricFunctionsNonCommutingVariables(QQ)).run()
        """
        # change the line below to assert(R in Rings()) once MRO issues from #15536, #15475 are resolved
        assert(R in Fields() or R in Rings()) # side effect of this statement assures MRO exists for R
        self._base = R # Won't be needed once CategoryObject won't override base_ring
        category = GradedHopfAlgebras(R)  # TODO: .Cocommutative()
        Parent.__init__(self, category = category.WithRealizations())

    def _repr_(self):
        r"""
        EXAMPLES::

            sage: SymmetricFunctionsNonCommutingVariables(ZZ)
            Symmetric functions in non-commuting variables over the Integer Ring
        """
        return "Symmetric functions in non-commuting variables over the %s"%self.base_ring()

    def a_realization(self):
        r"""
        Return the realization of the powersum basis of ``self``.

        OUTPUT:

        - The powersum basis of symmetric functions in non-commuting variables.

        EXAMPLES::

            sage: SymmetricFunctionsNonCommutingVariables(QQ).a_realization()
            Symmetric functions in non-commuting variables over the Rational Field in the powersum basis
        """
        return self.powersum()

    _shorthands = tuple(['chi', 'cp', 'm', 'e', 'h', 'p', 'rho', 'x'])

    def dual(self):
        r"""
        Return the dual Hopf algebra of the symmetric functions in
        non-commuting variables.

        EXAMPLES::

            sage: SymmetricFunctionsNonCommutingVariables(QQ).dual()
            Dual symmetric functions in non-commuting variables over the Rational Field
        """
        from sage.combinat.ncsym.dual import SymmetricFunctionsNonCommutingVariablesDual
        return SymmetricFunctionsNonCommutingVariablesDual(self.base_ring())

    class monomial(NCSymBasis_abstract):
        r"""
        The Hopf algebra of symmetric functions in non-commuting variables
        in the monomial basis.

        EXAMPLES::

            sage: NCSym = SymmetricFunctionsNonCommutingVariables(QQ)
            sage: m = NCSym.m()
            sage: m[[1,3],[2]]*m[[1,2]]
            m{{1, 3}, {2}, {4, 5}} + m{{1, 3}, {2, 4, 5}} + m{{1, 3, 4, 5}, {2}}
            sage: m[[1,3],[2]].coproduct()
            m{} # m{{1, 3}, {2}} + m{{1}} # m{{1, 2}} + m{{1, 2}} # m{{1}} + m{{1,
             3}, {2}} # m{}
        """
        def __init__(self, NCSym):
            """
            EXAMPLES::

                sage: NCSym = SymmetricFunctionsNonCommutingVariables(QQ)
                sage: TestSuite(NCSym.m()).run()
            """
            CombinatorialFreeModule.__init__(self, NCSym.base_ring(), SetPartitions(),
                                             prefix='m', bracket=False,
                                             category=NCSymBases(NCSym))

        @cached_method
        def _m_to_p_on_basis(self, A):
            r"""
            Return `\mathbf{m}_A` in terms of the powersum basis.

            INPUT:

            - ``A`` -- a set partition

            OUTPUT:

            - An element of the powersum basis

            TESTS::

                sage: NCSym = SymmetricFunctionsNonCommutingVariables(QQ)
                sage: m = NCSym.m()
                sage: all(m(m._m_to_p_on_basis(A)) == m[A] for i in range(5)
                ....:     for A in SetPartitions(i))
                True
            """
            def lt(s, t):
                if s == t:
                    return False
                for p in s:
                    if len([ z for z in list(t) if z.intersection(p) != Set([]) ]) != 1:
                        return False
                return True

            p = self.realization_of().p()
            P = Poset((A.coarsenings(), lt))
            R = self.base_ring()
            return p._from_dict({B: R(P.moebius_function(A, B)) for B in P})

        @cached_method
        def _m_to_cp_on_basis(self, A):
            r"""
            Return `\mathbf{m}_A` in terms of the `\mathbf{cp}` basis.

            INPUT:

            - ``A`` -- a set partition

            OUTPUT:

            - An element of the `\mathbf{cp}` basis

            TESTS::

                sage: NCSym = SymmetricFunctionsNonCommutingVariables(QQ)
                sage: m = NCSym.m()
                sage: all(m(m._m_to_cp_on_basis(A)) == m[A] for i in range(5)
                ....:     for A in SetPartitions(i))
                True
            """
            cp = self.realization_of().cp()
            arcs = set(A.arcs())
            R = self.base_ring()
            return cp._from_dict({B: R((-1)**len(set(B.arcs()).difference(A.arcs())))
                                  for B in A.coarsenings() if arcs.issubset(B.arcs())},
                                 remove_zeros=False)

        def from_symmetric_function(self, f):
            """
            Return the image of the symmetric function ``f`` in ``self``.

            This is performed by converting to the monomial basis and
            extending the method :meth:`sum_of_partitions` linearly.  This is a
            linear map from the symmetric functions to the symmetric functions
            in non-commuting variables that does not preserve the product or
            coproduct structure of the Hopf algebra.

            .. SEEALSO:: :meth:`~Element.to_symmetric_function`

            INPUT:

            - ``f`` -- an element of the symmetric functions

            OUTPUT:

            - An element of the `\mathbf{m}` basis

            EXAMPLES::

                sage: m = SymmetricFunctionsNonCommutingVariables(QQ).m()
                sage: mon = SymmetricFunctions(QQ).m()
                sage: elt = m.from_symmetric_function(mon[2,1,1]); elt
                1/12*m{{1}, {2}, {3, 4}} + 1/12*m{{1}, {2, 3}, {4}} + 1/12*m{{1}, {2, 4}, {3}}
                 + 1/12*m{{1, 2}, {3}, {4}} + 1/12*m{{1, 3}, {2}, {4}} + 1/12*m{{1, 4}, {2}, {3}}
                sage: elt.to_symmetric_function()
                m[2, 1, 1]
                sage: e = SymmetricFunctionsNonCommutingVariables(QQ).e()
                sage: elm = SymmetricFunctions(QQ).e()
                sage: e(m.from_symmetric_function(elm[4]))
                1/24*e{{1, 2, 3, 4}}
                sage: h = SymmetricFunctionsNonCommutingVariables(QQ).h()
                sage: hom = SymmetricFunctions(QQ).h()
                sage: h(m.from_symmetric_function(hom[4]))
                1/24*h{{1, 2, 3, 4}}
                sage: p = SymmetricFunctionsNonCommutingVariables(QQ).p()
                sage: pow = SymmetricFunctions(QQ).p()
                sage: p(m.from_symmetric_function(pow[4]))
                p{{1, 2, 3, 4}}
                sage: p(m.from_symmetric_function(pow[2,1]))
                1/3*p{{1}, {2, 3}} + 1/3*p{{1, 2}, {3}} + 1/3*p{{1, 3}, {2}}
                sage: p([[1,2]])*p([[1]])
                p{{1, 2}, {3}}

            Check that `\chi \circ \widetilde{\chi}` is the identity on `Sym`::

                sage: all(m.from_symmetric_function(pow(la)).to_symmetric_function() == pow(la)
                ....:     for la in Partitions(4))
                True
            """
            m = SymmetricFunctions(self.base_ring()).m()
            return self.sum([c * self.sum_of_partitions(i) for i,c in m(f)])

        def dual_basis(self):
            r"""
            Return the dual basis to the monomial basis.

            OUTPUT:

            - the `\mathbf{w}` basis of the dual Hopf algebra

            EXAMPLES::

                sage: m = SymmetricFunctionsNonCommutingVariables(QQ).m()
                sage: m.dual_basis()
                Dual symmetric functions in non-commuting variables over the Rational Field in the w basis
            """
            return self.realization_of().dual().w()

        def duality_pairing(self, x, y):
            r"""
            Compute the pairing between an element of ``self`` and an element
            of the dual.

            INPUT:

            - ``x`` -- an element of symmetric functions in non-commuting
              variables
            - ``y`` -- an element of the dual of symmetric functions in
              non-commuting variables

            OUTPUT:

            - an element of the base ring of ``self``

            EXAMPLES::

                sage: NCSym = SymmetricFunctionsNonCommutingVariables(QQ)
                sage: m = NCSym.m()
                sage: w = m.dual_basis()
                sage: matrix([[m(A).duality_pairing(w(B)) for A in SetPartitions(3)] for B in SetPartitions(3)])
                [1 0 0 0 0]
                [0 1 0 0 0]
                [0 0 1 0 0]
                [0 0 0 1 0]
                [0 0 0 0 1]
                sage: (m[[1,2],[3]] + 3*m[[1,3],[2]]).duality_pairing(2*w[[1,3],[2]] + w[[1,2,3]] + 2*w[[1,2],[3]])
                8
            """
            x = self(x)
            y = self.dual_basis()(y)
            return sum(coeff * y[I] for (I, coeff) in x)

        def product_on_basis(self, A, B):
            r"""
            The product on monomial basis elements.

            The product of the basis elements indexed by two set partitions `A`
            and `B` is the sum of the basis elements indexed by set partitions
            `C` such that `C \wedge ([n] | [k]) = A | B` where `n = |A|`
            and `k = |B|`. Here `A \wedge B` is the infimum of `A` and `B`
            and `A | B` is the
            :meth:`SetPartition.pipe` operation.
            Equivalently we can describe all `C` as matchings between the
            parts of `A` and `B` where if `a \in A` is matched
            with `b \in B`, we take `a \cup b` instead of `a` and `b` in `C`.

            INPUT:

            - ``A``, ``B`` -- set partitions

            OUTPUT:

            - an element of the `\mathbf{m}` basis

            EXAMPLES::

                sage: m = SymmetricFunctionsNonCommutingVariables(QQ).monomial()
                sage: A = SetPartition([[1], [2,3]])
                sage: B = SetPartition([[1], [3], [2,4]])
                sage: m.product_on_basis(A, B)
                m{{1}, {2, 3}, {4}, {5, 7}, {6}} + m{{1}, {2, 3, 4}, {5, 7}, {6}}
                 + m{{1}, {2, 3, 5, 7}, {4}, {6}} + m{{1}, {2, 3, 6}, {4}, {5, 7}}
                 + m{{1, 4}, {2, 3}, {5, 7}, {6}} + m{{1, 4}, {2, 3, 5, 7}, {6}}
                 + m{{1, 4}, {2, 3, 6}, {5, 7}} + m{{1, 5, 7}, {2, 3}, {4}, {6}}
                 + m{{1, 5, 7}, {2, 3, 4}, {6}} + m{{1, 5, 7}, {2, 3, 6}, {4}}
                 + m{{1, 6}, {2, 3}, {4}, {5, 7}} + m{{1, 6}, {2, 3, 4}, {5, 7}}
                 + m{{1, 6}, {2, 3, 5, 7}, {4}}
                sage: B = SetPartition([[1], [2]])
                sage: m.product_on_basis(A, B)
                m{{1}, {2, 3}, {4}, {5}} + m{{1}, {2, 3, 4}, {5}}
                 + m{{1}, {2, 3, 5}, {4}} + m{{1, 4}, {2, 3}, {5}} + m{{1, 4}, {2, 3, 5}}
                 + m{{1, 5}, {2, 3}, {4}} + m{{1, 5}, {2, 3, 4}}
                sage: m.product_on_basis(A, SetPartition([]))
                m{{1}, {2, 3}}

            TESTS:

            We check that we get all of the correct set partitions::

                sage: m = SymmetricFunctionsNonCommutingVariables(QQ).monomial()
                sage: A = SetPartition([[1], [2,3]])
                sage: B = SetPartition([[1], [2]])
                sage: S = SetPartition([[1,2,3], [4,5]])
                sage: AB = SetPartition([[1], [2,3], [4], [5]])
                sage: L = sorted(filter(lambda x: S.inf(x) == AB, SetPartitions(5)), key=str)
                sage: list(map(list, L)) == list(map(list, sorted(m.product_on_basis(A, B).support(), key=str)))
                True
            """
            if not A:
                return self.monomial(B)
            if not B:
                return self.monomial(A)

            P = SetPartitions()
            n = A.size()
            B = [Set([y+n for y in b]) for b in B] # Shift B by n
            unions = lambda m: [reduce(lambda a,b: a.union(b), x) for x in m]
            one = self.base_ring().one()
            return self._from_dict({P(unions(m)): one for m in matchings(A, B)},
                                   remove_zeros=False)

        def coproduct_on_basis(self, A):
            r"""
            Return the coproduct of a monomial basis element.

            INPUT:

            - ``A`` -- a set partition

            OUTPUT:

            - The coproduct applied to the monomial symmetric function in
              non-commuting variables indexed by ``A`` expressed in the
              monomial basis.

            EXAMPLES::

                sage: m = SymmetricFunctionsNonCommutingVariables(QQ).monomial()
                sage: m[[1, 3], [2]].coproduct()
                m{} # m{{1, 3}, {2}} + m{{1}} # m{{1, 2}} + m{{1, 2}} # m{{1}} + m{{1, 3}, {2}} # m{}
                sage: m.coproduct_on_basis(SetPartition([]))
                m{} # m{}
                sage: m.coproduct_on_basis(SetPartition([[1,2,3]]))
                m{} # m{{1, 2, 3}} + m{{1, 2, 3}} # m{}
                sage: m[[1,5],[2,4],[3,7],[6]].coproduct()
                m{} # m{{1, 5}, {2, 4}, {3, 7}, {6}} + m{{1}} # m{{1, 5}, {2, 4}, {3, 6}}
                 + 2*m{{1, 2}} # m{{1, 3}, {2, 5}, {4}} + m{{1, 2}} # m{{1, 4}, {2, 3}, {5}}
                 + 2*m{{1, 2}, {3}} # m{{1, 3}, {2, 4}} + m{{1, 3}, {2}} # m{{1, 4}, {2, 3}}
                 + 2*m{{1, 3}, {2, 4}} # m{{1, 2}, {3}} + 2*m{{1, 3}, {2, 5}, {4}} # m{{1, 2}}
                 + m{{1, 4}, {2, 3}} # m{{1, 3}, {2}} + m{{1, 4}, {2, 3}, {5}} # m{{1, 2}}
                 + m{{1, 5}, {2, 4}, {3, 6}} # m{{1}} + m{{1, 5}, {2, 4}, {3, 7}, {6}} # m{}
            """
            P = SetPartitions()
            # Handle corner cases
            if not A:
                return self.tensor_square().monomial(( P([]), P([]) ))
            if len(A) == 1:
                return self.tensor_square().sum_of_monomials([(P([]), A), (A, P([]))])

            ell_set = list(range(1, len(A) + 1))  # +1 for indexing
            L = [[[], ell_set]] + list(SetPartitions(ell_set, 2))

            def to_basis(S):
                if not S:
                    return P([])
                sub_parts = [list(A[i-1]) for i in S] # -1 for indexing
                mins = [min(p) for p in sub_parts]
                over_max = max([max(p) for p in sub_parts]) + 1
                ret = [[] for i in range(len(S))]
                cur = 1
                while min(mins) != over_max:
                    m = min(mins)
                    i = mins.index(m)
                    ret[i].append(cur)
                    cur += 1
                    sub_parts[i].pop(sub_parts[i].index(m))
                    if sub_parts[i]:
                        mins[i] = min(sub_parts[i])
                    else:
                        mins[i] = over_max
                return P(ret)
            L1 = [(to_basis(S), to_basis(C)) for S,C in L]
            L2 = [(M, N) for N,M in L1]
            return self.tensor_square().sum_of_monomials(L1 + L2)

        def internal_coproduct_on_basis(self, A):
            r"""
            Return the internal coproduct of a monomial basis element.

            The internal coproduct is defined by

            .. MATH::

                \Delta^{\odot}(\mathbf{m}_A) = \sum_{B \wedge C = A}
                \mathbf{m}_B \otimes \mathbf{m}_C

            where we sum over all pairs of set partitions `B` and `C`
            whose infimum is `A`.

            INPUT:

            - ``A`` -- a set partition

            OUTPUT:

            - an element of the tensor square of the `\mathbf{m}` basis

            EXAMPLES::

                sage: m = SymmetricFunctionsNonCommutingVariables(QQ).monomial()
                sage: m.internal_coproduct_on_basis(SetPartition([[1,3],[2]]))
                m{{1, 2, 3}} # m{{1, 3}, {2}} + m{{1, 3}, {2}} # m{{1, 2, 3}} + m{{1, 3}, {2}} # m{{1, 3}, {2}}
            """
            P = SetPartitions()
            SP = SetPartitions(A.size())
            ret = [[A,A]]
            for i, B in enumerate(SP):
                for C in SP[i+1:]:
                    if B.inf(C) == A:
                        B_std = P(list(B.standardization()))
                        C_std = P(list(C.standardization()))
                        ret.append([B_std, C_std])
                        ret.append([C_std, B_std])
            return self.tensor_square().sum_of_monomials((B, C) for B,C in ret)

        def sum_of_partitions(self, la):
            r"""
            Return the sum over all set partitions whose shape is ``la``
            with a fixed coefficient `C` defined below.

            Fix a partition `\lambda`, we define
            `\lambda! := \prod_i \lambda_i!` and `\lambda^! := \prod_i m_i!`.
            Recall that  `|\lambda| = \sum_i \lambda_i` and `m_i` is the
            number of parts of length `i` of `\lambda`. Thus we defined the
            coefficient as

            .. MATH::

                C := \frac{\lambda! \lambda^!}{|\lambda|!}.

            Hence we can define a lift `\widetilde{\chi}` from `Sym`
            to `NCSym` by

            .. MATH::

                m_{\lambda} \mapsto C \sum_A \mathbf{m}_A

            where the sum is over all set partitions whose shape
            is `\lambda`.

            INPUT:

            - ``la`` -- an integer partition

            OUTPUT:

            - an element of the `\mathbf{m}` basis

            EXAMPLES::

                sage: m = SymmetricFunctionsNonCommutingVariables(QQ).m()
                sage: m.sum_of_partitions(Partition([2,1,1]))
                1/12*m{{1}, {2}, {3, 4}} + 1/12*m{{1}, {2, 3}, {4}} + 1/12*m{{1}, {2, 4}, {3}}
                 + 1/12*m{{1, 2}, {3}, {4}} + 1/12*m{{1, 3}, {2}, {4}} + 1/12*m{{1, 4}, {2}, {3}}

            TESTS:

            Check that `\chi \circ \widetilde{\chi}` is the identity on `Sym`::

                sage: m = SymmetricFunctionsNonCommutingVariables(QQ).m()
                sage: mon = SymmetricFunctions(QQ).monomial()
                sage: all(m.from_symmetric_function(mon[la]).to_symmetric_function() == mon[la]
                ....:     for i in range(6) for la in Partitions(i))
                True
            """
            from sage.combinat.partition import Partition
            la = Partition(la) # Make sure it is a partition
            R = self.base_ring()
            P = SetPartitions()
            c = R( prod(factorial(i) for i in la) / ZZ(factorial(la.size())) )
            return self._from_dict({P(m): c for m in SetPartitions(sum(la), la)},
                                   remove_zeros=False)

        class Element(CombinatorialFreeModule.Element):
            """
            An element in the monomial basis of `NCSym`.
            """
            def expand(self, n, alphabet='x'):
                r"""
                Expand ``self`` written in the monomial basis in `n`
                non-commuting variables.

                INPUT:

                - ``n`` -- an integer
                - ``alphabet`` -- (default: ``'x'``) a string

                OUTPUT:

                - The symmetric function of ``self`` expressed in the ``n``
                  non-commuting variables described by ``alphabet``.

                EXAMPLES::

                    sage: m = SymmetricFunctionsNonCommutingVariables(QQ).monomial()
                    sage: m[[1,3],[2]].expand(4)
                    x0*x1*x0 + x0*x2*x0 + x0*x3*x0 + x1*x0*x1 + x1*x2*x1 + x1*x3*x1
                     + x2*x0*x2 + x2*x1*x2 + x2*x3*x2 + x3*x0*x3 + x3*x1*x3 + x3*x2*x3

                One can use a different set of variables by using the
                optional argument ``alphabet``::

                    sage: m[[1],[2,3]].expand(3,alphabet='y')
                    y0*y1^2 + y0*y2^2 + y1*y0^2 + y1*y2^2 + y2*y0^2 + y2*y1^2
                """
                from sage.algebras.free_algebra import FreeAlgebra
                from sage.combinat.permutation import Permutations
                m = self.parent()
                F = FreeAlgebra(m.base_ring(), n, alphabet)

                x = F.gens()
                def on_basis(A):
                    basic_term = [0] * A.size()
                    for index, part in enumerate(A):
                        for i in part:
                            basic_term[i-1] = index # -1 for indexing
                    return sum( prod(x[p[i]-1] for i in basic_term) # -1 for indexing
                                for p in Permutations(n, len(A)) )
                return m._apply_module_morphism(self, on_basis, codomain=F)

            def to_symmetric_function(self):
                r"""
                The projection of ``self`` to the symmetric functions.

                Take a symmetric function in non-commuting variables
                expressed in the `\mathbf{m}` basis, and return the projection of
                expressed in the monomial basis of symmetric functions.

                The map `\chi \colon NCSym \to Sym` is defined by

                .. MATH::

                    \mathbf{m}_A \mapsto
                    m_{\lambda(A)} \prod_i n_i(\lambda(A))!

                where `\lambda(A)` is the partition associated with `A` by
                taking the sizes of the parts and `n_i(\mu)` is the
                multiplicity of `i` in `\mu`.

                OUTPUT:

                - an element of the symmetric functions in the monomial basis

                EXAMPLES::

                    sage: m = SymmetricFunctionsNonCommutingVariables(QQ).monomial()
                    sage: m[[1,3],[2]].to_symmetric_function()
                    m[2, 1]
                    sage: m[[1],[3],[2]].to_symmetric_function()
                    6*m[1, 1, 1]
                """
                m = SymmetricFunctions(self.parent().base_ring()).monomial()
                c = lambda la: prod(factorial(i) for i in la.to_exp())
                return m.sum_of_terms((i.shape(), coeff*c(i.shape()))
                                      for (i, coeff) in self)

    m = monomial

    class elementary(NCSymBasis_abstract):
        r"""
        The Hopf algebra of symmetric functions in non-commuting variables
        in the elementary basis.

        EXAMPLES::

            sage: NCSym = SymmetricFunctionsNonCommutingVariables(QQ)
            sage: e = NCSym.e()
        """
        def __init__(self, NCSym):
            """
            EXAMPLES::

                sage: NCSym = SymmetricFunctionsNonCommutingVariables(QQ)
                sage: TestSuite(NCSym.e()).run()
            """
            CombinatorialFreeModule.__init__(self, NCSym.base_ring(), SetPartitions(),
                                             prefix='e', bracket=False,
                                             category=MultiplicativeNCSymBases(NCSym))
            ## Register coercions
            # monomials
            m = NCSym.m()
            self.module_morphism(self._e_to_m_on_basis, codomain=m).register_as_coercion()
            # powersum
            # NOTE: Keep this ahead of creating the homogeneous basis to
            #   get the coercion path m -> p -> e
            p = NCSym.p()
            self.module_morphism(self._e_to_p_on_basis, codomain=p,
                                 triangular="upper").register_as_coercion()
            p.module_morphism(p._p_to_e_on_basis, codomain=self,
                              triangular="upper").register_as_coercion()
            # homogeneous
            h = NCSym.h()
            self.module_morphism(self._e_to_h_on_basis, codomain=h,
                                 triangular="upper").register_as_coercion()
            h.module_morphism(h._h_to_e_on_basis, codomain=self,
                              triangular="upper").register_as_coercion()

        @cached_method
        def _e_to_m_on_basis(self, A):
            r"""
            Return `\mathbf{e}_A` in terms of the monomial basis.

            INPUT:

            - ``A`` -- a set partition

            OUTPUT:

            - An element of the `\mathbf{m}` basis

            TESTS::

                sage: NCSym = SymmetricFunctionsNonCommutingVariables(QQ)
                sage: e = NCSym.e()
                sage: all(e(e._e_to_m_on_basis(A)) == e[A] for i in range(5)
                ....:     for A in SetPartitions(i))
                True
            """
            m = self.realization_of().m()
            n = A.size()
            P = SetPartitions(n)
            min_elt = P([[i] for i in range(1, n+1)])
            one = self.base_ring().one()
            return m._from_dict({B: one for B in P if A.inf(B) == min_elt},
                                remove_zeros=False)

        @cached_method
        def _e_to_h_on_basis(self, A):
            r"""
            Return `\mathbf{e}_A` in terms of the homogeneous basis.

            INPUT:

            - ``A`` -- a set partition

            OUTPUT:

            - An element of the `\mathbf{h}` basis

            TESTS::

                sage: NCSym = SymmetricFunctionsNonCommutingVariables(QQ)
                sage: e = NCSym.e()
                sage: all(e(e._e_to_h_on_basis(A)) == e[A] for i in range(5)
                ....:     for A in SetPartitions(i))
                True
            """
            h = self.realization_of().h()
            sign = lambda B: (-1)**(B.size() - len(B))
            coeff = lambda B: sign(B) * prod(factorial(sum( 1 for part in B if part.issubset(big) )) for big in A)
            R = self.base_ring()
            return h._from_dict({B: R(coeff(B)) for B in A.refinements()},
                                remove_zeros=False)

        @cached_method
        def _e_to_p_on_basis(self, A):
            r"""
            Return `\mathbf{e}_A` in terms of the powersum basis.

            INPUT:

            - ``A`` -- a set partition

            OUTPUT:

            - An element of the `\mathbf{p}` basis

            TESTS::

                sage: NCSym = SymmetricFunctionsNonCommutingVariables(QQ)
                sage: e = NCSym.e()
                sage: all(e(e._e_to_p_on_basis(A)) == e[A] for i in range(5)
                ....:     for A in SetPartitions(i))
                True
            """
            p = self.realization_of().p()
            coeff = lambda B: prod([(-1)**(i-1) * factorial(i-1) for i in B.shape()])
            R = self.base_ring()
            return p._from_dict({B: R(coeff(B)) for B in A.refinements()},
                                remove_zeros=False)

        class Element(CombinatorialFreeModule.Element):
            """
            An element in the elementary basis of `NCSym`.
            """
            def omega(self):
                r"""
                Return the involution `\omega` applied to ``self``.

                The involution `\omega` on `NCSym` is defined by
                `\omega(\mathbf{e}_A) = \mathbf{h}_A`.

                OUTPUT:

                - an element in the basis ``self``

                EXAMPLES::

                    sage: NCSym = SymmetricFunctionsNonCommutingVariables(QQ)
                    sage: e = NCSym.e()
                    sage: h = NCSym.h()
                    sage: elt = e[[1,3],[2]].omega(); elt
                    2*e{{1}, {2}, {3}} - e{{1, 3}, {2}}
                    sage: elt.omega()
                    e{{1, 3}, {2}}
                    sage: h(elt)
                    h{{1, 3}, {2}}
                """
                P = self.parent()
                h = P.realization_of().h()
                return P(h.sum_of_terms(self))

            def to_symmetric_function(self):
                r"""
                The projection of ``self`` to the symmetric functions.

                Take a symmetric function in non-commuting variables
                expressed in the `\mathbf{e}` basis, and return the projection of
                expressed in the elementary basis of symmetric functions.

                The map `\chi \colon NCSym \to Sym` is given by

                .. MATH::

                    \mathbf{e}_A \mapsto
                    e_{\lambda(A)} \prod_i \lambda(A)_i!

                where `\lambda(A)` is the partition associated with `A` by
                taking the sizes of the parts.

                OUTPUT:

                - An element of the symmetric functions in the elementary basis

                EXAMPLES::

                    sage: e = SymmetricFunctionsNonCommutingVariables(QQ).e()
                    sage: e[[1,3],[2]].to_symmetric_function()
                    2*e[2, 1]
                    sage: e[[1],[3],[2]].to_symmetric_function()
                    e[1, 1, 1]
                """
                e = SymmetricFunctions(self.parent().base_ring()).e()
                c = lambda la: prod(factorial(i) for i in la)
                return e.sum_of_terms((i.shape(), coeff*c(i.shape()))
                                      for (i, coeff) in self)

    e = elementary

    class homogeneous(NCSymBasis_abstract):
        r"""
        The Hopf algebra of symmetric functions in non-commuting variables
        in the homogeneous basis.

        EXAMPLES::

            sage: NCSym = SymmetricFunctionsNonCommutingVariables(QQ)
            sage: h = NCSym.h()
            sage: h[[1,3],[2,4]]*h[[1,2,3]]
            h{{1, 3}, {2, 4}, {5, 6, 7}}
            sage: h[[1,2]].coproduct()
            h{} # h{{1, 2}} + 2*h{{1}} # h{{1}} + h{{1, 2}} # h{}
        """
        def __init__(self, NCSym):
            """
            EXAMPLES::

                sage: NCSym = SymmetricFunctionsNonCommutingVariables(QQ)
                sage: TestSuite(NCSym.h()).run()
            """
            CombinatorialFreeModule.__init__(self, NCSym.base_ring(), SetPartitions(),
                                             prefix='h', bracket=False,
                                             category=MultiplicativeNCSymBases(NCSym))
            # Register coercions
            m = NCSym.m()
            self.module_morphism(self._h_to_m_on_basis, codomain=m).register_as_coercion()
            p = NCSym.p()
            self.module_morphism(self._h_to_p_on_basis, codomain=p).register_as_coercion()
            p.module_morphism(p._p_to_h_on_basis, codomain=self).register_as_coercion()

        @cached_method
        def _h_to_m_on_basis(self, A):
            r"""
            Return `\mathbf{h}_A` in terms of the monomial basis.

            INPUT:

            - ``A`` -- a set partition

            OUTPUT:

            - An element of the `\mathbf{m}` basis

            TESTS::

                sage: NCSym = SymmetricFunctionsNonCommutingVariables(QQ)
                sage: h = NCSym.h()
                sage: all(h(h._h_to_m_on_basis(A)) == h[A] for i in range(5)
                ....:     for A in SetPartitions(i))
                True
            """
            P = SetPartitions()
            m = self.realization_of().m()
            coeff = lambda B: prod(factorial(i) for i in B.shape())
            R = self.base_ring()
            return m._from_dict({P(B): R( coeff(A.inf(B)) )
                                 for B in SetPartitions(A.size())}, remove_zeros=False)

        @cached_method
        def _h_to_e_on_basis(self, A):
            r"""
            Return `\mathbf{h}_A` in terms of the elementary basis.

            INPUT:

            - ``A`` -- a set partition

            OUTPUT:

            - An element of the `\mathbf{e}` basis

            TESTS::

                sage: NCSym = SymmetricFunctionsNonCommutingVariables(QQ)
                sage: h = NCSym.h()
                sage: all(h(h._h_to_e_on_basis(A)) == h[A] for i in range(5)
                ....:     for A in SetPartitions(i))
                True
            """
            e = self.realization_of().e()
            sign = lambda B: (-1)**(B.size() - len(B))
            coeff = lambda B: (sign(B) * prod(factorial(sum( 1 for part in B if part.issubset(big) ))
                                              for big in A))
            R = self.base_ring()
            return e._from_dict({B: R(coeff(B)) for B in A.refinements()},
                                remove_zeros=False)

        @cached_method
        def _h_to_p_on_basis(self, A):
            r"""
            Return `\mathbf{h}_A` in terms of the powersum basis.

            INPUT:

            - ``A`` -- a set partition

            OUTPUT:

            - An element of the `\mathbf{p}` basis

            TESTS::

                sage: NCSym = SymmetricFunctionsNonCommutingVariables(QQ)
                sage: h = NCSym.h()
                sage: all(h(h._h_to_p_on_basis(A)) == h[A] for i in range(5)
                ....:     for A in SetPartitions(i))
                True
            """
            p = self.realization_of().p()
            coeff = lambda B: abs( prod([(-1)**(i-1) * factorial(i-1) for i in B.shape()]) )
            R = self.base_ring()
            return p._from_dict({B: R(coeff(B)) for B in A.refinements()},
                                remove_zeros=False)

        class Element(CombinatorialFreeModule.Element):
            """
            An element in the homogeneous basis of `NCSym`.
            """
            def omega(self):
                r"""
                Return the involution `\omega` applied to ``self``.

                The involution `\omega` on `NCSym` is defined by
                `\omega(\mathbf{h}_A) = \mathbf{e}_A`.

                OUTPUT:

                - an element in the basis ``self``

                EXAMPLES::

                    sage: NCSym = SymmetricFunctionsNonCommutingVariables(QQ)
                    sage: h = NCSym.h()
                    sage: e = NCSym.e()
                    sage: elt = h[[1,3],[2]].omega(); elt
                    2*h{{1}, {2}, {3}} - h{{1, 3}, {2}}
                    sage: elt.omega()
                    h{{1, 3}, {2}}
                    sage: e(elt)
                    e{{1, 3}, {2}}
                """
                P = self.parent()
                e = self.parent().realization_of().e()
                return P(e.sum_of_terms(self))

            def to_symmetric_function(self):
                r"""
                The projection of ``self`` to the symmetric functions.

                Take a symmetric function in non-commuting variables
                expressed in the `\mathbf{h}` basis, and return the projection of
                expressed in the complete basis of symmetric functions.

                The map `\chi \colon NCSym \to Sym` is given by

                .. MATH::

                    \mathbf{h}_A \mapsto
                    h_{\lambda(A)} \prod_i \lambda(A)_i!

                where `\lambda(A)` is the partition associated with `A` by
                taking the sizes of the parts.

                OUTPUT:

                - An element of the symmetric functions in the complete basis

                EXAMPLES::

                    sage: h = SymmetricFunctionsNonCommutingVariables(QQ).h()
                    sage: h[[1,3],[2]].to_symmetric_function()
                    2*h[2, 1]
                    sage: h[[1],[3],[2]].to_symmetric_function()
                    h[1, 1, 1]
                """
                h = SymmetricFunctions(self.parent().base_ring()).h()
                c = lambda la: prod(factorial(i) for i in la)
                return h.sum_of_terms((i.shape(), coeff*c(i.shape()))
                                      for (i, coeff) in self)

    h = homogeneous

    class powersum(NCSymBasis_abstract):
        r"""
        The Hopf algebra of symmetric functions in non-commuting variables
        in the powersum basis.

        The powersum basis is given by

        .. MATH::

            \mathbf{p}_A = \sum_{A \leq B} \mathbf{m}_B,

        where we sum over all coarsenings of the set partition `A`. If we
        allow our variables to commute, then `\mathbf{p}_A` goes to the
        usual powersum symmetric function `p_{\lambda}` whose (integer)
        partition `\lambda` is the shape of `A`.

        EXAMPLES::

            sage: NCSym = SymmetricFunctionsNonCommutingVariables(QQ)
            sage: p = NCSym.p()

            sage: x = p.an_element()**2; x
            4*p{} + 8*p{{1}} + 4*p{{1}, {2}} + 6*p{{1}, {2, 3}}
             + 12*p{{1, 2}} + 6*p{{1, 2}, {3}} + 9*p{{1, 2}, {3, 4}}
            sage: x.to_symmetric_function()
            4*p[] + 8*p[1] + 4*p[1, 1] + 12*p[2] + 12*p[2, 1] + 9*p[2, 2]
        """
        def __init__(self, NCSym):
            """
            EXAMPLES::

                sage: NCSym = SymmetricFunctionsNonCommutingVariables(QQ)
                sage: TestSuite(NCSym.p()).run()
            """
            CombinatorialFreeModule.__init__(self, NCSym.base_ring(), SetPartitions(),
                                             prefix='p', bracket=False,
                                             category=MultiplicativeNCSymBases(NCSym))
            # Register coercions
            m = NCSym.m()
            self.module_morphism(self._p_to_m_on_basis, codomain=m,
                                 unitriangular="lower").register_as_coercion()
            m.module_morphism(m._m_to_p_on_basis, codomain=self,
                              unitriangular="lower").register_as_coercion()
            x = NCSym.x()
            self.module_morphism(self._p_to_x_on_basis, codomain=x,
                                 unitriangular="upper").register_as_coercion()
            x.module_morphism(x._x_to_p_on_basis, codomain=self,
                              unitriangular="upper").register_as_coercion()

        @cached_method
        def _p_to_m_on_basis(self, A):
            """
            Return `\mathbf{p}_A` in terms of the monomial basis.

            INPUT:

            - ``A`` -- a set partition

            OUTPUT:

            - An element of the `\mathbf{m}` basis

            TESTS::

                sage: NCSym = SymmetricFunctionsNonCommutingVariables(QQ)
                sage: p = NCSym.p()
                sage: all(p(p._p_to_m_on_basis(A)) == p[A] for i in range(5)
                ....:     for A in SetPartitions(i))
                True
            """
            m = self.realization_of().m()
            one = self.base_ring().one()
            return m._from_dict({B: one for B in A.coarsenings()}, remove_zeros=False)

        @cached_method
        def _p_to_e_on_basis(self, A):
            """
            Return `\mathbf{p}_A` in terms of the elementary basis.

            INPUT:

            - ``A`` -- a set partition

            OUTPUT:

            - An element of the `\mathbf{e}` basis

            TESTS::

                sage: NCSym = SymmetricFunctionsNonCommutingVariables(QQ)
                sage: p = NCSym.p()
                sage: all(p(p._p_to_e_on_basis(A)) == p[A] for i in range(5)
                ....:     for A in SetPartitions(i))
                True
            """
            e = self.realization_of().e()
            P_refine = Poset((A.refinements(), A.parent().lt))
            c = prod((-1)**(i-1) * factorial(i-1) for i in A.shape())
            R = self.base_ring()
            return e._from_dict({B: R(P_refine.moebius_function(B, A) / ZZ(c))
                                 for B in P_refine}, remove_zeros=False)

        @cached_method
        def _p_to_h_on_basis(self, A):
            """
            Return `\mathbf{p}_A` in terms of the homogeneous basis.

            INPUT:

            - ``A`` -- a set partition

            OUTPUT:

            - An element of the `\mathbf{h}` basis

            TESTS::

                sage: NCSym = SymmetricFunctionsNonCommutingVariables(QQ)
                sage: p = NCSym.p()
                sage: all(p(p._p_to_h_on_basis(A)) == p[A] for i in range(5)
                ....:     for A in SetPartitions(i))
                True
            """
            h = self.realization_of().h()
            P_refine = Poset((A.refinements(), A.parent().lt))
            c = abs(prod((-1)**(i-1) * factorial(i-1) for i in A.shape()))
            R = self.base_ring()
            return h._from_dict({B: R(P_refine.moebius_function(B, A) / ZZ(c))
                                 for B in P_refine}, remove_zeros=False)

        @cached_method
        def _p_to_x_on_basis(self, A):
            """
            Return `\mathbf{p}_A` in terms of the `\mathbf{x}` basis.

            INPUT:

            - ``A`` -- a set partition

            OUTPUT:

            - An element of the `\mathbf{x}` basis

            TESTS::

                sage: NCSym = SymmetricFunctionsNonCommutingVariables(QQ)
                sage: p = NCSym.p()
                sage: all(p(p._p_to_x_on_basis(A)) == p[A] for i in range(5)
                ....:     for A in SetPartitions(i))
                True
            """
            x = self.realization_of().x()
            one = self.base_ring().one()
            return x._from_dict({B: one for B in A.refinements()}, remove_zeros=False)

        # Note that this is the same as the monomial coproduct_on_basis
        def coproduct_on_basis(self, A):
            r"""
            Return the coproduct of a monomial basis element.

            INPUT:

            - ``A`` -- a set partition

            OUTPUT:

            - The coproduct applied to the monomial symmetric function in
              non-commuting variables indexed by ``A`` expressed in the
              monomial basis.

            EXAMPLES::

                sage: p = SymmetricFunctionsNonCommutingVariables(QQ).powersum()
                sage: p[[1, 3], [2]].coproduct()
                p{} # p{{1, 3}, {2}} + p{{1}} # p{{1, 2}} + p{{1, 2}} # p{{1}} + p{{1, 3}, {2}} # p{}
                sage: p.coproduct_on_basis(SetPartition([[1]]))
                p{} # p{{1}} + p{{1}} # p{}
                sage: p.coproduct_on_basis(SetPartition([]))
                p{} # p{}
            """
            P = SetPartitions()
            # Handle corner cases
            if not A:
                return self.tensor_square().monomial(( P([]), P([]) ))
            if len(A) == 1:
                return self.tensor_square().sum_of_monomials([(P([]), A), (A, P([]))])

            ell_set = list(range(1, len(A) + 1))  # +1 for indexing
            L = [[[], ell_set]] + list(SetPartitions(ell_set, 2))

            def to_basis(S):
                if not S:
                    return P([])
                sub_parts = [list(A[i-1]) for i in S] # -1 for indexing
                mins = [min(p) for p in sub_parts]
                over_max = max([max(p) for p in sub_parts]) + 1
                ret = [[] for i in range(len(S))]
                cur = 1
                while min(mins) != over_max:
                    m = min(mins)
                    i = mins.index(m)
                    ret[i].append(cur)
                    cur += 1
                    sub_parts[i].pop(sub_parts[i].index(m))
                    if sub_parts[i]:
                        mins[i] = min(sub_parts[i])
                    else:
                        mins[i] = over_max
                return P(ret)
            L1 = [(to_basis(S), to_basis(C)) for S,C in L]
            L2 = [(M, N) for N,M in L1]
            return self.tensor_square().sum_of_monomials(L1 + L2)

        def internal_coproduct_on_basis(self, A):
            """
            Return the internal coproduct of a powersum basis element.

            The internal coproduct is defined by

            .. MATH::

                \Delta^{\odot}(\mathbf{p}_A) = \mathbf{p}_A \otimes
                \mathbf{p}_A

            INPUT:

            - ``A`` -- a set partition

            OUTPUT:

            - an element of the tensor square of ``self``

            EXAMPLES::

                sage: p = SymmetricFunctionsNonCommutingVariables(QQ).powersum()
                sage: p.internal_coproduct_on_basis(SetPartition([[1,3],[2]]))
                p{{1, 3}, {2}} # p{{1, 3}, {2}}
            """
            return self.tensor_square().monomial((A, A))

        def antipode_on_basis(self, A):
            r"""
            Return the result of the antipode applied to a powersum basis element.

            Let `A` be a set partition. The antipode given in [LM2011]_ is

            .. MATH::

                S(\mathbf{p}_A) = \sum_{\gamma} (-1)^{\ell(\gamma)}
                \mathbf{p}_{\gamma[A]}

            where we sum over all ordered set partitions (i.e. set
            compositions) of `[\ell(A)]` and

            .. MATH::

                \gamma[A] = A_{\gamma_1}^{\downarrow} | \cdots |
                A_{\gamma_{\ell(A)}}^{\downarrow}

            is the action of `\gamma` on `A` defined in
            :meth:`SetPartition.ordered_set_partition_action()`.

            INPUT:

            - ``A`` -- a set partition

            OUTPUT:

            - an element in the basis ``self``

            EXAMPLES::

                sage: p = SymmetricFunctionsNonCommutingVariables(QQ).powersum()
                sage: p.antipode_on_basis(SetPartition([[1], [2,3]]))
                p{{1, 2}, {3}}
                sage: p.antipode_on_basis(SetPartition([]))
                p{}
                sage: F = p[[1,3],[5],[2,4]].coproduct()
                sage: F.apply_multilinear_morphism(lambda x,y: x.antipode()*y)
                0
            """
            P = SetPartitions()
            def action(gamma):
                cur = 1
                ret = []
                for S in gamma:
                    sub_parts = [list(A[i-1]) for i in S] # -1 for indexing
                    mins = [min(p) for p in sub_parts]
                    over_max = max([max(p) for p in sub_parts]) + 1
                    temp = [[] for i in range(len(S))]
                    while min(mins) != over_max:
                        m = min(mins)
                        i = mins.index(m)
                        temp[i].append(cur)
                        cur += 1
                        sub_parts[i].pop(sub_parts[i].index(m))
                        if sub_parts[i]:
                            mins[i] = min(sub_parts[i])
                        else:
                            mins[i] = over_max
                    ret += temp
                return P(ret)
            return self.sum_of_terms( (A.ordered_set_partition_action(gamma), (-1)**len(gamma))
                                      for gamma in OrderedSetPartitions(len(A)) )

        def primitive(self, A, i=1):
            r"""
            Return the primitive associated to ``A`` in ``self``.

            Fix some `i \in S`. Let `A` be an atomic set partition of `S`,
            then the primitive `p(A)` given in [LM2011]_ is

            .. MATH::

                p(A) = \sum_{\gamma} (-1)^{\ell(\gamma)-1}
                \mathbf{p}_{\gamma[A]}

            where we sum over all ordered set partitions of `[\ell(A)]` such
            that `i \in \gamma_1` and `\gamma[A]` is the action of `\gamma`
            on `A` defined in
            :meth:`SetPartition.ordered_set_partition_action()`.
            If `A` is not atomic, then `p(A) = 0`.

            .. SEEALSO:: :meth:`SetPartition.is_atomic`

            INPUT:

            - ``A`` -- a set partition
            - ``i`` -- (default: 1) index in the base set for ``A`` specifying
              which set of primitives this belongs to

            OUTPUT:

            - an element in the basis ``self``

            EXAMPLES::

                sage: p = SymmetricFunctionsNonCommutingVariables(QQ).powersum()
                sage: elt = p.primitive(SetPartition([[1,3], [2]])); elt
                -p{{1, 2}, {3}} + p{{1, 3}, {2}}
                sage: elt.coproduct()
                -p{} # p{{1, 2}, {3}} + p{} # p{{1, 3}, {2}} - p{{1, 2}, {3}} # p{} + p{{1, 3}, {2}} # p{}
                sage: p.primitive(SetPartition([[1], [2,3]]))
                0
                sage: p.primitive(SetPartition([]))
                p{}
            """
            if not A:
                return self.one()
            A = SetPartitions()(A) # Make sure it's a set partition
            if not A.is_atomic():
                return self.zero()
            return self.sum_of_terms( (A.ordered_set_partition_action(gamma), (-1)**(len(gamma)-1))
                                      for gamma in OrderedSetPartitions(len(A)) if i in gamma[0] )

        class Element(CombinatorialFreeModule.Element):
            """
            An element in the powersum basis of `NCSym`.
            """
            def to_symmetric_function(self):
                r"""
                The projection of ``self`` to the symmetric functions.

                Take a symmetric function in non-commuting variables
                expressed in the `\mathbf{p}` basis, and return the projection of
                expressed in the powersum basis of symmetric functions.

                The map `\chi \colon NCSym \to Sym` is given by

                .. MATH::

                    \mathbf{p}_A \mapsto p_{\lambda(A)}

                where `\lambda(A)` is the partition associated with `A` by
                taking the sizes of the parts.

                OUTPUT:

                - an element of symmetric functions in the power sum basis

                EXAMPLES::

                    sage: p = SymmetricFunctionsNonCommutingVariables(QQ).p()
                    sage: p[[1,3],[2]].to_symmetric_function()
                    p[2, 1]
                    sage: p[[1],[3],[2]].to_symmetric_function()
                    p[1, 1, 1]
                """
                p = SymmetricFunctions(self.parent().base_ring()).p()
                return p.sum_of_terms((i.shape(), coeff) for (i, coeff) in self)

    p = powersum

    class coarse_powersum(NCSymBasis_abstract):
        r"""
        The Hopf algebra of symmetric functions in non-commuting variables
        in the `\mathbf{cp}` basis.

        This basis was defined in [BZ05]_ as

        .. MATH::

            \mathbf{cp}_A = \sum_{A \leq_* B} \mathbf{m}_B,

        where we sum over all strict coarsenings of the set partition `A`.
        An alternative description of this basis was given in [BT13]_ as

        .. MATH::

            \mathbf{cp}_A = \sum_{A \subseteq B} \mathbf{m}_B,

        where we sum over all set partitions whose arcs are a subset of
        the arcs of the set partition `A`.

        .. NOTE::

            In [BZ05]_, this basis was denoted by `\mathbf{q}`. In [BT13]_,
            this basis was called the powersum basis and denoted by `p`.
            However it is a coarser basis than the usual powersum basis in
            the sense that it does not yield the usual powersum basis
            of the symmetric function under the natural map of letting
            the variables commute.

        EXAMPLES::

            sage: NCSym = SymmetricFunctionsNonCommutingVariables(QQ)
            sage: cp = NCSym.cp()
            sage: cp[[1,3],[2,4]]*cp[[1,2,3]]
            cp{{1, 3}, {2, 4}, {5, 6, 7}}
            sage: cp[[1,2],[3]].internal_coproduct()
            cp{{1, 2}, {3}} # cp{{1, 2}, {3}}
            sage: ps = SymmetricFunctions(NCSym.base_ring()).p()
            sage: ps(cp[[1,3],[2]].to_symmetric_function())
            p[2, 1] - p[3]
            sage: ps(cp[[1,2],[3]].to_symmetric_function())
            p[2, 1]
        """
        def __init__(self, NCSym):
            """
            EXAMPLES::

                sage: NCSym = SymmetricFunctionsNonCommutingVariables(QQ)
                sage: TestSuite(NCSym.cp()).run()
            """
            CombinatorialFreeModule.__init__(self, NCSym.base_ring(), SetPartitions(),
                                             prefix='cp', bracket=False,
                                             category=MultiplicativeNCSymBases(NCSym))
            # Register coercions
            m = NCSym.m()
            self.module_morphism(self._cp_to_m_on_basis, codomain=m,
                                 unitriangular="lower").register_as_coercion()
            m.module_morphism(m._m_to_cp_on_basis, codomain=self,
                              unitriangular="lower").register_as_coercion()

        @cached_method
        def _cp_to_m_on_basis(self, A):
            """
            Return `\mathbf{cp}_A` in terms of the monomial basis.

            INPUT:

            - ``A`` -- a set partition

            OUTPUT:

            - an element of the `\mathbf{m}` basis

            TESTS::

                sage: NCSym = SymmetricFunctionsNonCommutingVariables(QQ)
                sage: cp = NCSym.cp()
                sage: all(cp(cp._cp_to_m_on_basis(A)) == cp[A] for i in range(5)
                ....:     for A in SetPartitions(i))
                True
            """
            m = self.realization_of().m()
            one = self.base_ring().one()
            return m._from_dict({B: one for B in A.strict_coarsenings()},
                                remove_zeros=False)

    cp = coarse_powersum

    def q(self):
        """
        Old name for the `\mathbf{cp}`-basis. Deprecated in :trac:`18371`.

        EXAMPLES::

            sage: NCSym = SymmetricFunctionsNonCommutingVariables(QQ)
            sage: NCSym.q()
            doctest:...: DeprecationWarning: q is deprecated, use instead cp or coarse_powersum.
            See http://trac.sagemath.org/18371 for details.
            Symmetric functions in non-commuting variables over the Rational Field in the coarse_powersum basis
        """
        from sage.misc.superseded import deprecation
        deprecation(18371, 'q is deprecated, use instead cp or coarse_powersum.')
        return self.cp()

    class x_basis(NCSymBasis_abstract):
        r"""
        The Hopf algebra of symmetric functions in non-commuting variables
        in the `\mathbf{x}` basis.

        This basis is defined in [BHRZ06]_ by the formula:

        .. MATH::

            \mathbf{x}_A = \sum_{B \leq A} \mu(B, A) \mathbf{p}_B

        and has the following properties:

        .. MATH::

            \mathbf{x}_A \mathbf{x}_B = \mathbf{x}_{A|B}, \quad \quad
            \Delta^{\odot}(\mathbf{x}_C) = \sum_{A \vee B = C} \mathbf{x}_A
            \otimes \mathbf{x}_B.

        EXAMPLES::

            sage: NCSym = SymmetricFunctionsNonCommutingVariables(QQ)
            sage: x = NCSym.x()
            sage: x[[1,3],[2,4]]*x[[1,2,3]]
            x{{1, 3}, {2, 4}, {5, 6, 7}}
            sage: x[[1,2],[3]].internal_coproduct()
            x{{1}, {2}, {3}} # x{{1, 2}, {3}} + x{{1, 2}, {3}} # x{{1}, {2}, {3}} +
             x{{1, 2}, {3}} # x{{1, 2}, {3}}
        """
        def __init__(self, NCSym):
            """
            EXAMPLES::

                sage: NCSym = SymmetricFunctionsNonCommutingVariables(QQ)
                sage: TestSuite(NCSym.x()).run()
            """
            CombinatorialFreeModule.__init__(self, NCSym.base_ring(), SetPartitions(),
                                             prefix='x', bracket=False,
                                             category=MultiplicativeNCSymBases(NCSym))

        @cached_method
        def _x_to_p_on_basis(self, A):
            """
            Return `\mathbf{x}_A` in terms of the powersum basis.

            INPUT:

            - ``A`` -- a set partition

            OUTPUT:

            - an element of the `\mathbf{p}` basis

            TESTS::

                sage: NCSym = SymmetricFunctionsNonCommutingVariables(QQ)
                sage: x = NCSym.x()
                sage: all(x(x._x_to_p_on_basis(A)) == x[A] for i in range(5)
                ....:     for A in SetPartitions(i))
                True
            """
            def lt(s, t):
                if s == t:
                    return False
                for p in s:
                    if len([ z for z in list(t) if z.intersection(p) != Set([]) ]) != 1:
                        return False
                return True

            p = self.realization_of().p()
            P_refine = Poset((A.refinements(), lt))
            R = self.base_ring()
            return p._from_dict({B: R(P_refine.moebius_function(B, A))
                                 for B in P_refine})

    x = x_basis

    class deformed_coarse_powersum(NCSymBasis_abstract):
        r"""
        The Hopf algebra of symmetric functions in non-commuting variables
        in the `\rho` basis.

        This basis was defined in [BT13]_ as a `q`-deformation of the
        `\mathbf{cp}` basis:

        .. MATH::

            \rho_A = \sum_{A \subseteq B}
            \frac{1}{q^{\operatorname{nst}_{B-A}^A}} \mathbf{m}_B,

        where we sum over all set partitions whose arcs are a subset of
        the arcs of the set partition `A`.

        INPUT:

        - ``q`` -- (default: ``2``) the parameter `q`

        EXAMPLES::

            sage: R = QQ['q'].fraction_field()
            sage: q = R.gen()
            sage: NCSym = SymmetricFunctionsNonCommutingVariables(R)
            sage: rho = NCSym.rho(q)

        We construct Example 3.1 in [BT13]_::

            sage: rnode = lambda A: sorted([a[1] for a in A.arcs()], reverse=True)
            sage: dimv = lambda A: sorted([a[1]-a[0] for a in A.arcs()], reverse=True)
            sage: lst = list(SetPartitions(4))
            sage: S = sorted(lst, key=lambda A: (dimv(A), rnode(A)))
            sage: m = NCSym.m()
            sage: matrix([[m(rho[A])[B] for B in S] for A in S])
            [  1   1   1   1   1   1   1   1   1   1   1   1   1   1   1]
            [  0   1   0   0   1   1   0   1   0   0   1   0   0   0   0]
            [  0   0   1   0   1   0   1   1   0   0   0   0   0   0   1]
            [  0   0   0   1   0   1   1   1   0   0   0   1   0   0   0]
            [  0   0   0   0   1   0   0   1   0   0   0   0   0   0   0]
            [  0   0   0   0   0   1   0   1   0   0   0   0   0   0   0]
            [  0   0   0   0   0   0   1   1   0   0   0   0   0   0   0]
            [  0   0   0   0   0   0   0   1   0   0   0   0   0   0   0]
            [  0   0   0   0   0   0   0   0   1   0   0   1   1   0   0]
            [  0   0   0   0   0   0   0   0   0   1   1   0   1   0   0]
            [  0   0   0   0   0   0   0   0   0   0   1   0   0   0   0]
            [  0   0   0   0   0   0   0   0   0   0   0   1   0   0   0]
            [  0   0   0   0   0   0   0   0   0   0   0   0   1   0   0]
            [  0   0   0   0   0   0   0   0   0   0   0   0   0   1 1/q]
            [  0   0   0   0   0   0   0   0   0   0   0   0   0   0   1]
        """
        def __init__(self, NCSym, q=2):
            """
            EXAMPLES::

                sage: R = QQ['q'].fraction_field()
                sage: q = R.gen()
                sage: NCSym = SymmetricFunctionsNonCommutingVariables(R)
                sage: TestSuite(NCSym.rho(q)).run()
            """
            R = NCSym.base_ring()
            self._q = R(q)
            CombinatorialFreeModule.__init__(self, R, SetPartitions(),
                                             prefix='rho', bracket=False,
                                             category=MultiplicativeNCSymBases(NCSym))
            # Register coercions
            m = NCSym.m()
            self.module_morphism(self._rho_to_m_on_basis, codomain=m).register_as_coercion()
            m.module_morphism(self._m_to_rho_on_basis, codomain=self).register_as_coercion()

        def q(self):
            """
            Return the deformation parameter `q` of ``self``.

            EXAMPLES::

                sage: NCSym = SymmetricFunctionsNonCommutingVariables(QQ)
                sage: rho = NCSym.rho(5)
                sage: rho.q()
                5

                sage: R = QQ['q'].fraction_field()
                sage: q = R.gen()
                sage: NCSym = SymmetricFunctionsNonCommutingVariables(R)
                sage: rho = NCSym.rho(q)
                sage: rho.q() == q
                True
            """
            return self._q

        @cached_method
        def _rho_to_m_on_basis(self, A):
            r"""
            Return `\rho_A` in terms of the monomial basis.

            INPUT:

            - ``A`` -- a set partition

            OUTPUT:

            - an element of the `\mathbf{m}` basis

            TESTS::

                sage: R = QQ['q'].fraction_field()
                sage: q = R.gen()
                sage: NCSym = SymmetricFunctionsNonCommutingVariables(R)
                sage: rho = NCSym.rho(q)
                sage: all(rho(rho._rho_to_m_on_basis(A)) == rho[A] for i in range(5)
                ....:     for A in SetPartitions(i))
                True
            """
            m = self.realization_of().m()
            arcs = set(A.arcs())
            return m._from_dict({B: self._q**-nesting(set(B).difference(A), A)
                                 for B in A.coarsenings() if arcs.issubset(B.arcs())},
                                remove_zeros=False)

        @cached_method
        def _m_to_rho_on_basis(self, A):
            r"""
            Return `\mathbf{m}_A` in terms of the `\rho` basis.

            INPUT:

            - ``A`` -- a set partition

            OUTPUT:

            - an element of the `\rho` basis

            TESTS::

                sage: R = QQ['q'].fraction_field()
                sage: q = R.gen()
                sage: NCSym = SymmetricFunctionsNonCommutingVariables(R)
                sage: rho = NCSym.rho(q)
                sage: m = NCSym.m()
                sage: all(m(rho._m_to_rho_on_basis(A)) == m[A] for i in range(5)
                ....:     for A in SetPartitions(i))
                True
            """
            coeff = lambda A,B: ((-1)**len(set(B.arcs()).difference(A.arcs()))
                                 / self._q**nesting(set(B).difference(A), B))
            arcs = set(A.arcs())
            return self._from_dict({B: coeff(A,B) for B in A.coarsenings()
                                    if arcs.issubset(B.arcs())},
                                   remove_zeros=False)

    rho = deformed_coarse_powersum

    class supercharacter(NCSymBasis_abstract):
        r"""
        The Hopf algebra of symmetric functions in non-commuting variables
        in the supercharacter `\chi` basis.

        This basis was defined in [BT13]_ as a `q`-deformation of the
        supercharacter basis.

        .. MATH::

            \chi_A = \sum_B \chi_A(B) \mathbf{m}_B,

        where we sum over all set partitions `A` and `\chi_A(B)` is the
        evaluation of the supercharacter `\chi_A` on the superclass `\mu_B`.

        .. NOTE::

            The supercharacters considered in [BT13]_ are coarser than
            those considered by Aguiar et. al.

        INPUT:

        - ``q`` -- (default: ``2``) the parameter `q`

        EXAMPLES::

            sage: R = QQ['q'].fraction_field()
            sage: q = R.gen()
            sage: NCSym = SymmetricFunctionsNonCommutingVariables(R)
            sage: chi = NCSym.chi(q)
            sage: chi[[1,3],[2]]*chi[[1,2]]
            chi{{1, 3}, {2}, {4, 5}}
            sage: chi[[1,3],[2]].coproduct()
            chi{} # chi{{1, 3}, {2}} + (2*q-2)*chi{{1}} # chi{{1}, {2}} +
             (3*q-2)*chi{{1}} # chi{{1, 2}} + (2*q-2)*chi{{1}, {2}} # chi{{1}} +
             (3*q-2)*chi{{1, 2}} # chi{{1}} + chi{{1, 3}, {2}} # chi{}
            sage: chi2 = NCSym.chi()
            sage: chi(chi2[[1,2],[3]])
            ((-q+2)/q)*chi{{1}, {2}, {3}} + 2/q*chi{{1, 2}, {3}}
            sage: chi2
            Symmetric functions in non-commuting variables over the Fraction Field
             of Univariate Polynomial Ring in q over Rational Field in the
             supercharacter basis with parameter q=2
        """
        def __init__(self, NCSym, q=2):
            """
            EXAMPLES::

                sage: R = QQ['q'].fraction_field()
                sage: q = R.gen()
                sage: NCSym = SymmetricFunctionsNonCommutingVariables(R)
                sage: TestSuite(NCSym.chi(q)).run()
            """
            R = NCSym.base_ring()
            self._q = R(q)
            CombinatorialFreeModule.__init__(self, R, SetPartitions(),
                                             prefix='chi', bracket=False,
                                             category=MultiplicativeNCSymBases(NCSym))
            # Register coercions
            m = NCSym.m()
            self.module_morphism(self._chi_to_m_on_basis, codomain=m).register_as_coercion()
            m.module_morphism(self._m_to_chi_on_basis, codomain=self).register_as_coercion()

        def q(self):
            """
            Return the deformation parameter `q` of ``self``.

            EXAMPLES::

                sage: NCSym = SymmetricFunctionsNonCommutingVariables(QQ)
                sage: chi = NCSym.chi(5)
                sage: chi.q()
                5

                sage: R = QQ['q'].fraction_field()
                sage: q = R.gen()
                sage: NCSym = SymmetricFunctionsNonCommutingVariables(R)
                sage: chi = NCSym.chi(q)
                sage: chi.q() == q
                True
            """
            return self._q

        @cached_method
        def _chi_to_m_on_basis(self, A):
            r"""
            Return `\chi_A` in terms of the monomial basis.

            INPUT:

            - ``A`` -- a set partition

            OUTPUT:

            - an element of the `\mathbf{m}` basis

            TESTS::

                sage: R = QQ['q'].fraction_field()
                sage: q = R.gen()
                sage: NCSym = SymmetricFunctionsNonCommutingVariables(R)
                sage: chi = NCSym.chi(q)
                sage: all(chi(chi._chi_to_m_on_basis(A)) == chi[A] for i in range(5)
                ....:     for A in SetPartitions(i))
                True
            """
            m = self.realization_of().m()
            q = self._q
            arcs = set(A.arcs())
            ret = {}
            for B in SetPartitions(A.size()):
                Barcs = B.arcs()
                if any((a[0] == b[0] and b[1] < a[1])
                       or (b[0] > a[0] and a[1] == b[1])
                       for a in arcs for b in Barcs):
                    continue
                ret[B] = ((-1)**len(arcs.intersection(Barcs))
                          * (q - 1)**(len(arcs) - len(arcs.intersection(Barcs)))
                          * q**(sum(a[1] - a[0] for a in arcs) - len(arcs))
                          / q**nesting(B, A))
            return m._from_dict(ret, remove_zeros=False)

        @cached_method
        def _graded_inverse_matrix(self, n):
            r"""
            Return the inverse of the transition matrix of the ``n``-th
            graded part from the `\chi` basis to the monomial basis.

            EXAMPLES::

                sage: R = QQ['q'].fraction_field(); q = R.gen()
                sage: NCSym = SymmetricFunctionsNonCommutingVariables(R)
                sage: chi = NCSym.chi(q); m = NCSym.m()
                sage: lst = list(SetPartitions(2))
                sage: m = matrix([[m(chi[A])[B] for A in lst] for B in lst]); m
                [   -1     1]
                [q - 1     1]
                sage: chi._graded_inverse_matrix(2)
                [     -1/q       1/q]
                [(q - 1)/q       1/q]
                sage: chi._graded_inverse_matrix(2) * m
                [1 0]
                [0 1]
            """
            lst = SetPartitions(n)
            MS = MatrixSpace(self.base_ring(), lst.cardinality())
            m = self.realization_of().m()
            m = MS([[m(self[A])[B] for A in lst] for B in lst])
            return ~m

        @cached_method
        def _m_to_chi_on_basis(self, A):
            r"""
            Return `\mathbf{m}_A` in terms of the `\chi` basis.

            INPUT:

            - ``A`` -- a set partition

            OUTPUT:

            - an element of the `\chi` basis

            TESTS::

                sage: R = QQ['q'].fraction_field()
                sage: q = R.gen()
                sage: NCSym = SymmetricFunctionsNonCommutingVariables(R)
                sage: chi = NCSym.chi(q)
                sage: m = NCSym.m()
                sage: all(m(chi._m_to_chi_on_basis(A)) == m[A] for i in range(5)
                ....:     for A in SetPartitions(i))
                True
            """
            n = A.size()
            lst = list(SetPartitions(n))
            m = self._graded_inverse_matrix(n)
            i = lst.index(A)
            return self._from_dict({B: m[j,i] for j,B in enumerate(lst)})

    chi = supercharacter
<|MERGE_RESOLUTION|>--- conflicted
+++ resolved
@@ -163,19 +163,11 @@
 
     Let `A = \{A_1, A_2, \ldots, A_r\}` be a set partition of the integers
     `[k] := \{ 1, 2, \ldots, k \}`.  This partition `A` determines an
-<<<<<<< HEAD
-    equivalence relation `~_A` on `[k]`, which has `c ~_A d` if and
-    only if `c` and `d` are in the same part `A_j` of `A`.
-    The monomial basis element `\mathbf{m}_A` indexed by `A` is the sum of
-    monomials `x_{i_1} x_{i_2} \cdots x_{i_k}` such that `i_c = i_d` if
-    and only if `c ~_A d`.
-=======
     equivalence relation `\sim_A` on `[k]`, which has `c \sim_A d` if and
     only if `c` and `d` are in the same part `A_j` of `A`.
     The monomial basis element `\mathbf{m}_A` indexed by `A` is the sum of
     monomials `x_{i_1} x_{i_2} \cdots x_{i_k}` such that `i_c = i_d` if
     and only if `c \sim_A d`.
->>>>>>> 5bd56555
 
     The `k`-th graded component of the ring of symmetric functions in
     non-commutative variables has its dimension equal to the number of
