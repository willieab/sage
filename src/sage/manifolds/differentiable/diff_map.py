r"""
Differentiable maps between differentiable manifolds

The class :class:`DiffMap` implements differentiable maps from a differentiable
manifold `M` to a differentiable manifold `N` over the same topological field
`K` as `M` (in most applications, `K = \RR` or `K = \CC`):

.. MATH::

    \Phi: M \longrightarrow N


AUTHORS:

- Eric Gourgoulhon, Michal Bejger (2013-2015): initial version

REFERENCES:

.. [1] Chap. 1 of S. Kobayashi & K. Nomizu : *Foundations of Differential
   Geometry*, vol. 1, Interscience Publishers (New York) (1963)
.. [2] Chaps. 2 and 3 of J.M. Lee : *Introduction to Smooth Manifolds*,
   2nd ed., Springer (New York) (2013)

"""

#*****************************************************************************
#       Copyright (C) 2015 Eric Gourgoulhon <eric.gourgoulhon@obspm.fr>
#       Copyright (C) 2015 Michal Bejger <bejger@camk.edu.pl>
#
#  Distributed under the terms of the GNU General Public License (GPL)
#  as published by the Free Software Foundation; either version 2 of
#  the License, or (at your option) any later version.
#                  http://www.gnu.org/licenses/
#*****************************************************************************

from sage.manifolds.continuous_map import ContinuousMap

class DiffMap(ContinuousMap):
    r"""
    Differentiable map between two differentiable manifolds.

    This class implements differentiable maps of the type

    .. MATH::

        \Phi: M \longrightarrow  N

    where `M` and `N` are differentiable manifolds over the same topological
    field `K` (in most applications, `K = \RR` or `K = \CC`).

    Differentiable maps are the *morphisms* of the *category* of
    differentiable manifolds. The set of all differentiable maps from `M` to
    `N` is therefore the homset between `M` and `N`, which is denoted by
    `\mathrm{Hom}(M,N)`.

    The class :class:`DiffMap` is a Sage *element* class, whose *parent*
    class is
    :class:`~sage.manifolds.differentiable.manifold_homset.DifferentiableManifoldHomset`.
    It inherits from the class
    :class:`~sage.manifolds.continuous_map.ContinuousMap` since a
    differentiable map is obviously a continuous one.

    INPUT:

    - ``parent`` -- homset `\mathrm{Hom}(M,N)` to which the differentiable
      map belongs
    - ``coord_functions`` -- (default: ``None``) if not ``None``, must be
      a dictionary of the coordinate expressions (as lists (or tuples) of the
      coordinates of the image expressed in terms of the coordinates of
      the considered point) with the pairs of charts (chart1, chart2)
      as keys (chart1 being a chart on `M` and chart2 a chart on `N`).
      If the dimension of the map's codomain is 1, a single coordinate
      expression can be passed instead of a tuple with a single element
    - ``name`` -- (default: ``None``) name given to the differentiable map
    - ``latex_name`` -- (default: ``None``) LaTeX symbol to denote the
      differentiable map; if ``None``, the LaTeX symbol is set to ``name``
    - ``is_isomorphism`` -- (default: ``False``) determines whether the
      constructed object is a isomorphism (i.e. a diffeomorphism); if set to
      ``True``, then the manifolds `M` and `N` must have the same dimension.
    - ``is_identity`` -- (default: ``False``) determines whether the
      constructed object is the identity map; if set to ``True``,
      then `N` must be `M` and the entry ``coord_functions`` is not used.

    .. NOTE::

        If the information passed by means of the argument ``coord_functions``
        is not sufficient to fully specify the differentiable map,
        further coordinate expressions, in other charts, can be subsequently
        added by means of the method
        :meth:`~sage.manifolds.continuous_map.ContinuousMap.add_expr`

    EXAMPLES:

    The standard embedding of the sphere `S^2` into `\RR^3`::

        sage: M = Manifold(2, 'S^2') # the 2-dimensional sphere S^2
        sage: U = M.open_subset('U') # complement of the North pole
        sage: c_xy.<x,y> = U.chart() # stereographic coordinates from the North pole
        sage: V = M.open_subset('V') # complement of the South pole
        sage: c_uv.<u,v> = V.chart() # stereographic coordinates from the South pole
        sage: M.declare_union(U,V)   # S^2 is the union of U and V
        sage: xy_to_uv = c_xy.transition_map(c_uv, (x/(x^2+y^2), y/(x^2+y^2)),
        ....:                 intersection_name='W', restrictions1= x^2+y^2!=0,
        ....:                 restrictions2= u^2+v^2!=0)
        sage: uv_to_xy = xy_to_uv.inverse()
        sage: N = Manifold(3, 'R^3', r'\RR^3')  # R^3
        sage: c_cart.<X,Y,Z> = N.chart()  # Cartesian coordinates on R^3
        sage: Phi = M.diff_map(N,
        ....: {(c_xy, c_cart): [2*x/(1+x^2+y^2), 2*y/(1+x^2+y^2), (x^2+y^2-1)/(1+x^2+y^2)],
        ....:  (c_uv, c_cart): [2*u/(1+u^2+v^2), 2*v/(1+u^2+v^2), (1-u^2-v^2)/(1+u^2+v^2)]},
        ....: name='Phi', latex_name=r'\Phi')
        sage: Phi
        Differentiable map Phi from the 2-dimensional differentiable manifold
         S^2 to the 3-dimensional differentiable manifold R^3
        sage: Phi.parent()
        Set of Morphisms from 2-dimensional differentiable manifold S^2 to
         3-dimensional differentiable manifold R^3 in Category of smooth
         manifolds over Real Field with 53 bits of precision
        sage: Phi.parent() is Hom(M, N)
        True
        sage: type(Phi)
        <class 'sage.manifolds.differentiable.diff_map.DifferentiableManifoldHomset_with_category.element_class'>
        sage: Phi.display()
        Phi: S^2 --> R^3
        on U: (x, y) |--> (X, Y, Z) = (2*x/(x^2 + y^2 + 1), 2*y/(x^2 + y^2 + 1),
         (x^2 + y^2 - 1)/(x^2 + y^2 + 1))
        on V: (u, v) |--> (X, Y, Z) = (2*u/(u^2 + v^2 + 1), 2*v/(u^2 + v^2 + 1),
         -(u^2 + v^2 - 1)/(u^2 + v^2 + 1))

    It is possible to create the map via the method
    :meth:`~sage.manifolds.differentiable.manifold.DifferentiableManifold.diff_map`
    only in a single pair of charts: the argument ``coord_functions`` is then
    a mere list of coordinate expressions (and not a dictionary) and the
    arguments ``chart1`` and ``chart2`` have to be provided if the charts
    differ from the default ones on the domain and/or the codomain::

        sage: Phi1 = M.diff_map(N, [2*x/(1+x^2+y^2), 2*y/(1+x^2+y^2),
        ....:                       (x^2+y^2-1)/(1+x^2+y^2)],
        ....:                   chart1=c_xy, chart2=c_cart, name='Phi',
        ....:                   latex_name=r'\Phi')

    Since ``c_xy`` and ``c_cart`` are the default charts on respectively ``M``
    and ``N``, they can be omitted, so that the above declaration is equivalent
    to::

        sage: Phi1 = M.diff_map(N, [2*x/(1+x^2+y^2), 2*y/(1+x^2+y^2),
        ....:                       (x^2+y^2-1)/(1+x^2+y^2)],
        ....:                   name='Phi', latex_name=r'\Phi')

    With such a declaration, the differentiable map is only partially defined
    on the manifold `S^2`, being known in only one chart::

        sage: Phi1.display()
        Phi: S^2 --> R^3
        on U: (x, y) |--> (X, Y, Z) = (2*x/(x^2 + y^2 + 1), 2*y/(x^2 + y^2 + 1),
         (x^2 + y^2 - 1)/(x^2 + y^2 + 1))

    The definition can be completed by means of the method
    :meth:`~sage.manifolds.continuous_map.ContinuousMap.add_expr`::

        sage: Phi1.add_expr(c_uv, c_cart, [2*u/(1+u^2+v^2), 2*v/(1+u^2+v^2),
        ....:                              (1-u^2-v^2)/(1+u^2+v^2)])
        sage: Phi1.display()
        Phi: S^2 --> R^3
        on U: (x, y) |--> (X, Y, Z) = (2*x/(x^2 + y^2 + 1), 2*y/(x^2 + y^2 + 1),
         (x^2 + y^2 - 1)/(x^2 + y^2 + 1))
        on V: (u, v) |--> (X, Y, Z) = (2*u/(u^2 + v^2 + 1), 2*v/(u^2 + v^2 + 1),
         -(u^2 + v^2 - 1)/(u^2 + v^2 + 1))

    At this stage, ``Phi1`` and ``Phi`` are fully equivalent::

        sage: Phi1 == Phi
        True

    The test suite is passed::

        sage: TestSuite(Phi).run()
        sage: TestSuite(Phi1).run()

    The map acts on points::

        sage: np = M.point((0,0), chart=c_uv, name='N')  # the North pole
        sage: Phi(np)
        Point Phi(N) on the 3-dimensional differentiable manifold R^3
        sage: Phi(np).coord() # Cartesian coordinates
        (0, 0, 1)
        sage: sp = M.point((0,0), chart=c_xy, name='S')  # the South pole
        sage: Phi(sp).coord() # Cartesian coordinates
        (0, 0, -1)

    The differential `\mathrm{d}\Phi` of the map `\Phi` at the North pole and
    at the South pole::

        sage: Phi.differential(np)
        Generic morphism:
          From: Tangent space at Point N on the 2-dimensional differentiable manifold S^2
          To:   Tangent space at Point Phi(N) on the 3-dimensional differentiable manifold R^3
        sage: Phi.differential(sp)
        Generic morphism:
          From: Tangent space at Point S on the 2-dimensional differentiable manifold S^2
          To:   Tangent space at Point Phi(S) on the 3-dimensional differentiable manifold R^3

    The matrix of the linear map `\mathrm{d}\Phi_N` with respect to the default
    bases of `T_N S^2` and `T_{\Phi(N)} \RR^3`::

        sage: Phi.differential(np).matrix()
        [2 0]
        [0 2]
        [0 0]

    the default bases being::

        sage: Phi.differential(np).domain().default_basis()
        Basis (d/du,d/dv) on the Tangent space at Point N on the 2-dimensional
         differentiable manifold S^2
        sage: Phi.differential(np).codomain().default_basis()
        Basis (d/dX,d/dY,d/dZ) on the Tangent space at Point Phi(N) on the
         3-dimensional differentiable manifold R^3

    Differentiable maps can be composed by means of the operator ``*``: let
    us introduce the map `\RR^3\rightarrow \RR^2` corresponding to
    the projection from the point `(X,Y,Z)=(0,0,1)` onto the equatorial plane
    `Z=0`::

        sage: P = Manifold(2, 'R^2', r'\RR^2') # R^2 (equatorial plane)
        sage: cP.<xP, yP> = P.chart()
        sage: Psi = N.diff_map(P, (X/(1-Z), Y/(1-Z)), name='Psi',
        ....:                  latex_name=r'\Psi')
        sage: Psi
        Differentiable map Psi from the 3-dimensional differentiable manifold
         R^3 to the 2-dimensional differentiable manifold R^2
        sage: Psi.display()
        Psi: R^3 --> R^2
           (X, Y, Z) |--> (xP, yP) = (-X/(Z - 1), -Y/(Z - 1))

    Then we compose ``Psi`` with ``Phi``, thereby getting a map
    `S^2\rightarrow \RR^2`::

        sage: ster = Psi*Phi ; ster
        Differentiable map from the 2-dimensional differentiable manifold S^2
         to the 2-dimensional differentiable manifold R^2

    Let us test on the South pole (``sp``) that ``ster`` is indeed the
    composite of ``Psi`` and ``Phi``::

        sage: ster(sp) == Psi(Phi(sp))
        True

    Actually ``ster`` is the stereographic projection from the North pole, as
    its coordinate expression reveals::

        sage: ster.display()
        S^2 --> R^2
        on U: (x, y) |--> (xP, yP) = (x, y)
        on V: (u, v) |--> (xP, yP) = (u/(u^2 + v^2), v/(u^2 + v^2))

    If its codomain is 1-dimensional, a differentiable map must be
    defined by a single symbolic expression for each pair of charts, and not
    by a list/tuple with a single element::

        sage: N = Manifold(1, 'N')
        sage: c_N = N.chart('X')
        sage: Phi = M.diff_map(N, {(c_xy, c_N): x^2+y^2,
        ....: (c_uv, c_N): 1/(u^2+v^2)})  # not ...[1/(u^2+v^2)] or (1/(u^2+v^2),)

    An example of differentiable map `\RR \rightarrow \RR^2`::

        sage: R = Manifold(1, 'R')  # field R
        sage: T.<t> = R.chart()  # canonical chart on R
        sage: R2 = Manifold(2, 'R^2')  # R^2
        sage: c_xy.<x,y> = R2.chart() # Cartesian coordinates on R^2
        sage: Phi = R.diff_map(R2, [cos(t), sin(t)], name='Phi') ; Phi
        Differentiable map Phi from the 1-dimensional differentiable manifold R
         to the 2-dimensional differentiable manifold R^2
        sage: Phi.parent()
        Set of Morphisms from 1-dimensional differentiable manifold R to
         2-dimensional differentiable manifold R^2 in Category of smooth
         manifolds over Real Field with 53 bits of precision
        sage: Phi.parent() is Hom(R, R2)
        True
        sage: Phi.display()
        Phi: R --> R^2
           t |--> (x, y) = (cos(t), sin(t))

    An example of diffeomorphism between the unit open disk and the Euclidean
    plane `\RR^2`::

        sage: D = R2.open_subset('D', coord_def={c_xy: x^2+y^2<1}) # the open unit disk
        sage: Phi = D.diffeomorphism(R2, [x/sqrt(1-x^2-y^2), y/sqrt(1-x^2-y^2)],
        ....:                        name='Phi', latex_name=r'\Phi')
        sage: Phi
        Diffeomorphism Phi from the Open subset D of the 2-dimensional
         differentiable manifold R^2 to the 2-dimensional differentiable
         manifold R^2
        sage: Phi.parent()
         Set of Morphisms from Open subset D of the 2-dimensional
          differentiable manifold R^2 to 2-dimensional differentiable manifold
          R^2 in Category of smooth facade manifolds over Real Field with 53
          bits of precision
        sage: Phi.parent() is Hom(D, R2)
        True
        sage: Phi.display()
        Phi: D --> R^2
           (x, y) |--> (x, y) = (x/sqrt(-x^2 - y^2 + 1), y/sqrt(-x^2 - y^2 + 1))

    The image of a point::

        sage: p = D.point((1/2,0))
        sage: q = Phi(p) ; q
        Point on the 2-dimensional differentiable manifold R^2
        sage: q.coord()
        (1/3*sqrt(3), 0)

    The inverse diffeomorphism is computed by means of the method
    :meth:`~sage.manifolds.continuous_map.ContinuousMap.inverse`::

        sage: Phi.inverse()
        Diffeomorphism Phi^(-1) from the 2-dimensional differentiable manifold R^2
         to the Open subset D of the 2-dimensional differentiable manifold R^2

    Equivalently, one may use the notations ``^(-1)`` or ``~`` to get the
    inverse::

        sage: Phi^(-1) is Phi.inverse()
        True
        sage: ~Phi is Phi.inverse()
        True

    Check that ``~Phi`` is indeed the inverse of ``Phi``::

        sage: (~Phi)(q) == p
        True
        sage: Phi * ~Phi == R2.identity_map()
        True
        sage: ~Phi * Phi == D.identity_map()
        True

    The coordinate expression of the inverse diffeomorphism::

        sage: (~Phi).display()
        Phi^(-1): R^2 --> D
           (x, y) |--> (x, y) = (x/sqrt(x^2 + y^2 + 1), y/sqrt(x^2 + y^2 + 1))

    A special case of diffeomorphism: the identity map of the open unit disk::

        sage: id = D.identity_map() ; id
        Identity map Id_D of the Open subset D of the 2-dimensional
         differentiable manifold R^2
        sage: latex(id)
        \mathrm{Id}_{D}
        sage: id.parent()
        Set of Morphisms from Open subset D of the 2-dimensional differentiable
         manifold R^2 to Open subset D of the 2-dimensional differentiable
         manifold R^2 in Category of smooth facade manifolds over Real Field
         with 53 bits of precision
        sage: id.parent() is Hom(D, D)
        True
        sage: id is Hom(D,D).one()  # the identity element of the monoid Hom(D,D)
        True

    The identity map acting on a point::

        sage: id(p)
        Point on the 2-dimensional differentiable manifold R^2
        sage: id(p) == p
        True
        sage: id(p) is p
        True

    The coordinate expression of the identity map::

        sage: id.display()
        Id_D: D --> D
           (x, y) |--> (x, y)

    The identity map is its own inverse::

        sage: id^(-1) is id
        True
        sage: ~id is id
        True

    """
    def __init__(self, parent, coord_functions=None, name=None,
                 latex_name=None, is_isomorphism=False, is_identity=False):
        r"""
        Construct a differentiable map.

        TESTS::

            sage: M = Manifold(2, 'M')
            sage: X.<x,y> = M.chart()
            sage: N = Manifold(3, 'N')
            sage: Y.<u,v,w> = N.chart()
            sage: f = Hom(M,N)({(X,Y): (x+y, x*y, x-y)}, name='f') ; f
            Differentiable map f from the 2-dimensional differentiable manifold
             M to the 3-dimensional differentiable manifold N
            sage: f.display()
            f: M --> N
               (x, y) |--> (u, v, w) = (x + y, x*y, x - y)
            sage: TestSuite(f).run()

        The identity map::

            sage: f = Hom(M,M)({}, is_identity=True) ; f
            Identity map Id_M of the 2-dimensional differentiable manifold M
            sage: f.display()
            Id_M: M --> M
               (x, y) |--> (x, y)
            sage: TestSuite(f).run()

        """
        ContinuousMap.__init__(self, parent, coord_functions=coord_functions,
                               name=name, latex_name=latex_name,
                               is_isomorphism=is_isomorphism,
                               is_identity=is_identity)

    #
    # SageObject methods
    #

    def _repr_(self):
        r"""
        String representation of the object.

        TESTS::

            sage: M = Manifold(2, 'M')
            sage: X.<x,y> = M.chart()
            sage: N = Manifold(2, 'N')
            sage: Y.<u,v> = N.chart()
            sage: f = Hom(M,N)({(X,Y): (x+y,x*y)})
            sage: f._repr_()
            'Differentiable map from the 2-dimensional differentiable manifold M to
             the 2-dimensional differentiable manifold N'
            sage: f = Hom(M,N)({(X,Y): (x+y,x*y)}, name='f')
            sage: f._repr_()
            'Differentiable map f from the 2-dimensional differentiable manifold M to
             the 2-dimensional differentiable manifold N'
            sage: f = Hom(M,N)({(X,Y): (x+y,x-y)}, name='f', is_isomorphism=True)
            sage: f._repr_()
            'Diffeomorphism f from the 2-dimensional differentiable manifold M to
             the 2-dimensional differentiable manifold N'
            sage: f = Hom(M,M)({(X,X): (x+y,x-y)}, name='f', is_isomorphism=True)
            sage: f._repr_()
            'Diffeomorphism f of the 2-dimensional differentiable manifold M'
            sage: f = Hom(M,M)({}, name='f', is_identity=True)
            sage: f._repr_()
            'Identity map f of the 2-dimensional differentiable manifold M'

        """
        if self._is_identity:
            return "Identity map " + self._name + \
                   " of the {}".format(self._domain)
        if self._is_isomorphism:
            description = "Diffeomorphism"
        else:
            description = "Differentiable map"
        if self._name is not None:
            description += " " + self._name
        if self._domain == self._codomain:
            if self._is_isomorphism:
                description += " of the {}".format(self._domain)
            else:
                description += " from the {} to itself".format(self._domain)
        else:
            description += " from the {} to the {}".format(self._domain,
                                                           self._codomain)
        return description

    def _init_derived(self):
        r"""
        Initialize the derived quantities.

        TEST::

            sage: M = Manifold(2, 'M')
            sage: X.<x,y> = M.chart()
            sage: f = M.diffeomorphism(M, [x+y, x-y])
            sage: f._init_derived()
            sage: f._restrictions
            {}
            sage: f._inverse

        """
        ContinuousMap._init_derived(self)  # derived quantities of the mother
                                           # class
        self._diff = {} # dict. of the coord. expressions of the differential
                        # keys: pair of charts

    def _del_derived(self):
        r"""
        Delete the derived quantities.

        TEST::

            sage: M = Manifold(2, 'M')
            sage: X.<x,y> = M.chart()
            sage: f = M.diffeomorphism(M, [x+y, x-y])
            sage: f^(-1)
            Diffeomorphism of the 2-dimensional differentiable manifold M
            sage: f._inverse  # was set by f^(-1)
            Diffeomorphism of the 2-dimensional differentiable manifold M
            sage: f._del_derived()
            sage: f._inverse  # has been set to None by _del_derived()

        """
        ContinuousMap._del_derived(self)  # derived quantities of the mother
                                          # class
        self._diff.clear()

    def differential(self, point):
        r"""
        Return the differential of the differentiable map at a given point.

        If the differentiable map is

        .. MATH::

            \Phi: M \longrightarrow N

        where `M` and `N` are differentiable manifolds, the *differential* of
        `\Phi` at a point `p\in M` is the tangent space linear map:

        .. MATH::

            \mathrm{d}\Phi_p: T_p M \longrightarrow T_{\Phi(p)} N

        defined by

        .. MATH::

            \begin{array}{rccc}
            \forall v\in T_p M,\quad \mathrm{d}\Phi_p(v) : & C^k(N) &
                                                \longrightarrow & \mathbb{R} \\
                                & f & \longmapsto & v(f\circ \Phi)
            \end{array}

        INPUT:

        - ``point`` -- point `p` in the domain `M` of the differentiable map
          `\Phi`

        OUTPUT:

        - `\mathrm{d}\Phi_p`, the differential of `\Phi` at `p`, as an
          instance of
          :class:`~sage.tensor.modules.free_module_morphism.FiniteRankFreeModuleMorphism`

        EXAMPLES:

        Differential of a differentiable map between a 2-dimensional manifold
        and a 3-dimensional one::

            sage: M = Manifold(2, 'M')
            sage: X.<x,y> = M.chart()
            sage: N = Manifold(3, 'N')
            sage: Y.<u,v,w> = N.chart()
            sage: Phi = M.diff_map(N, {(X,Y): (x-2*y, x*y, x^2-y^3)}, name='Phi',
            ....:                  latex_name = r'\Phi')
            sage: p = M.point((2,-1), name='p')
            sage: dPhip = Phi.differential(p) ; dPhip
            Generic morphism:
              From: Tangent space at Point p on the 2-dimensional differentiable manifold M
              To:   Tangent space at Point Phi(p) on the 3-dimensional differentiable manifold N
            sage: latex(dPhip)
            \mathrm{d}\Phi_{p}
            sage: dPhip.parent()
            Set of Morphisms from Tangent space at Point p on the 2-dimensional
             differentiable manifold M to Tangent space at Point Phi(p) on the
             3-dimensional differentiable manifold N in Category of vector
             spaces over Symbolic Ring

        The matrix of `\mathrm{d}\Phi_p` w.r.t. to the default bases of
        `T_p M` and `T_{\Phi(p)} N`::

            sage: dPhip.matrix()
            [ 1 -2]
            [-1  2]
            [ 4 -3]

        """
        image_point = self(point)
        tsp_image = image_point._manifold.tangent_space(image_point)
        tsp_source = point._manifold.tangent_space(point)
        # Search for a common chart to perform the computation
        chartp = None
        # 1/ Search without any extra computation
        for chart in point._coordinates:
            for chart_pair in self._diff:
                if chart == chart_pair[0]:
                    chartp = chart_pair
                    break
            if chartp is not None:
                break
        else:
            # 2/ Search with a coordinate transformation on the point
            for chart_pair in self._diff:
                try:
                    point.coord(chart_pair[0])
                    chartp = chart_pair
                except ValueError:
                    pass
        if chartp is None:
            # 3/ Search with a coordinate evaluation of self
            for chart1 in point._coordinates:
                for chart2 in self._codomain.atlas():
                    try:
                        self.differential_functions(chart1, chart2)
                        chartp = (chart1, chart2)
                        break
                    except ValueError:
                        pass
                if chartp is not None:
                    break
        if chartp is None:
            raise ValueError("no common chart have been found for the " +
                     "coordinate expressions of {} and {}".format(self, point))
        diff_funct = self.differential_functions(*chartp)
        chart1 = chartp[0]
        chart2 = chartp[1]
        coord_point = point.coord(chart1)
        n1 = self._domain.dim()
        n2 = self._codomain.dim()
        matrix = [[diff_funct[i][j](*coord_point) for j in range(n1)]
                                                            for i in range(n2)]
        bases = (chart1.frame().at(point), chart2.frame().at(image_point))
        if self._name is not None and point._name is not None:
            name = 'd' + self._name + '_' + point._name
        else:
            name = None
        if self._latex_name is not None and point._latex_name is not None:
            latex_name = r'\mathrm{d}' + self._latex_name + r'_{' + \
                         point._latex_name + '}'
        else:
            latex_name = None
        return tsp_source.hom(tsp_image, matrix, bases=bases, name=name,
                              latex_name=latex_name)

    def differential_functions(self, chart1=None, chart2=None):
        r"""
        Return the coordinate expression of the differential of the
        differentiable map w.r.t. a pair of charts.

        If the differentiable map is

        .. MATH::

            \Phi: M \longrightarrow  N


        where `M` and `N` are differentiable manifolds, the *differential* of
        `\Phi` at a point `p\in M` is the tangent space linear map:

        .. MATH::

            \mathrm{d}\Phi_p: T_p M \longrightarrow T_{\Phi(p)} N

        defined by

        .. MATH::

            \begin{array}{rccc}
            \forall v\in T_p M,\quad \mathrm{d}\Phi_p(v) : & C^k(N) &
                                                \longrightarrow & \mathbb{R} \\
                                & f & \longmapsto & v(f\circ \Phi)
            \end{array}

        If the coordinate expression of `\Phi` is

        .. MATH::

            y^i = Y^i(x^1,\ldots,x^n)  \quad 1\leq i \leq m

        where $(x^1,\ldots,x^n)$ are coordinates of a chart on `M` and
        $(y^1,\ldots,y^m)$ are coordinates of a chart on `\Phi(M)`, the
        expression of the differential of `\Phi` w.r.t to these coordinates is

        .. MATH::

            J_{ij} = \frac{\partial Y^i}{\partial x^j} \quad 1\leq i \leq m,
                            \quad 1\leq j \leq n

        `\left. J_{ij} \right|_p` is then the matrix of the linear map
        `\mathrm{d}\Phi_p` with respect to the bases of `T_p M` and
        `T_{\Phi(p)} N` associated to the above charts:

        .. MATH::

            \mathrm{d}\Phi_p\left(  \left. \frac{\partial}{\partial x^j}
               \right| _p \right) = \left. J_{ij} \right|_p \;
             \left. \frac{\partial}{\partial y^i} \right| _{\Phi(p)}

        INPUT:

        - ``chart1`` -- (default: ``None``) chart on the domain `M` of `\Phi`
          (coordinates denoted by `(x^j)` above); if ``None``, the domain's
          default chart is assumed
        - ``chart2`` -- (default: ``None``) chart on the codomain of `\Phi`
          (coordinates denoted by `(y^i)` above); if ``None``, the codomain's
          default chart is assumed

        OUTPUT:

        - the functions `J_{ij}` as a double array, `J_{ij}` being the element
          ``[i][j]`` represented by an instance of
          :class:`~sage.manifolds.coord_func.CoordFunction`.
          To get symbolic expressions, use the method
          :meth:`jacobian_matrix` instead.

        EXAMPLES:

        Differential functions of a map between a 2-dimensional manifold and
        a 3-dimensional one::

            sage: M = Manifold(2, 'M')
            sage: X.<x,y> = M.chart()
            sage: N = Manifold(3, 'N')
            sage: Y.<u,v,w> = N.chart()
            sage: Phi = M.diff_map(N, {(X,Y): (x-2*y, x*y, x^2-y^3)}, name='Phi',
            ....:                  latex_name = r'\Phi')
            sage: J = Phi.differential_functions(X, Y) ; J
            [[1, -2], [y, x], [2*x, -3*y^2]]

        The result is cached::

            sage: Phi.differential_functions(X, Y) is J
            True

        The elements of ``J`` are functions of the coordinates of chart ``X``::

            sage: J[2][0]
            2*x
            sage: type(J[2][0])
            <class 'sage.manifolds.coord_func_symb.CoordFunctionSymb'>
            sage: J[2][0].display()
            (x, y) |--> 2*x

        In contrast, the method :meth:`jacobian_matrix` leads directly to
        symbolic expressions::

            sage: JJ = Phi.jacobian_matrix(X,Y) ; JJ
            [     1     -2]
            [     y      x]
            [   2*x -3*y^2]
            sage: JJ[2,0]
            2*x
            sage: type(JJ[2,0])
            <type 'sage.symbolic.expression.Expression'>
            sage: bool( JJ[2,0] == J[2][0].expr() )
            True

        """
        dom1 = self._domain; dom2 = self._codomain
        if chart1 is None:
            chart1 = dom1._def_chart
        if chart2 is None:
            chart2 = dom2._def_chart
        if (chart1, chart2) not in self._diff:
            funct = self.coord_functions(chart1, chart2)
            self._diff[(chart1, chart2)] = funct.jacobian()
        return self._diff[(chart1, chart2)]

    def jacobian_matrix(self, chart1=None, chart2=None):
        r"""
        Return the Jacobian matrix resulting from the coordinate expression of
        the differentiable map w.r.t. a pair of charts.

        If `\Phi` is the current differentiable map and its coordinate
        expression is

        .. MATH::

            y^i = Y^i(x^1,\ldots,x^n)  \quad 1\leq i \leq m

        where $(x^1,\ldots,x^n)$ are coordinates of a chart `X` on the
        domain of `\Phi` and $(y^1,\ldots,y^m)$ are coordinates of a chart
        `Y` on the codomain of `\Phi`, the *Jacobian matrix* of the
        differentiable map `\Phi` w.r.t. to charts `X` and `Y` is

        .. MATH::

            J = \left( \frac{\partial Y^i}{\partial x^j}
              \right) _{{1\leq i \leq m\atop 1\leq j \leq n}},

        where `i` is the row index and `j` the column one.

        INPUT:

        - ``chart1`` -- (default: ``None``) chart `X` on the domain of
          `\Phi`; if none is provided, the domain's default chart is assumed
        - ``chart2`` -- (default: ``None``) chart `Y` on the codomain of
          `\Phi`; if none is provided, the codomain's default chart is
          assumed

        OUTPUT:

        - the matrix `J` defined above

        EXAMPLES:

        Jacobian matrix of a map between a 2-dimensional manifold and a
        3-dimensional one::

            sage: M = Manifold(2, 'M')
            sage: X.<x,y> = M.chart()
            sage: N = Manifold(3, 'N')
            sage: Y.<u,v,w> = N.chart()
            sage: Phi = M.diff_map(N, {(X,Y): (x-2*y, x*y, x^2-y^3)}, name='Phi',
            ....:                  latex_name = r'\Phi')
            sage: Phi.display()
            Phi: M --> N
               (x, y) |--> (u, v, w) = (x - 2*y, x*y, -y^3 + x^2)
            sage: J = Phi.jacobian_matrix(X, Y) ; J
            [     1     -2]
            [     y      x]
            [   2*x -3*y^2]
            sage: J.parent()
            Full MatrixSpace of 3 by 2 dense matrices over Symbolic Ring

        """
        from sage.matrix.constructor import matrix
        diff_funct = self.differential_functions(chart1, chart2)
        n1 = self._domain.dim()
        n2 = self._codomain.dim()
        return matrix( [[diff_funct[i][j].expr() for j in range(n1)]
                                                          for i in range(n2)] )

    def pullback(self, tensor):
        r"""
        Pullback operator associated with the differentiable map.

        In what follows, let `\Phi` denote the differentiable map, `M` its
        domain and `N` its codomain.

        INPUT:

        - ``tensor`` -- instance of class
          :class:`~sage.manifolds.differentiable.tensorfield.TensorField`
          representing a fully covariant tensor field `T` on `N`, i.e. a tensor
          field of type (0,p), with p a positive or zero integer. The case p=0
          corresponds to a scalar field.

        OUTPUT:

        - instance of class
          :class:`~sage.manifolds.differentiable.tensorfield.TensorField`
          representing a fully covariant tensor field on `M` that is the
          pullback of `T` by `\Phi`.

        EXAMPLES:

        Pullback on `S^2` of a scalar field defined on `R^3`::

            sage: M = Manifold(2, 'S^2', start_index=1)
            sage: U = M.open_subset('U') # the complement of a meridian (domain of spherical coordinates)
            sage: c_spher.<th,ph> = U.chart(r'th:(0,pi):\theta ph:(0,2*pi):\phi') # spherical coord. on U
            sage: N = Manifold(3, 'R^3', r'\RR^3', start_index=1)
            sage: c_cart.<x,y,z> = N.chart() # Cartesian coord. on R^3
            sage: Phi = U.diff_map(N, (sin(th)*cos(ph), sin(th)*sin(ph), cos(th)),
            ....:                  name='Phi', latex_name=r'\Phi')
            sage: f = N.scalar_field(x*y*z, name='f') ; f
            Scalar field f on the 3-dimensional differentiable manifold R^3
            sage: f.display()
            f: R^3 --> R
               (x, y, z) |--> x*y*z
            sage: pf = Phi.pullback(f) ; pf
            Scalar field Phi_*(f) on the Open subset U of the 2-dimensional
             differentiable manifold S^2
            sage: pf.display()
            Phi_*(f): U --> R
               (th, ph) |--> cos(ph)*cos(th)*sin(ph)*sin(th)^2

        Pullback on `S^2` of the standard Euclidean metric on `R^3`::

            sage: g = N.sym_bilin_form_field('g')
            sage: g[1,1], g[2,2], g[3,3] = 1, 1, 1
            sage: g.display()
            g = dx*dx + dy*dy + dz*dz
            sage: pg = Phi.pullback(g) ; pg
            Field of symmetric bilinear forms Phi_*(g) on the Open subset U of
             the 2-dimensional differentiable manifold S^2
            sage: pg.display()
            Phi_*(g) = dth*dth + sin(th)^2 dph*dph

        Pullback on `S^2` of a 3-form on `R^3`::

            sage: a = N.diff_form(3, 'A')
            sage: a[1,2,3] = f
            sage: a.display()
            A = x*y*z dx/\dy/\dz
            sage: pa = Phi.pullback(a) ; pa
            3-form Phi_*(A) on the Open subset U of the 2-dimensional
             differentiable manifold S^2
            sage: pa.display() # should be zero (as any 3-form on a 2-dimensional manifold)
            Phi_*(A) = 0

        """
        from sage.manifolds.differentiable.tensorfield_paral import \
                                                               TensorFieldParal
        from sage.manifolds.differentiable.vectorframe import CoordFrame
        from sage.tensor.modules.comp import Components, CompWithSym, \
                                                 CompFullySym, CompFullyAntiSym

        def _pullback_paral(self, tensor):
            r"""
            Pullback on parallelizable domains.
            """
            dom1 = self._domain
            dom2 = self._codomain
            ncov = tensor._tensor_type[1]
            resu_name = None ; resu_latex_name = None
            if self._name is not None and tensor._name is not None:
                resu_name = self._name + '_*(' + tensor._name + ')'
            if self._latex_name is not None and tensor._latex_name is not None:
                resu_latex_name = self._latex_name + '_*' + tensor._latex_name
            fmodule1 = dom1.vector_field_module()
            ring1 = fmodule1._ring
            si1 = fmodule1._sindex
            of1 = fmodule1._output_formatter
            si2 = dom2._sindex
            resu = fmodule1.tensor((0,ncov), name=resu_name,
                                   latex_name=resu_latex_name, sym=tensor._sym,
                                   antisym=tensor._antisym)
            for frame2 in tensor._components:
                if isinstance(frame2, CoordFrame):
                    chart2 = frame2._chart
                    for chart1 in dom1._atlas:
                        if (chart1, chart2) in self._coord_expression:
                            # Computation at the component level:
                            frame1 = chart1._frame
                            tcomp = tensor._components[frame2]
                            if isinstance(tcomp, CompFullySym):
                                ptcomp = CompFullySym(ring1, frame1, ncov,
                                                      start_index=si1,
                                                      output_formatter=of1)
                            elif isinstance(tcomp, CompFullyAntiSym):
                                ptcomp = CompFullyAntiSym(ring1, frame1, ncov,
                                                          start_index=si1,
                                                          output_formatter=of1)
                            elif isinstance(tcomp, CompWithSym):
                                ptcomp = CompWithSym(ring1, frame1, ncov,
                                                     start_index=si1,
                                                     output_formatter=of1,
                                                     sym=tcomp.sym,
                                                     antisym=tcomp.antisym)
                            else:
                                ptcomp = Components(ring1, frame1, ncov,
                                                    start_index=si1,
                                                    output_formatter=of1)
                            phi = self._coord_expression[(chart1, chart2)]
                            jacob = phi.jacobian()
                            # X2 coordinates expressed in terms of X1 ones via the
                            # mapping:
                            coord2_1 = phi(*(chart1._xx))
                            for ind_new in ptcomp.non_redundant_index_generator():
                                res = 0
                                for ind_old in dom2._manifold.index_generator(ncov):
                                    ff = tcomp[[ind_old]].coord_function(chart2)
                                    t = chart1.function(ff(*coord2_1))
                                    for i in range(ncov):
                                        t *= jacob[ind_old[i]-si2][ind_new[i]-si1]
                                    res += t
                                ptcomp[ind_new] = res
                            resu._components[frame1] = ptcomp
                return resu
        # End of function _pullback_paral

        # Special case of the identity map:
        if self._is_identity:
            return tensor  # no test for efficiency
        # Generic case:
        dom1 = self._domain
        dom2 = self._codomain
        tdom = tensor._domain
        if not tdom.is_subset(dom2):
            raise ValueError("the tensor field is not defined on the map " +
                             "codomain")
        (ncon, ncov) = tensor._tensor_type
        if ncon != 0:
            raise TypeError("the pullback cannot be taken on a tensor " +
                            "with some contravariant part")
        resu_name = None ; resu_latex_name = None
        if self._name is not None and tensor._name is not None:
            resu_name = self._name + '_*(' + tensor._name + ')'
        if self._latex_name is not None and tensor._latex_name is not None:
            resu_latex_name = self._latex_name + '_*' + tensor._latex_name
        if ncov == 0:
            # Case of a scalar field
            resu_fc = []
            for chart2 in tensor._express:
                for chart1 in dom1._atlas:
                    if (chart1, chart2) in self._coord_expression:
                        phi = self._coord_expression[(chart1, chart2)]
                        coord1 = chart1._xx
                        ff = tensor._express[chart2]
                        resu_fc.append( chart1.function(ff(*(phi(*coord1)))) )
            dom_resu = resu_fc[0]._chart._domain
            for fc in resu_fc[1:]:
                dom_resu = dom_resu.union(fc._chart._domain)
            resu = dom_resu.scalar_field(name=resu_name,
                                         latex_name=resu_latex_name)
            for fc in resu_fc:
                resu._express[fc._chart] = fc
        else:
            # Case of tensor field of rank >= 1
            if tensor._vmodule._dest_map is not tdom._identity_map:
                raise TypeError("the pullback in defined only for tensor " +
                                "fields on {}".format(dom2))
            resu_rst = []
            for chart_pair in self._coord_expression:
                chart1 = chart_pair[0] ; chart2 = chart_pair[1]
                ch2dom = chart2._domain
                if ch2dom.is_subset(tdom):
                    self_r = self.restrict(chart1._domain, subcodomain=ch2dom)
                    tensor_r = tensor.restrict(ch2dom)
                    resu_rst.append(_pullback_paral(self_r, tensor_r))
            dom_resu = resu_rst[0]._domain
            for rst in resu_rst[1:]:
                dom_resu = dom_resu.union(rst._domain)
            resu = dom_resu.tensor_field(0, ncov, name=resu_name,
                                         latex_name=resu_latex_name,
                                         sym=resu_rst[0]._sym,
                                         antisym=resu_rst[0]._antisym)
            for rst in resu_rst:
                if rst._domain is not resu._domain:
                    resu._restrictions[rst._domain] = rst
            if isinstance(resu, TensorFieldParal):
                for rst in resu_rst:
                    for frame, comp in rst._components.iteritems():
                        resu._components[frame] = comp
        return resu


    def pushforward(self, tensor):
        r"""
        Pushforward operator associated with the differentiable map.

        In what follows, let `\Phi` denote the differentiable map, `M` its
        domain and `N` its codomain.

        INPUT:

        - ``tensor`` -- instance of class
          :class:`~sage.manifolds.differentiable.tensorfield.TensorField`
          representing a fully contrariant tensor field `T` on `M`, i.e. a
          tensor field of type (p,0), with p a positive integer.

        OUTPUT:

        - instance of class
          :class:`~sage.manifolds.differentiable.tensorfield.TensorField`
          representing a fully contravariant tensor field along `M` with
          values in `N`, which is the pushforward of `T` by `\Phi`.

        EXAMPLES:

        Pushforward of a vector field on the 2-sphere `S^2` to the Euclidean
        3-space `\RR^3`, via the standard embedding of `S^2`::

            sage: S2 = Manifold(2, 'S^2', start_index=1)
            sage: U = S2.open_subset('U')  # domain of spherical coordinates
            sage: spher.<th,ph> = U.chart(r'th:(0,pi):\theta ph:(0,2*pi):\phi')
            sage: R3 = Manifold(3, 'R^3', start_index=1)
            sage: cart.<x,y,z> = R3.chart()
            sage: Phi = U.diff_map(R3, {(spher, cart): [sin(th)*cos(ph),
            ....:   sin(th)*sin(ph), cos(th)]}, name='Phi', latex_name=r'\Phi')
            sage: v = U.vector_field(name='v')
            sage: v[:] = 0, 1
            sage: v.display()
            v = d/dph
            sage: pv = Phi.pushforward(v); pv
            Vector field Phi^*(v) along the Open subset U of the 2-dimensional
             differentiable manifold S^2 with values on the 3-dimensional
             differentiable manifold R^3
            sage: pv.display()
            Phi^*(v) = -sin(ph)*sin(th) d/dx + cos(ph)*sin(th) d/dy

        Pushforward of a vector field on the real line to the `\RR^3`, via a
        helix embedding::

<<<<<<< HEAD
            sage: R.<t> = RealLine()
=======
            sage: R = Manifold(1, 'R') # the real line
            sage: T.<t> = R.chart()
>>>>>>> 1bf77fdd
            sage: Psi = R.diff_map(R3, [cos(t), sin(t), t], name='Psi',
            ....:                  latex_name=r'\Psi')
            sage: u = R.vector_field(name='u')
            sage: u[0] = 1
            sage: u.display()
            u = d/dt
            sage: pu = Psi.pushforward(u); pu
            Vector field Psi^*(u) along the Real number line R with values on
             the 3-dimensional differentiable manifold R^3
            sage: pu.display()
            Psi^*(u) = -sin(t) d/dx + cos(t) d/dy + d/dz

        """
        from sage.tensor.modules.comp import Components, CompWithSym, \
                                                 CompFullySym, CompFullyAntiSym
        from sage.manifolds.differentiable.tensorfield_paral import \
                                                               TensorFieldParal
        vmodule = tensor.base_module()
        dest_map = vmodule.destination_map()
        dom1 = tensor.domain()
        ambient_dom1 = dest_map.codomain()
        if not ambient_dom1.is_subset(self._domain):
            raise ValueError("the {} does not take its values on the " +
                             "domain of the {}".format(tensor, self))
        (ncon, ncov) = tensor.tensor_type()
        if ncov != 0:
            raise ValueError("the pushforward cannot be taken on a tensor " +
                             "with some covariant part")
        if ncon == 0:
            raise ValueError("the pushforward cannot be taken on a scalar " +
                             "field")
        if dest_map != dom1.identity_map():
            raise NotImplementedError("the case of a non-trivial destination" +
                                      " map is not implemented yet")
        if not isinstance(tensor, TensorFieldParal):
            raise NotImplementedError("the case of a non-parallelizable " +
                                      "domain is not implemented yet")
        # A pair of charts (chart1, chart2) where the computation
        # is feasable is searched, privileging the default chart of the
        # map's domain for chart1
        chart1 = None; chart2 = None
        def_chart1 = dom1.default_chart()
        def_chart2 = self._codomain.default_chart()
        if def_chart1._frame in tensor._components and \
                            (def_chart1, def_chart2) in self._coord_expression:
            chart1 = def_chart1
            chart2 = def_chart2
        else:
            for (chart1n, chart2n) in self._coord_expression:
                if chart2n == def_chart2 and \
                                          chart1n._frame in tensor._components:
                    chart1 = chart1n
                    chart2 = def_chart2
                    break
        if chart2 is None:
            # It is not possible to have def_chart2 as chart for
            # expressing the result; any other chart is then looked for:
            for (chart1n, chart2n) in self._coord_expression:
                if chart1n._frame in tensor._components:
                    chart1 = chart1n
                    chart2 = chart2n
                    break
        if chart1 is None:
            # Computations of components are attempted
            chart1 = dom1.default_chart()
            tensor.comp(chart1.frame())
            for chart2n in self._codomain.atlas():
                try:
                    self.coord_functions(chart1, chart2n)
                    chart2 = chart2n
                    break
                except ValueError:
                    pass
            else:
                raise ValueError("no pair of charts could be found to " +
                                 "compute the pushforward of " +
                                 "the {} by the {}".format(tensor, self))
        # Vector field module for the result:
        fmodule2 = dom1.vector_field_module(dest_map=self)
        #
        frame2 = fmodule2.basis(from_frame=chart2.frame())
        si1 = dom1.start_index()
        si2 = fmodule2._sindex
        ring2 = fmodule2._ring
        of2 = fmodule2._output_formatter
        # Computation at the component level:
        tcomp = tensor._components[chart1.frame()]
        # Construction of the pushforward components (ptcomp):
        if isinstance(tcomp, CompFullySym):
            ptcomp = CompFullySym(ring2, frame2, ncon, start_index=si2,
                                  output_formatter=of2)
        elif isinstance(tcomp, CompFullyAntiSym):
            ptcomp = CompFullyAntiSym(ring2, frame2, ncon, start_index=si2,
                                      output_formatter=of2)
        elif isinstance(tcomp, CompWithSym):
            ptcomp = CompWithSym(ring2, frame2, ncon, start_index=si2,
                                 output_formatter=of2, sym=tcomp._sym,
                                 antisym=tcomp._antisym)
        else:
            ptcomp = Components(ring2, frame2, ncon, start_index=si2,
                                output_formatter=of2)
        # Computation of the pushforward components:
        jacob = self.differential_functions(chart1=chart1, chart2=chart2)
        si2 = chart2.domain().start_index()
        for ind_new in ptcomp.non_redundant_index_generator():
            res = 0
            for ind_old in dom1.index_generator(ncon):
                t = tcomp[[ind_old]].coord_function(chart1)
                for i in range(ncon):
                    t *= jacob[ind_new[i]-si2][ind_old[i]-si1]
                res += t
            ptcomp[ind_new] = res
        # Name of the result:
        resu_name = None ; resu_latex_name = None
        if self._name is not None and tensor._name is not None:
            resu_name = self._name + '^*(' + tensor._name + ')'
        if self._latex_name is not None and tensor._latex_name is not None:
            resu_latex_name = self._latex_name + '^*' + tensor._latex_name
        # Creation of the result with the components obtained above:
        resu = fmodule2.tensor_from_comp((ncon, 0), ptcomp, name=resu_name,
                                         latex_name=resu_latex_name)
        return resu<|MERGE_RESOLUTION|>--- conflicted
+++ resolved
@@ -1079,12 +1079,7 @@
         Pushforward of a vector field on the real line to the `\RR^3`, via a
         helix embedding::
 
-<<<<<<< HEAD
             sage: R.<t> = RealLine()
-=======
-            sage: R = Manifold(1, 'R') # the real line
-            sage: T.<t> = R.chart()
->>>>>>> 1bf77fdd
             sage: Psi = R.diff_map(R3, [cos(t), sin(t), t], name='Psi',
             ....:                  latex_name=r'\Psi')
             sage: u = R.vector_field(name='u')
