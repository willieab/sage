--- conflicted
+++ resolved
@@ -43,7 +43,6 @@
 from sage.categories.modules import Modules
 from sage.misc.cachefunc import cached_method
 from sage.rings.integer import Integer
-from sage.rings.integer_ring import ZZ
 from sage.tensor.modules.finite_rank_free_module import FiniteRankFreeModule
 from sage.manifolds.differentiable.vectorfield import (VectorField,
                                                        VectorFieldParal)
@@ -269,17 +268,12 @@
             True
 
         """
-<<<<<<< HEAD
-        if comp in ZZ and comp == 0:
-            return self.zero()
-=======
         try:
             if comp.is_trivial_zero():
                 return self.zero()
         except AttributeError:
             if comp == 0:
                 return self.zero()
->>>>>>> 28dec692
         if isinstance(comp, VectorField):
             if (self._domain.is_subset(comp._domain)
                    and self._ambient_domain.is_subset(comp._ambient_domain)):
@@ -1481,17 +1475,12 @@
             True
 
         """
-<<<<<<< HEAD
-        if comp in ZZ and comp == 0:
-            return self.zero()
-=======
         try:
             if comp.is_trivial_zero():
                 return self.zero()
         except AttributeError:
             if comp == 0:
                 return self.zero()
->>>>>>> 28dec692
         if isinstance(comp, VectorField):
             if (self._domain.is_subset(comp._domain)
                    and self._ambient_domain.is_subset(comp._ambient_domain)):
