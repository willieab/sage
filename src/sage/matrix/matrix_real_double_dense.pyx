"""
Dense matrices over the real double field.

Matrix operations use GSl and numpy.
"""

##############################################################################
#       Copyright (C) 2004,2005,2006 Joshua Kantor <kantor.jm@gmail.com>
#  Distributed under the terms of the GNU General Public License (GPL)
#  The full text of the GPL is available at:
#                  http://www.gnu.org/licenses/
##############################################################################
include '../ext/interrupt.pxi'
include '../ext/stdsage.pxi'
include '../ext/cdefs.pxi'
include '../ext/python.pxi'
from sage.rings.real_double cimport RealDoubleElement
import sage.rings.real_double
import numpy
from matrix cimport Matrix
from sage.structure.element cimport ModuleElement
cdef extern from "arrayobject.h":
#The following exposes the internal C structure of the numpy python object
# extern class [object PyArrayObject]  tells pyrex that this is
# a compiled python class defined by the C struct PyArrayObject
    cdef enum:
        NPY_OWNDATA = 0x0004 #bit mask so numpy does not free array contents when its destroyed

    ctypedef int intp

    ctypedef extern class numpy.dtype [object PyArray_Descr]:
        cdef int type_num, elsize, alignment
        cdef char type, kind, byteorder, hasobject
        cdef object fields, typeobj

    ctypedef extern class numpy.ndarray [object PyArrayObject]:
        cdef char *data
        cdef int nd
        cdef intp *dimensions
        cdef intp *strides
        cdef object base
        cdef dtype descr
        cdef int flags

    object PyArray_FromDims(int,int *,int)
    void import_array()


cdef class Matrix_real_double_dense(matrix_dense.Matrix_dense):   # dense
    """Class that implements matrices over the real double field. These are
    supposed to be fast matrix operations using C doubles. Most operations
    are implemented using GSl or numpy libraries which will call the underlying
    BLAS on the system.

    Examples:

    sage: m = Matrix(RDF, [[1,2],[3,4]])
    sage: m**2
    [ 7.0 10.0]
    [15.0 22.0]
    sage: n= m^(-1); n
    [-2.0  1.0]
    [ 1.5 -0.5]
    To compute eigenvalues the use the function eigen

    sage: p,e = m.eigen()
    the result of eigen is a pair p,e . p is a list
    of eigenvalues and the e is a matrix whose columns are the eigenvectors

    To solve a linear system Ax = b
    for A = [[1,2]  and b = [5,6]
             [3,4]]

    sage: b = vector(RDF,[5,6])
    sage: m.solve_left(b)
    (-4.0, 4.5)

    See the commands QR,LU,SVD for QR, LU, and singular value
    decomposition.

    """


    ########################################################################
    # LEVEL 1 functionality
    #   * __new__
    #   * __dealloc__
    #   * __init__
    #   * set_unsafe
    #   * get_unsafe
    #   * __richcmp__    -- always the same
    #   * __hash__       -- alway simple
    ########################################################################
    def __new__(self, parent, entries, copy, coerce):
        matrix_dense.Matrix_dense.__init__(self,parent)
        self._matrix= <gsl_matrix *> gsl_matrix_calloc(self._nrows, self._ncols)
        if self._matrix == NULL:
            raise MemoryError, "unable to allocate memory for matrix "
        self._LU = <gsl_matrix *> NULL
        self._p = <gsl_permutation *> NULL
        self._LU_valid = 0

    def __dealloc__(self):
        gsl_matrix_free(self._matrix)
        if self._LU != NULL:
            gsl_matrix_free(self._LU)
        if self._p !=NULL:
            gsl_permutation_free(self._p)


    def __richcmp__(Matrix self, right, int op):  # always need for mysterious reasons.
        return self._richcmp(right, op)
    def __hash__(self):
        return self._hash()


    def __init__(self, parent, entries, copy, coerce):
        cdef double z
        cdef Py_ssize_t i,j
        if isinstance(entries,list):
            if len(entries)!=self._nrows*self._ncols:
                    raise TypeError, "entries has wrong length"

            if coerce:

                for i from 0<=i<self._nrows:
                    for j from 0<=j<self._ncols:
                        z= float(entries[i*self._ncols+j])
                        gsl_matrix_set(self._matrix, i,j,z)

            else:

                for i from 0<=i<self._nrows:
                    for j from 0<=j<self._ncols:
                        gsl_matrix_set(self._matrix, i,j,entries[i*self._ncols +j])


        else:
            try:
                z=float(entries)
            except TypeError:
                raise TypeError, "entries must to coercible to list or real double "
            if self._nrows != self._ncols and z !=0:
                raise TypeError, "scalar matrix must be square"
            for i from 0<=i<self._ncols:
                gsl_matrix_set(self._matrix,i,i,z)

    cdef set_unsafe(self, Py_ssize_t i, Py_ssize_t j, value):
        cdef double z
        z = float(value)
        gsl_matrix_set(self._matrix,i,j,z) #sig on here ?
        self._LU_valid  = 0
    cdef get_unsafe(self, Py_ssize_t i, Py_ssize_t j):
        return sage.rings.real_double.RDF(gsl_matrix_get(self._matrix,i,j)) #sig on here?


    ########################################################################
    # LEVEL 2 functionality
    #   * def _pickle
    #   * def _unpickle
    cdef ModuleElement _add_c_impl(self, ModuleElement right):
        cdef Matrix_real_double_dense M,_right,_left
        _right = right
        _left = self
        cdef int result_add,result_copy
        if (self._matrix.size1 != _right._matrix.size1 and self._matrix.size2 != _right._matrix.size2):
            raise TypeError, "Cannot add matrices if they have different dimensions"
        parent = self.matrix_space(self._matrix.size1,self._matrix.size2)
        M=Matrix_real_double_dense.__new__(Matrix_real_double_dense,parent,None,None,None)
        result_copy = gsl_matrix_memcpy(M._matrix,_left._matrix)
        result_add = gsl_matrix_add(M._matrix,_right._matrix)
        if result_copy!=GSL_SUCCESS or result_add !=GSL_SUCCESS:
            raise ValueError, "GSL routine had an error"
        # todo -- check error code
        return M


    cdef ModuleElement _sub_c_impl(self, ModuleElement right): #matrix.Matrix right):
        cdef Matrix_real_double_dense M,_right,_left
        _right = right
        _left = self
        cdef int result_sub,result_copy
        if (self._matrix.size1 != _right._matrix.size1 and self._matrix.size2 != _right._matrix.size2):
            raise TypeError, "Cannot subtract matrices if they have different dimensions"
        parent = self.matrix_space(self._matrix.size1,self._matrix.size2)
        M=Matrix_real_double_dense.__new__(Matrix_real_double_dense,parent,None,None,None)
        # todo -- check error code
        result_copy = gsl_matrix_memcpy(M._matrix,_left._matrix)
        result_add = gsl_matrix_sub(M._matrix,_right._matrix)
        if result_copy!=GSL_SUCCESS or result_sub !=GSL_SUCCESS:
            raise ValueError, "GSL routine had an error"
        return M

    def __neg__(self):
        cdef Matrix_real_double_dense M
        cdef int result_neg, result_copy
        parent = self.matrix_space(self._matrix.size1,self._matrix.size2)
        M=Matrix_real_double_dense.__new__(Matrix_real_double_dense,parent,None,None,None)
        result_copy = gsl_matrix_memcpy(M._matrix,self._matrix)
        result_neg = gsl_matrix_scale(M._matrix,-1.0)
        if result_copy!=GSL_SUCCESS or result_neg !=GSL_SUCCESS:
            raise ValueError, "GSL routine had an error"
        return M



    #   * cdef _cmp_c_impl
    #   * __copy__
    #   * _list -- list of underlying elements (need not be a copy)
    #   * _dict -- sparse dictionary of underlying elements (need not be a copy)
    ########################################################################
    # def _pickle(self):                        #unsure how to implement
    # def _unpickle(self, data, int version):   # use version >= 0 #unsure how to implement
    ######################################################################
    def _multiply_classical(self, matrix.Matrix right):
        cdef int result
        if self._ncols!=right._nrows:
            raise IndexError, "Number of columns of self must equal number of rows of right"

        parent = self.matrix_space(self._nrows,right._ncols)
        cdef Matrix_real_double_dense M,_right,_left
        _right = right
        _left = self

        M=Matrix_real_double_dense.__new__(Matrix_real_double_dense,parent,None,None,None)
        result  = gsl_blas_dgemm(CblasNoTrans,CblasNoTrans,1.0,_left._matrix,_right._matrix,0,M._matrix)
        return M

    # cdef int _cmp_c_impl(self, Matrix right) except -2:
    def __invert__(self):
        cdef int result_LU, result_invert
        if(self._LU_valid != 1):
            self._c_compute_LU()
        cdef Matrix_real_double_dense M
        parent = self.matrix_space(self._nrows,self._ncols)
        M=Matrix_real_double_dense.__new__(Matrix_real_double_dense,parent,None,None,None)
        result_invert = gsl_linalg_LU_invert(self._LU,self._p,M._matrix)
        self._LU_valid = 1
        return M

    # def __copy__(self):
    # def _list(self):
    # def _dict(self):


    ########################################################################
    # LEVEL 3 functionality (Optional)
    #    * cdef _sub_c_impl
    #    * __deepcopy__
    #    * __invert__
    #    * Matrix windows -- only if you need strassen for that base
    #    * Other functions (list them here):
    #
    #    compute_LU(self)
    #    get_LU  #add
    #
    ########################################################################
    cdef _c_compute_LU(self):
        cdef int result_LU
        if self._LU == NULL:
            self._LU = <gsl_matrix *> gsl_matrix_alloc(self._nrows,self._ncols)
        if self._LU == NULL:
            raise MemoryError, "allocation error"
        if self._p ==NULL:
            self._p =<gsl_permutation *> gsl_permutation_alloc(self._nrows)
        if self._p == NULL:
            raise MemoryError, "allocation error"
        gsl_matrix_memcpy(self._LU,self._matrix)
        _sig_on
        result_LU = gsl_linalg_LU_decomp(self._LU,self._p,&self._signum)
        _sig_off
        if result_LU == GSL_SUCCESS:
            self._LU_valid = 1
        else:
            raise ValueError,"Error computing LU decomposition"

    def LU(self):
        """
        Computes the LU decomposition of a matrix. For and square matrix A we can find matrices P,L, and U. s.t.

        P*A = L*U
<<<<<<< HEAD
        for P a permutation matrix, L lower triangular and U upper triangular. The routines returns P,L, and U as a tuple
=======

        for P a permutation matrix, L lower triangular and U upper triangular. The routines routines P,L, and U as a tuple
>>>>>>> 1b5b17da

        EXAMPLES:
            sage: m = matrix(RDF,4,range(16))
            sage: P,L,U = m.LU()
            sage: P*m
            [12.0 13.0 14.0 15.0]
            [ 0.0  1.0  2.0  3.0]
            [ 8.0  9.0 10.0 11.0]
            [ 4.0  5.0  6.0  7.0]
            sage: L*U
            [12.0 13.0 14.0 15.0]
            [ 0.0  1.0  2.0  3.0]
            [ 8.0  9.0 10.0 11.0]
            [ 4.0  5.0  6.0  7.0]
        """


        if self._ncols!=self._nrows:
            raise TypeError,"LU decomposition only works for square matrix"
        if self._LU_valid != 1:
            self._c_compute_LU()
        cdef Py_ssize_t i,j,k,l,copy_result
        cdef Matrix_real_double_dense P, L,U
        parent = self.matrix_space(self._nrows,self._ncols)
        P=Matrix_real_double_dense.__new__(Matrix_real_double_dense,parent,None,None,None)
        L = Matrix_real_double_dense.__new__(Matrix_real_double_dense,parent,None,None,None)
        U = Matrix_real_double_dense.__new__(Matrix_real_double_dense,parent,None,None,None)
        for i from 0<=i<self._ncols:
            j = gsl_permutation_get(self._p,i)
            P.set_unsafe(i,j,1)
            L.set_unsafe(i,i,1)
            U.set_unsafe(i,i,gsl_matrix_get(self._LU,i,i))
            for l from 0<=l<i:
                L.set_unsafe(i,l,gsl_matrix_get(self._LU,i,l))
                U.set_unsafe(l,i,gsl_matrix_get(self._LU,l,i))


        return [P,L,U]


    def eigen(self):
        """
        Computes the eigenvalues and eigenvectors of this matrix:

        OUTPUT:
             eigenvalues -- as a list
             corresponding eigenvectors -- as an RDF matrix whose columns are the eigenvectors.



        EXAMPLES:
            sage: m = Matrix(RDF, 3, range(9))
            sage: m.eigen()           # random-ish platform-dependent output (low order digits)
            ([13.3484692283, -1.34846922835, -6.43047746712e-16],
 	     [-0.164763817282 -0.799699663112  0.408248290464]
	     [-0.505774475901 -0.104205787719 -0.816496580928]
	     [-0.846785134519  0.591288087674  0.408248290464])

        IMPLEMENTATION:
            Uses numpy.
        """
        import_array() #This must be called before using the numpy C/api or you will get segfault
        cdef Matrix_real_double_dense _M,_result_matrix
        _M=self
        cdef int dims[2]
        cdef int i
        cdef object temp
        cdef double *p
        cdef ndarray _n,_m
        dims[0] = _M._matrix.size1
        dims[1] = _M._matrix.size2
        temp = PyArray_FromDims(2, dims, 12)
        _n = temp
        _n.flags = _n.flags&(~NPY_OWNDATA) # this perform as a logical AND on NOT(NPY_OWNDATA), which sets that bit to 0
        _n.data = <char *> _M._matrix.data #numpy arrays store their data as char *
        v,_m = numpy.linalg.eig(_n)
        parent = self.matrix_space(self._nrows,self._ncols)
        _result_matrix = Matrix_real_double_dense.__new__(Matrix_real_double_dense,parent,None,None,None)
        p = <double *> _m.data
        for i from 0<=i<_M._matrix.size1*_M._matrix.size2:
            _result_matrix._matrix.data[i] = p[i]
        return ([sage.rings.real_double.RDF(x) for x in v], _result_matrix)   #todo: make the result a real double matrix
    def solve_left(self, vec):
        """
        Solve the equation A*x = b, where

        EXAMPLES:
            sage: A = matrix(RDF, 3,3, [1,2,5,7.6,2.3,1,1,2,-1]); A
            [ 1.0  2.0  5.0]
            [ 7.6  2.3  1.0]
            [ 1.0  2.0 -1.0]
            sage: b = vector(RDF,[1,2,3])
            sage: x = A.solve_left(b); x
            (-0.113695090439, 1.39018087855, -0.333333333333)
            sage: A*x
            (1.0, 2.0, 3.0)
        """
        import solve
        return solve.solve_matrix_real_double_dense(self, vec)


    def determinant(self):
         """compute the determinant using GSL (LU decompositon)"""
         if(self._LU_valid !=1):
             self._c_compute_LU()
         return gsl_linalg_LU_det(self._LU, self._signum)

    def log_determinant(self):
         """compute the log of the determinant using GSL(LU decomposition)
           useful if the determinant overlows"""
         if(self._LU_valid !=1):
             self._c_compute_LU()
         return gsl_linalg_LU_lndet(self._LU)
    def transpose(self):
        cdef Matrix_real_double_dense trans
        cdef int result_copy
        parent  = self.matrix_space(self._ncols,self._nrows)
        trans = Matrix_real_double_dense.__new__(Matrix_real_double_dense,parent,None,None,None)
        result_copy = gsl_matrix_transpose_memcpy(trans._matrix,self._matrix)
        if result_copy !=GSL_SUCCESS:
            raise ValueError, "Error copy matrix"
        return trans

    def SVD(self):
         """Compute the singular value decomposition of a matrix. That is factors a matrix A as
         A = USV^T, for U, V orthogonal matrices and S diagonal. This function returns a tuple containing
         the matrices U,S, and V.

         EXAMPLES:
             sage: m = matrix(RDF,4,range(16))
             sage: U,S,V = m.SVD()
             sage: U*S*V.transpose()    # slightly random output (due to computer architecture)
             [3.45569519412e-16               1.0               2.0               3.0]
             [4.0               5.0               6.0               7.0]
             [8.0               9.0              10.0              11.0]
             [12.0              13.0              14.0              15.0]

         """
         if self._ncols > self._nrows:
             m = self.transpose()
             V_t,S_t,U_t=m.SVD()
             return [U_t,S_t,V_t]
         cdef Matrix_real_double_dense A,V,_S
         cdef gsl_vector* S
         cdef gsl_vector* work_space
         cdef int result_copy, result_svd, i
         parent_A = self.matrix_space(self._nrows,self._ncols)
         A=Matrix_real_double_dense.__new__(Matrix_real_double_dense,parent_A,None,None,None)
         parent_V = self.matrix_space(self._ncols,self._ncols)
         V = Matrix_real_double_dense.__new__(Matrix_real_double_dense,parent_V,None,None,None)
         result_copy = gsl_matrix_memcpy(A._matrix,self._matrix)
         S = <gsl_vector *> gsl_vector_alloc(self._ncols)
         work_space = <gsl_vector *> gsl_vector_alloc(self._ncols)
         _sig_on
         result_svd  = gsl_linalg_SV_decomp(A._matrix, V._matrix, S, work_space)
         _sig_off
         parent_S = self.matrix_space(self._ncols,self._ncols)
         _S = Matrix_real_double_dense.__new__(Matrix_real_double_dense,parent_S,None,None,None)
         for i from 0<=i<self._ncols:
             _S.set_unsafe(i,i,gsl_vector_get(S,i))
#            _S[i,i] = gsl_vector_get(S,i)
         gsl_vector_free(S)
         gsl_vector_free(work_space)
         return [A,_S,V]

    def QR(self):
         """Computes the Q,R factorization of a matrix A. That is, it finds matrices Q and R
         s.t. A= Q*R.

         sage: m = matrix(RDF,3,range(12)); m
         [ 0.0  1.0  2.0  3.0]
         [ 4.0  5.0  6.0  7.0]
         [ 8.0  9.0 10.0 11.0]
         sage: Q,R = m.QR()
         sage: Q*R
         [ 0.0  1.0  2.0  3.0]
         [ 4.0  5.0  6.0  7.0]
         [ 8.0  9.0 10.0 11.0]

         Note that the columns of Q
         will be an orthogonal

         sage: Q*Q.transpose()
         [1.0                   5.55111512313e-17 -1.11022302463e-16]
         [ 5.55111512313e-17    1.0               -5.55111512313e-17]
         [-1.11022302463e-16    -5.55111512313e-17               1.0]
         """
         cdef gsl_matrix* A
         cdef gsl_vector* v
         cdef Matrix_real_double_dense Q,R

         A = <gsl_matrix *> gsl_matrix_alloc(self._nrows,self._ncols)
         v = <gsl_vector *> gsl_vector_alloc(min(self._nrows,self._ncols))
         cdef int result
         result = gsl_matrix_memcpy(A, self._matrix)
         if result !=GSL_SUCCESS:
             gsl_matrix_free(A)
             gsl_vector_free(v)
             raise ValueError,"Error copying"
         _sig_on
         result = gsl_linalg_QR_decomp(A,v)
         _sig_off
         parent_Q = self.matrix_space(self._nrows,self._nrows)
         parent_R = self.matrix_space(self._nrows,self._ncols)
         Q = Matrix_real_double_dense.__new__(Matrix_real_double_dense,parent_Q,None,None,None)
         R = Matrix_real_double_dense.__new__(Matrix_real_double_dense,parent_R,None,None,None)
         _sig_on
         result = gsl_linalg_QR_unpack(A,v,Q._matrix,R._matrix)
         _sig_off
         gsl_matrix_free(A)
         gsl_vector_free(v)
         if result!=GSL_SUCCESS:
             raise ValueError,"Error computing QR factorization"
         return [Q,R]<|MERGE_RESOLUTION|>--- conflicted
+++ resolved
@@ -279,13 +279,7 @@
         Computes the LU decomposition of a matrix. For and square matrix A we can find matrices P,L, and U. s.t.
 
         P*A = L*U
-<<<<<<< HEAD
         for P a permutation matrix, L lower triangular and U upper triangular. The routines returns P,L, and U as a tuple
-=======
-
-        for P a permutation matrix, L lower triangular and U upper triangular. The routines routines P,L, and U as a tuple
->>>>>>> 1b5b17da
-
         EXAMPLES:
             sage: m = matrix(RDF,4,range(16))
             sage: P,L,U = m.LU()
