r"""
Algebraic schemes

An algebraic scheme is defined by a set of polynomials in some
suitable affine or projective coordinates. Possible ambient spaces are

  * Affine spaces (:class:`AffineSpace
    <sage.schemes.affine.affine_space.AffineSpace_generic>`),

  * Projective spaces (:class:`ProjectiveSpace
    <sage.schemes.projective.projective_space.ProjectiveSpace_ring>`), or

  * Toric varieties (:class:`ToricVariety
    <sage.schemes.toric.variety.ToricVariety_field>`).

Note that while projective spaces are of course toric varieties themselves,
they are implemented differently in Sage due to efficiency considerations.
You still can create a projective space as a toric variety if you wish.

In the following, we call the corresponding subschemes affine
algebraic schemes, projective algebraic schemes, or toric algebraic
schemes. In the future other ambient spaces, perhaps by means of
gluing relations, may be introduced.

Generally, polynomials `p_0, p_1, \dots, p_n` define an ideal
`I=\left<p_0, p_1, \dots, p_n\right>`. In the projective and toric case, the
polynomials (and, therefore, the ideal) must be homogeneous. The
associated subscheme `V(I)` of the ambient space is, roughly speaking,
the subset of the ambient space on which all polynomials vanish simultaneously.

.. WARNING::

    You should not construct algebraic scheme objects directly. Instead, use
    ``.subscheme()`` methods of ambient spaces. See below for examples.

EXAMPLES:

We first construct the ambient space, here the affine space `\QQ^2`::

    sage: A2 = AffineSpace(2, QQ, 'x, y')
    sage: A2.coordinate_ring().inject_variables()
    Defining x, y

Now we can write polynomial equations in the variables `x` and `y`. For
example, one equation cuts out a curve (a one-dimensional subscheme)::

    sage: V = A2.subscheme([x^2+y^2-1]); V
    Closed subscheme of Affine Space of dimension 2
    over Rational Field defined by:
      x^2 + y^2 - 1
    sage: V.dimension()
    1

Here is a more complicated example in a projective space::

    sage: P3 = ProjectiveSpace(3, QQ, 'x')
    sage: P3.inject_variables()
    Defining x0, x1, x2, x3
    sage: Q = matrix([[x0, x1, x2], [x1, x2, x3]]).minors(2); Q
    [-x1^2 + x0*x2, -x1*x2 + x0*x3, -x2^2 + x1*x3]
    sage: twisted_cubic = P3.subscheme(Q)
    sage: twisted_cubic
    Closed subscheme of Projective Space of dimension 3
    over Rational Field defined by:
      -x1^2 + x0*x2,
      -x1*x2 + x0*x3,
      -x2^2 + x1*x3
    sage: twisted_cubic.dimension()
    1

Note that there are 3 equations in the 3-dimensional ambient space,
yet the subscheme is 1-dimensional. One can show that it is not
possible to eliminate any of the equations, that is, the twisted cubic
is **not** a complete intersection of two polynomial equations.

Let us look at one affine patch, for example the one where `x_0=1` ::

    sage: patch = twisted_cubic.affine_patch(0)
    sage: patch
    Closed subscheme of Affine Space of dimension 3
    over Rational Field defined by:
      -x0^2 + x1,
      -x0*x1 + x2,
      -x1^2 + x0*x2
    sage: patch.embedding_morphism()
    Scheme morphism:
      From: Closed subscheme of Affine Space of dimension 3
      over Rational Field defined by:
      -x0^2 + x1,
      -x0*x1 + x2,
      -x1^2 + x0*x2
      To:   Closed subscheme of Projective Space of dimension 3
      over Rational Field defined by:
      x1^2 - x0*x2,
      x1*x2 - x0*x3,
      x2^2 - x1*x3
      Defn: Defined on coordinates by sending (x0, x1, x2) to
            (1 : x0 : x1 : x2)


AUTHORS:

- David Kohel (2005): initial version.
- William Stein (2005): initial version.
- Andrey Novoseltsev (2010-05-17): subschemes of toric varieties.
- Volker Braun (2010-12-24): documentation of schemes and
  refactoring. Added coordinate neighborhoods and is_smooth()
- Ben Hutz (2014): subschemes of Cartesian products of projective space
- Ben Hutz (2017): split subschemes types into respective folders
"""
from __future__ import absolute_import

#*****************************************************************************
#       Copyright (C) 2010 Volker Braun <vbraun.name@gmail.com>
#       Copyright (C) 2005 David Kohel <kohel@maths.usyd.edu.au>
#       Copyright (C) 2010 Andrey Novoseltsev <novoselt@gmail.com>
#       Copyright (C) 2005 William Stein <wstein@gmail.com>
#
#  Distributed under the terms of the GNU General Public License (GPL)
#  as published by the Free Software Foundation; either version 2 of
#  the License, or (at your option) any later version.
#                  http://www.gnu.org/licenses/
#*****************************************************************************


#*** A quick overview over the class hierarchy:
# class AlgebraicScheme(scheme.Scheme)
#    class AlgebraicScheme_subscheme
#       class AlgebraicScheme_subscheme_affine
#       class AlgebraicScheme_subscheme_projective
#       class AlgebraicScheme_subscheme_toric
#          class AlgebraicScheme_subscheme_affine_toric
#    class AlgebraicScheme_quasi


from sage.combinat.tuple import UnorderedTuples

from sage.categories.number_fields import NumberFields
from sage.categories.morphism import Morphism

from sage.rings.all import ZZ
from sage.rings.ideal import is_Ideal
from sage.rings.rational_field import is_RationalField
from sage.rings.finite_rings.finite_field_constructor import is_FiniteField

from sage.misc.latex import latex
from sage.misc.misc import is_iterator
from sage.structure.all import Sequence
from sage.structure.richcmp import richcmp, richcmp_method
from sage.calculus.functions import jacobian

import sage.schemes.affine
from . import ambient_space
from . import scheme



#*******************************************************************
def is_AlgebraicScheme(x):
    """
    Test whether ``x`` is an algebraic scheme.

    INPUT:

    - ``x`` -- anything.

    OUTPUT:

    Boolean. Whether ``x`` is an algebraic scheme, that is, a
    subscheme of an ambient space over a ring defined by polynomial
    equations.

    EXAMPLES::

        sage: A2 = AffineSpace(2, QQ, 'x, y')
        sage: A2.coordinate_ring().inject_variables()
        Defining x, y
        sage: V = A2.subscheme([x^2+y^2]); V
        Closed subscheme of Affine Space of dimension 2 over Rational Field defined by:
          x^2 + y^2
        sage: from sage.schemes.generic.algebraic_scheme import is_AlgebraicScheme
        sage: is_AlgebraicScheme(V)
        True

    Affine space is itself not an algebraic scheme, though the closed
    subscheme defined by no equations is::

        sage: from sage.schemes.generic.algebraic_scheme import is_AlgebraicScheme
        sage: is_AlgebraicScheme(AffineSpace(10, QQ))
        False
        sage: V = AffineSpace(10, QQ).subscheme([]); V
        Closed subscheme of Affine Space of dimension 10 over Rational Field defined by:
          (no polynomials)
        sage: is_AlgebraicScheme(V)
        True

    We create a more complicated closed subscheme::

        sage: A,x = AffineSpace(10, QQ).objgens()
        sage: X = A.subscheme([sum(x)]); X
        Closed subscheme of Affine Space of dimension 10 over Rational Field defined by:
        x0 + x1 + x2 + x3 + x4 + x5 + x6 + x7 + x8 + x9
        sage: is_AlgebraicScheme(X)
        True

    ::

        sage: is_AlgebraicScheme(QQ)
        False
        sage: S = Spec(QQ)
        sage: is_AlgebraicScheme(S)
        False
    """
    return isinstance(x, AlgebraicScheme)



#*******************************************************************
class AlgebraicScheme(scheme.Scheme):
    """
    An algebraic scheme presented as a subscheme in an ambient space.

    This is the base class for all algebraic schemes, that is, schemes
    defined by equations in affine, projective, or toric ambient
    spaces.
    """

    def __init__(self, A):
        """
        TESTS::

            sage: from sage.schemes.generic.algebraic_scheme import AlgebraicScheme
            sage: P = ProjectiveSpace(3, ZZ)
            sage: P.category()
            Category of schemes over Integer Ring
            sage: S = AlgebraicScheme(P); S
            Subscheme of Projective Space of dimension 3 over Integer Ring
            sage: S.category()
            Category of schemes over Integer Ring
        """
        if not ambient_space.is_AmbientSpace(A):
            raise TypeError("A (=%s) must be an ambient space")
        self.__A = A
        self.__divisor_group = {}
        scheme.Scheme.__init__(self, A.base_scheme())

    def _latex_(self):
        """
        Return a LaTeX representation of this algebraic scheme.

        TESTS::

            sage: from sage.schemes.generic.algebraic_scheme import AlgebraicScheme
            sage: P = ProjectiveSpace(3, ZZ)
            sage: S = AlgebraicScheme(P); S
            Subscheme of Projective Space of dimension 3 over Integer Ring
            sage: S._latex_()
            '\text{Subscheme of } {\\mathbf P}_{\\Bold{Z}}^3'
        """
        return "\text{Subscheme of } %s" % latex(self.__A)

    def is_projective(self):
        """
        Return True if self is presented as a subscheme of an ambient
        projective space.

        OUTPUT:

        Boolean.

        EXAMPLES::

            sage: PP.<x,y,z,w> = ProjectiveSpace(3,QQ)
            sage: f = x^3 + y^3 + z^3 + w^3
            sage: R = f.parent()
            sage: I = [f] + [f.derivative(zz) for zz in PP.gens()]
            sage: V = PP.subscheme(I)
            sage: V.is_projective()
            True
            sage: AA.<x,y,z,w> = AffineSpace(4,QQ)
            sage: V = AA.subscheme(I)
            sage: V.is_projective()
            False

        Note that toric varieties are implemented differently than
        projective spaces. This is why this method returns ``False``
        for toric varieties::

            sage: PP.<x,y,z,w> = toric_varieties.P(3)
            sage: V = PP.subscheme(x^3 + y^3 + z^3 + w^3)
            sage: V.is_projective()
            False
        """
        return self.ambient_space().is_projective()

    def coordinate_ring(self):
        """
        Return the coordinate ring of this algebraic scheme.  The
        result is cached.

        OUTPUT:

        The coordinate ring. Usually a polynomial ring, or a quotient
        thereof.

        EXAMPLES::

            sage: P.<x, y, z> = ProjectiveSpace(2, ZZ)
            sage: S = P.subscheme([x-y, x-z])
            sage: S.coordinate_ring()
            Quotient of Multivariate Polynomial Ring in x, y, z over Integer Ring by the ideal (x - y, x - z)
        """
        try:
            return self._coordinate_ring
        except AttributeError:
            R = self.__A.coordinate_ring()
            I = self.defining_ideal()
            Q = R.quotient(I)
            self._coordinate_ring = Q
            return Q

    def ambient_space(self):
        """
        Return the ambient space of this algebraic scheme.

        EXAMPLES::

            sage: A.<x, y> = AffineSpace(2, GF(5))
            sage: S = A.subscheme([])
            sage: S.ambient_space()
            Affine Space of dimension 2 over Finite Field of size 5

            sage: P.<x, y, z> = ProjectiveSpace(2, ZZ)
            sage: S = P.subscheme([x-y, x-z])
            sage: S.ambient_space() is P
            True
        """
        return self.__A

    def embedding_morphism(self):
        r"""
        Return the default embedding morphism of ``self``.

        If the scheme `Y` was constructed as a neighbourhood of a
        point `p \in X`, then :meth:`embedding_morphism` returns a
        local isomorphism `f:Y\to X` around the preimage point
        `f^{-1}(p)`. The latter is returned by
        :meth:`embedding_center`.

        If the algebraic scheme `Y` was not constructed as a
        neighbourhood of a point, then the embedding in its
        :meth:`ambient_space` is returned.

        OUTPUT:

        A scheme morphism whose
        :meth:`~morphism.SchemeMorphism.domain` is ``self``.

        * By default, it is the tautological embedding into its own
          ambient space :meth:`ambient_space`.

        * If the algebraic scheme (which itself is a subscheme of an
          auxiliary :meth:`ambient_space`) was constructed as a patch
          or neighborhood of a point then the embedding is the
          embedding into the original scheme.

        * A ``NotImplementedError`` is raised if the construction of
          the embedding morphism is not implemented yet.

        EXAMPLES::

            sage: A2.<x,y> = AffineSpace(QQ,2)
            sage: C = A2.subscheme(x^2+y^2-1)
            sage: C.embedding_morphism()
              Scheme morphism:
              From: Closed subscheme of Affine Space of dimension 2 over Rational Field defined by:
              x^2 + y^2 - 1
              To:   Affine Space of dimension 2 over Rational Field
              Defn: Defined on coordinates by sending (x, y) to
                    (x, y)
            sage: P1xP1.<x,y,u,v> = toric_varieties.P1xP1()
            sage: P1 = P1xP1.subscheme(x-y)
            sage: P1.embedding_morphism()
            Scheme morphism:
            From: Closed subscheme of 2-d CPR-Fano toric variety covered
                  by 4 affine patches defined by:
            x - y
            To:   2-d CPR-Fano toric variety covered by 4 affine patches
            Defn: Defined on coordinates by sending [x : y : u : v] to
                  [y : y : u : v]

        So far, the embedding was just in the own ambient space. Now a
        bit more interesting examples::

            sage: P2.<x,y,z> = ProjectiveSpace(QQ,2)
            sage: X = P2.subscheme((x^2-y^2)*z)
            sage: p = (1,1,0)
            sage: nbhd = X.neighborhood(p)
            sage: nbhd
            Closed subscheme of Affine Space of dimension 2 over Rational Field defined by:
              -x0^2*x1 - 2*x0*x1

        Note that `p=(1,1,0)` is a singular point of `X`. So the
        neighborhood of `p` is not just affine space. The
        :meth:`neighborhood` method returns a presentation of
        the neighborhood as a subscheme of an auxiliary 2-dimensional
        affine space::

            sage: nbhd.ambient_space()
            Affine Space of dimension 2 over Rational Field

        But its :meth:`embedding_morphism` is not into this auxiliary
        affine space, but the original subscheme `X`::

            sage: nbhd.embedding_morphism()
            Scheme morphism:
              From: Closed subscheme of Affine Space of dimension 2 over Rational Field defined by:
              -x0^2*x1 - 2*x0*x1
              To:   Closed subscheme of Projective Space of dimension 2 over Rational Field defined by:
              x^2*z - y^2*z
              Defn: Defined on coordinates by sending (x0, x1) to
                    (1 : x0 + 1 : x1)

        A couple more examples::

            sage: patch1 = P1xP1.affine_patch(1)
            sage: patch1
            2-d affine toric variety
            sage: patch1.embedding_morphism()
              Scheme morphism:
              From: 2-d affine toric variety
              To:   2-d CPR-Fano toric variety covered by 4 affine patches
              Defn: Defined on coordinates by sending [y : u] to
                    [1 : y : u : 1]
            sage: subpatch = P1.affine_patch(1)
            sage: subpatch
            Closed subscheme of 2-d affine toric variety defined by:
              -y + 1
            sage: subpatch.embedding_morphism()
            Scheme morphism:
              From: Closed subscheme of 2-d affine toric variety defined by:
              -y + 1
              To:   Closed subscheme of 2-d CPR-Fano toric variety covered
                    by 4 affine patches defined by:
              x - y
              Defn: Defined on coordinates by sending [y : u] to
                    [1 : y : u : 1]
        """
        if '_embedding_morphism' in self.__dict__:
            hom = self._embedding_morphism
            if isinstance(hom, tuple):
                raise hom[0]
            return hom
        ambient = self.ambient_space()
        return self.hom(self.coordinate_ring().gens(), ambient)

    def embedding_center(self):
        r"""
        Return the distinguished point, if there is any.

        If the scheme `Y` was constructed as a neighbourhood of a
        point `p \in X`, then :meth:`embedding_morphism` returns a
        local isomorphism `f:Y\to X` around the preimage point
        `f^{-1}(p)`. The latter is returned by
        :meth:`embedding_center`.

        OUTPUT:

        A point of ``self``. Raises ``AttributeError`` if there is no
        distinguished point, depending on how ``self`` was
        constructed.

        EXAMPLES::

            sage: P3.<w,x,y,z> = ProjectiveSpace(QQ,3)
            sage: X = P3.subscheme( (w^2-x^2)*(y^2-z^2) )
            sage: p = [1,-1,3,4]
            sage: nbhd = X.neighborhood(p); nbhd
            Closed subscheme of Affine Space of dimension 3 over Rational Field defined by:
              x0^2*x2^2 - x1^2*x2^2 + 6*x0^2*x2 - 6*x1^2*x2 + 2*x0*x2^2 +
              2*x1*x2^2 - 7*x0^2 + 7*x1^2 + 12*x0*x2 + 12*x1*x2 - 14*x0 - 14*x1
            sage: nbhd.embedding_center()
            (0, 0, 0)
            sage: nbhd.embedding_morphism()(nbhd.embedding_center())
            (1/4 : -1/4 : 3/4 : 1)
            sage: nbhd.embedding_morphism()
            Scheme morphism:
              From: Closed subscheme of Affine Space of dimension 3 over Rational Field defined by:
              x0^2*x2^2 - x1^2*x2^2 + 6*x0^2*x2 - 6*x1^2*x2 + 2*x0*x2^2 +
              2*x1*x2^2 - 7*x0^2 + 7*x1^2 + 12*x0*x2 + 12*x1*x2 - 14*x0 - 14*x1
              To:   Closed subscheme of Projective Space of dimension 3 over Rational Field defined by:
              w^2*y^2 - x^2*y^2 - w^2*z^2 + x^2*z^2
              Defn: Defined on coordinates by sending (x0, x1, x2) to
                    (x0 + 1 : x1 - 1 : x2 + 3 : 4)
        """
        if '_embedding_center' in self.__dict__:
            return self._embedding_center
        raise AttributeError('This algebraic scheme does not have a designated point.')

    def ngens(self):
        """
        Return the number of generators of the ambient space of this
        algebraic scheme.

        EXAMPLES::

            sage: A.<x, y> = AffineSpace(2, GF(5))
            sage: S = A.subscheme([])
            sage: S.ngens()
            2
            sage: P.<x, y, z> = ProjectiveSpace(2, ZZ)
            sage: S = P.subscheme([x-y, x-z])
            sage: P.ngens()
            3
        """
        return self.__A.ngens()

    def _repr_(self):
        """
        Return a string representation of this algebraic scheme.

        TESTS::

            sage: from sage.schemes.generic.algebraic_scheme import AlgebraicScheme
            sage: P = ProjectiveSpace(3, ZZ)
            sage: S = AlgebraicScheme(P); S
            Subscheme of Projective Space of dimension 3 over Integer Ring
            sage: S._repr_()
            'Subscheme of Projective Space of dimension 3 over Integer Ring'
        """
        return "Subscheme of %s"%self.__A

    def _homset(self, *args, **kwds):
        """
        Construct the Hom-set

        INPUT:

        Same as :class:`sage.schemes.generic.homset.SchemeHomset_generic`.

        OUTPUT:

        The Hom-set of the ambient space.

        EXAMPLES::

            sage: P1.<x,y> = toric_varieties.P1()
            sage: type(P1.Hom(P1))
            <class 'sage.schemes.toric.homset.SchemeHomset_toric_variety_with_category'>
            sage: X = P1.subscheme(x-y)
            sage: type(X.Hom(X))
            <class 'sage.schemes.toric.homset.SchemeHomset_toric_variety_with_category'>

        ::

            sage: P1xP1 = toric_varieties.P1xP1()
            sage: P1 = toric_varieties.P1()
            sage: P1xP1._homset(P1xP1,P1)
            Set of morphisms
              From: 2-d CPR-Fano toric variety covered by 4 affine patches
              To:   1-d CPR-Fano toric variety covered by 2 affine patches
        """
        return self.__A._homset(*args, **kwds)

    def _point_homset(self, *args, **kwds):
        """
        Construct a point Hom-set. For internal use only.

        TESTS::

            sage: P2.<x,y,z> = ProjectiveSpace(2, ZZ)
            sage: P2._point_homset(Spec(ZZ), P2)
            Set of rational points of Projective Space of dimension 2 over Integer Ring
        """
        return self.__A._point_homset(*args, **kwds)

    def _point(self, *args, **kwds):
        r"""
        Construct a point of ``self``. For internal use only.

        TESTS::

            sage: P2.<x,y,z> = ProjectiveSpace(2, QQ)
            sage: point_homset = P2._point_homset(Spec(QQ), P2)
            sage: P2._point(point_homset, [1,2,1])
            (1 : 2 : 1)
        """
        return self.__A._point(*args, **kwds)



#*******************************************************************
class AlgebraicScheme_quasi(AlgebraicScheme):
    """
    The quasi-affine or quasi-projective scheme `X - Y`, where `X` and `Y`
    are both closed subschemes of a common ambient affine or projective
    space.

    .. WARNING::

        You should not create objects of this class directly. The
        preferred method to construct such subschemes is to use
        :meth:`complement` method of algebraic schemes.

    OUTPUT:

    An instance of :class:`AlgebraicScheme_quasi`.

    EXAMPLES::

        sage: P.<x, y, z> = ProjectiveSpace(2, ZZ)
        sage: S = P.subscheme([])
        sage: T = P.subscheme([x-y])
        sage: T.complement(S)
        Quasi-projective subscheme X - Y of Projective Space of dimension 2 over
        Integer Ring, where X is defined by:
          (no polynomials)
        and Y is defined by:
          x - y
    """

    def __init__(self, X, Y):
        """
        The constructor.

        INPUT:

        - ``X``, ``Y`` -- two subschemes of the same ambient space.

        TESTS::

            sage: P.<x, y, z> = ProjectiveSpace(2, ZZ)
            sage: S = P.subscheme([])
            sage: T = P.subscheme([x-y])
            sage: from sage.schemes.generic.algebraic_scheme import AlgebraicScheme_quasi
            sage: AlgebraicScheme_quasi(S, T)
            Quasi-projective subscheme X - Y of Projective Space of dimension 2 over Integer Ring, where X is defined by:
              (no polynomials)
            and Y is defined by:
              x - y
        """
        self.__X = X
        self.__Y = Y
        if not isinstance(X, AlgebraicScheme_subscheme):
            raise TypeError("X must be a closed subscheme of an ambient space.")
        if not isinstance(Y, AlgebraicScheme_subscheme):
            raise TypeError("Y must be a closed subscheme of an ambient space.")
        if X.ambient_space() != Y.ambient_space():
            raise ValueError("X and Y must be embedded in the same ambient space.")
        # _latex_ and _repr_ assume all of the above conditions and should be
        # probably changed if they are relaxed!
        A = X.ambient_space()
        self._base_ring = A.base_ring()
        AlgebraicScheme.__init__(self, A)

    def _latex_(self):
        """
        Return a LaTeX representation of this algebraic scheme.

        EXAMPLES::

            sage: from sage.schemes.generic.algebraic_scheme import AlgebraicScheme_quasi
            sage: P.<x, y, z> = ProjectiveSpace(2, ZZ)
            sage: S = P.subscheme([])
            sage: T = P.subscheme([x-y])
            sage: U = AlgebraicScheme_quasi(S, T); U
            Quasi-projective subscheme X - Y of Projective Space of dimension 2
            over Integer Ring, where X is defined by:
              (no polynomials)
            and Y is defined by:
              x - y
            sage: U._latex_()
            '\\text{Quasi-projective subscheme }
             (X\\setminus Y)\\subset {\\mathbf P}_{\\Bold{Z}}^2,\\text{ where }
             X \\text{ is defined by }\\text{no polynomials},\\text{ and }
             Y \\text{ is defined by } x - y.'
        """
        if sage.schemes.affine.affine_space.is_AffineSpace(self.ambient_space()):
            t = "affine"
        else:
            t = "projective"
        X = ', '.join(latex(f) for f in self.__X.defining_polynomials())
        if not X:
            X = r"\text{no polynomials}"
        Y = ', '.join(latex(f) for f in self.__Y.defining_polynomials())
        if not Y:
            Y = r"\text{no polynomials}"
        return (r"\text{Quasi-%s subscheme } (X\setminus Y)\subset %s,"
                r"\text{ where } X \text{ is defined by }%s,"
                r"\text{ and } Y \text{ is defined by } %s."
                % (t, latex(self.ambient_space()), X, Y))

    def _repr_(self):
        r"""
        Return a string representation of this algebraic scheme.

        EXAMPLES::

            sage: from sage.schemes.generic.algebraic_scheme import AlgebraicScheme_quasi
            sage: P.<x, y, z> = ProjectiveSpace(2, ZZ)
            sage: S = P.subscheme([])
            sage: T = P.subscheme([x-y])
            sage: U = AlgebraicScheme_quasi(S, T); U
            Quasi-projective subscheme X - Y of Projective Space of dimension 2 over Integer Ring, where X is defined by:
              (no polynomials)
            and Y is defined by:
              x - y
            sage: U._repr_()
            'Quasi-projective subscheme X - Y of Projective Space of dimension 2 over Integer Ring, where X is defined by:\n  (no polynomials)\nand Y is defined by:\n  x - y'
        """
        if sage.schemes.affine.affine_space.is_AffineSpace(self.ambient_space()):
            t = "affine"
        else:
            t = "projective"
        return ("Quasi-%s subscheme X - Y of %s, where X is defined by:\n%s\n"
                "and Y is defined by:\n%s"
                % (t, self.ambient_space(), str(self.__X).split("\n", 1)[1],
                   str(self.__Y).split("\n", 1)[1]))

    def X(self):
        """
        Return the scheme `X` such that self is represented as `X - Y`.

        EXAMPLES::

            sage: P.<x, y, z> = ProjectiveSpace(2, ZZ)
            sage: S = P.subscheme([])
            sage: T = P.subscheme([x-y])
            sage: U = T.complement(S)
            sage: U.X() is S
            True
        """
        return self.__X

    def Y(self):
        """
        Return the scheme `Y` such that self is represented as `X - Y`.

        EXAMPLES::

            sage: P.<x, y, z> = ProjectiveSpace(2, ZZ)
            sage: S = P.subscheme([])
            sage: T = P.subscheme([x-y])
            sage: U = T.complement(S)
            sage: U.Y() is T
            True
        """
        return self.__Y

    def _check_satisfies_equations(self, v):
        """
        Verify that the coordinates of v define a point on this scheme, or
        raise a TypeError.

        EXAMPLES::

            sage: P.<x, y, z> = ProjectiveSpace(2, ZZ)
            sage: S = P.subscheme([])
            sage: T = P.subscheme([x-y])
            sage: U = T.complement(S)
            sage: U._check_satisfies_equations([1, 2, 0])
            True
            sage: U._check_satisfies_equations([1, 1, 0])
            Traceback (most recent call last):
            ...
            TypeError: Coordinates [1, 1, 0] do not define a point on
            Quasi-projective subscheme X - Y of Projective Space of dimension 2
            over Integer Ring, where X is defined by:
              (no polynomials)
            and Y is defined by:
              x - y

            sage: U._check_satisfies_equations([1, 4])
            Traceback (most recent call last):
            ...
            TypeError: number of arguments does not match number of variables in parent

            sage: A.<x, y> = AffineSpace(2, GF(7))
            sage: S = A.subscheme([x^2-y])
            sage: T = A.subscheme([x-y])
            sage: U = T.complement(S)
            sage: U._check_satisfies_equations([2, 4])
            True
            sage: U.point([2,4])
            (2, 4)
            sage: U._check_satisfies_equations(_)
            True
            sage: U._check_satisfies_equations([1, 1])
            Traceback (most recent call last):
            ...
            TypeError: Coordinates [1, 1] do not define a point on Quasi-affine
            subscheme X - Y of Affine Space of dimension 2 over Finite
            Field of size 7, where X is defined by:
              x^2 - y
            and Y is defined by:
              x - y
            sage: U._check_satisfies_equations([1, 0])
            Traceback (most recent call last):
            ...
            TypeError: Coordinates [1, 0] do not define a point on Quasi-affine
            subscheme X - Y of Affine Space of dimension 2 over Finite
            Field of size 7, where X is defined by:
              x^2 - y
            and Y is defined by:
              x - y

        TESTS:

        The bug reported at :trac:`12211` has been fixed::

            sage: P.<x, y, z, w> = ProjectiveSpace(3, QQ)
            sage: S = P.subscheme([x])
            sage: T = P.subscheme([y, z])
            sage: U = T.complement(S)
            sage: U._check_satisfies_equations([0, 0, 1, 1])
            True
        """
        coords = list(v)
        for f in self.__X.defining_polynomials():
            if f(coords) != 0:
                raise TypeError("Coordinates %s do not define a point on %s"%(v,self))
        for f in self.__Y.defining_polynomials():
            if f(coords) != 0:
                return True
        raise TypeError("Coordinates %s do not define a point on %s"%(v,self))

    def rational_points(self, **kwds):
        """
        Return the set of rational points on this algebraic scheme
        over the field `F`.

        INPUT:

        kwds:

        - ``bound`` - integer (optional, default=0). The bound for the coordinates for
          subschemes with dimension at least 1.

        - ``F`` - field (optional, default=base ring). The field to compute
          the rational points over.


        EXAMPLES::

            sage: A.<x, y> = AffineSpace(2, GF(7))
            sage: S = A.subscheme([x^2-y])
            sage: T = A.subscheme([x-y])
            sage: U = T.complement(S)
            sage: U.rational_points()
            [(2, 4), (3, 2), (4, 2), (5, 4), (6, 1)]
            sage: U.rational_points(F=GF(7^2, 'b'))
            [(2, 4), (3, 2), (4, 2), (5, 4), (6, 1), (b, b + 4), (b + 1, 3*b + 5), (b + 2, 5*b + 1),
            (b + 3, 6), (b + 4, 2*b + 6), (b + 5, 4*b + 1), (b + 6, 6*b + 5), (2*b, 4*b + 2),
            (2*b + 1, b + 3), (2*b + 2, 5*b + 6), (2*b + 3, 2*b + 4), (2*b + 4, 6*b + 4),
            (2*b + 5, 3*b + 6), (2*b + 6, 3), (3*b, 2*b + 1), (3*b + 1, b + 2), (3*b + 2, 5),
            (3*b + 3, 6*b + 3), (3*b + 4, 5*b + 3), (3*b + 5, 4*b + 5), (3*b + 6, 3*b + 2),
            (4*b, 2*b + 1), (4*b + 1, 3*b + 2), (4*b + 2, 4*b + 5), (4*b + 3, 5*b + 3),
            (4*b + 4, 6*b + 3), (4*b + 5, 5), (4*b + 6, b + 2), (5*b, 4*b + 2), (5*b + 1, 3),
            (5*b + 2, 3*b + 6), (5*b + 3, 6*b + 4), (5*b + 4, 2*b + 4), (5*b + 5, 5*b + 6),
            (5*b + 6, b + 3), (6*b, b + 4), (6*b + 1, 6*b + 5), (6*b + 2, 4*b + 1), (6*b + 3, 2*b + 6),
            (6*b + 4, 6), (6*b + 5, 5*b + 1), (6*b + 6, 3*b + 5)]
        """
        F = kwds.get('F', None)
        bound = kwds.get('bound', 0)
        if F is None:
            F = self.base_ring()

        if bound == 0:
            if is_RationalField(F):
                raise TypeError("A positive bound (= %s) must be specified."%bound)
            if not is_FiniteField(F):
                raise TypeError("Argument F (= %s) must be a finite field."%F)
        pts = []
        for P in self.ambient_space().rational_points(F):
            try:
                if self._check_satisfies_equations(list(P)):
                    pts.append(P)
            except TypeError:
                pass
        pts.sort()
        return pts



#*******************************************************************
@richcmp_method
class AlgebraicScheme_subscheme(AlgebraicScheme):
    """
    An algebraic scheme presented as a closed subscheme is defined by
    explicit polynomial equations. This is as opposed to a general
    scheme, which could, e.g., be the Neron model of some object, and
    for which we do not want to give explicit equations.

    INPUT:

    -  ``A`` - ambient space (e.g. affine or projective `n`-space)

    -  ``polynomials`` - single polynomial, ideal or iterable of defining
        polynomials; in any case polynomials must belong to the coordinate
        ring of the ambient space and define valid polynomial functions (e.g.
        they should be homogeneous in the case of a projective space)

    OUTPUT:

    - algebraic scheme

    EXAMPLES::

        sage: from sage.schemes.generic.algebraic_scheme import AlgebraicScheme_subscheme
        sage: P.<x, y, z> = ProjectiveSpace(2, QQ)
        sage: P.subscheme([x^2-y*z])
        Closed subscheme of Projective Space of dimension 2 over Rational Field defined by:
          x^2 - y*z
        sage: AlgebraicScheme_subscheme(P, [x^2-y*z])
        Closed subscheme of Projective Space of dimension 2 over Rational Field defined by:
          x^2 - y*z
    """

    def __init__(self, A, polynomials):
        """
        See ``AlgebraicScheme_subscheme`` for documentation.

        TESTS::

            sage: from sage.schemes.generic.algebraic_scheme import AlgebraicScheme_subscheme
            sage: P.<x, y, z> = ProjectiveSpace(2, QQ)
            sage: P.subscheme([x^2-y*z])
            Closed subscheme of Projective Space of dimension 2 over Rational Field defined by:
              x^2 - y*z
            sage: AlgebraicScheme_subscheme(P, [x^2-y*z])
            Closed subscheme of Projective Space of dimension 2 over Rational Field defined by:
              x^2 - y*z
        """
        from sage.rings.polynomial.multi_polynomial_sequence import is_PolynomialSequence

        AlgebraicScheme.__init__(self, A)
        self._base_ring = A.base_ring()
        R = A.coordinate_ring()
        if is_Ideal(polynomials):
            I = polynomials
            polynomials = I.gens()
            if I.ring() is R: # Otherwise we will recompute I later after
                self.__I = I  # converting generators to the correct ring
        if isinstance(polynomials, tuple) or is_PolynomialSequence(polynomials) or is_iterator(polynomials):
            polynomials = list(polynomials)
        elif not isinstance(polynomials, list):
            # Looks like we got a single polynomial
            polynomials = [polynomials]
        for n, f in enumerate(polynomials):
            try:
                polynomials[n] = R(f)
            except TypeError:
                raise TypeError("%s cannot be converted to a polynomial in "
                                "the coordinate ring of this %s!" % (f, A))
        polynomials = tuple(polynomials)
        self.__polys = A._validate(polynomials)

    def _check_satisfies_equations(self, v):
        """
        Verify that the coordinates of v define a point on this scheme, or
        raise a TypeError.

        EXAMPLES::

            sage: P.<x, y, z> = ProjectiveSpace(2, QQ)
            sage: S = P.subscheme([x^2-y*z])
            sage: S._check_satisfies_equations([1, 1, 1])
            True
            sage: S._check_satisfies_equations([1, 0, 1])
            Traceback (most recent call last):
            ...
            TypeError: Coordinates [1, 0, 1] do not define a point on Closed subscheme
            of Projective Space of dimension 2 over Rational Field defined by:
              x^2 - y*z
            sage: S._check_satisfies_equations([0, 0, 0])
            Traceback (most recent call last):
            ...
            TypeError: Coordinates [0, 0, 0] do not define a point on Closed subscheme
            of Projective Space of dimension 2 over Rational Field defined by:
              x^2 - y*z
        """
        coords = list(v)
        for f in self.defining_polynomials():
            if f(coords) != 0:   # it must be "!=0" instead of "if f(v)", e.g.,
                                 # because of p-adic base rings.
                raise TypeError("Coordinates %s do not define a point on %s"%(coords,self))
        try:
            return self.ambient_space()._check_satisfies_equations(coords)
        except TypeError:
            raise TypeError("Coordinates %s do not define a point on %s"%(coords,self))

    def base_extend(self, R):
        """
        Return the base change to the ring `R` of this scheme.

        EXAMPLES::

            sage: P.<x, y, z> = ProjectiveSpace(2, GF(11))
            sage: S = P.subscheme([x^2-y*z])
            sage: S.base_extend(GF(11^2, 'b'))
            Closed subscheme of Projective Space of dimension 2 over Finite Field in b of size 11^2 defined by:
              x^2 - y*z
            sage: S.base_extend(ZZ)
            Traceback (most recent call last):
            ...
            ValueError: no natural map from the base ring (=Finite Field of size 11) to R (=Integer Ring)!
        """
        A = self.ambient_space().base_extend(R)
        return A.subscheme(self.__polys)

    def __richcmp__(self, other, op):
        """
        EXAMPLES::

            sage: A.<x, y, z> = AffineSpace(3, QQ)
            sage: X = A.subscheme([x*y, z])
            sage: X == A.subscheme([z, x*y])
            True
            sage: X == A.subscheme([x*y, z^2])
            False
            sage: B.<u, v, t> = AffineSpace(3, QQ)
            sage: X == B.subscheme([u*v, t])
            False
        """
        if not isinstance(other, AlgebraicScheme_subscheme):
            return NotImplemented
        A = self.ambient_space()
        if other.ambient_space() != A:
            return NotImplemented
        return richcmp(self.defining_ideal(), other.defining_ideal(), op)

    def _latex_(self):
        """
        Return a LaTeX representation of this scheme.

        EXAMPLES::

            sage: P.<x, y, z> = ProjectiveSpace(2, GF(11))
            sage: S = P.subscheme([x^2-y*z])
            sage: S
            Closed subscheme of Projective Space of dimension 2 over Finite Field of size 11 defined by:
              x^2 - y*z
            sage: S._latex_()
            '\\text{Closed subscheme of } {\\mathbf P}_{\\Bold{F}_{11}}^2 \\text{ defined by } x^{2} - y z'
            sage: S = P.subscheme([x^2-y*z, x^5])
            sage: S
            Closed subscheme of Projective Space of dimension 2 over Finite Field of size 11 defined by:
              x^2 - y*z,
              x^5
            sage: S._latex_()
            '\\text{Closed subscheme of } {\\mathbf P}_{\\Bold{F}_{11}}^2 \\text{ defined by } x^{2} - y z, x^{5}'
        """
        polynomials = ', '.join(latex(f) for f in self.defining_polynomials())
        if not polynomials:
            polynomials = r"\text{no polynomials}"
        return (r"\text{Closed subscheme of } %s \text{ defined by } %s"
                % (latex(self.ambient_space()), polynomials))

    def _repr_(self):
        r"""
        Return a string representation of this scheme.

        EXAMPLES::

            sage: P.<x, y, z> = ProjectiveSpace(2, GF(11))
            sage: S = P.subscheme([x^2-y*z])
            sage: S
            Closed subscheme of Projective Space of dimension 2 over Finite Field of size 11 defined by:
              x^2 - y*z
            sage: S._repr_()
            'Closed subscheme of Projective Space of dimension 2 over Finite Field of size 11 defined by:\n  x^2 - y*z'
            sage: S = P.subscheme([x^2-y*z, x^5])
            sage: S
            Closed subscheme of Projective Space of dimension 2 over Finite Field of size 11 defined by:
              x^2 - y*z,
              x^5
            sage: S._repr_()
            'Closed subscheme of Projective Space of dimension 2 over Finite Field of size 11 defined by:\n  x^2 - y*z,\n  x^5'
        """
        polynomials = ',\n  '.join(str(f) for f in self.defining_polynomials())
        if not polynomials:
            polynomials = '(no polynomials)'
        return ("Closed subscheme of %s defined by:\n  %s"
                % (self.ambient_space(), polynomials))

    def defining_polynomials(self):
        """
        Return the polynomials that define this scheme as a subscheme
        of its ambient space.

        OUTPUT:

        A tuple of polynomials in the coordinate ring of the ambient
        space.

        EXAMPLES::

            sage: P.<x, y, z> = ProjectiveSpace(2, ZZ)
            sage: S = P.subscheme([x^2-y*z, x^3+z^3])
            sage: S.defining_polynomials()
            (x^2 - y*z, x^3 + z^3)
        """
        return self.__polys

    def defining_ideal(self):
        """
        Return the ideal that defines this scheme as a subscheme
        of its ambient space.

        OUTPUT:

        An ideal in the coordinate ring of the ambient space.

        EXAMPLES::

            sage: P.<x, y, z> = ProjectiveSpace(2, ZZ)
            sage: S = P.subscheme([x^2-y*z, x^3+z^3])
            sage: S.defining_ideal()
            Ideal (x^2 - y*z, x^3 + z^3) of Multivariate Polynomial Ring in x, y, z over Integer Ring
        """
        try:
            return self.__I
        except AttributeError:
            R = self.ambient_space().coordinate_ring()
            self.__I = R.ideal(self.defining_polynomials())
            return self.__I

    # Note: dimension must be implemented by the derived classes
    def codimension(self):
        r"""
        Return the codimension of the algebraic subscheme.

        OUTPUT:

        Integer.

        EXAMPLES::

            sage: PP.<x,y,z,w,v> = ProjectiveSpace(4,QQ)
            sage: V = PP.subscheme(x*y)
            sage: V.codimension()
            1
            sage: V.dimension()
            3
        """
        return self.ambient_space().dimension() - self.dimension()

    def irreducible_components(self):
        r"""
        Return the irreducible components of this algebraic scheme, as
        subschemes of the same ambient space.

        OUTPUT:

        an immutable sequence of irreducible subschemes of the ambient
        space of this scheme

        The components are cached.

        EXAMPLES:

        We define what is clearly a union of four hypersurfaces in
        `\P^4_{\QQ}` then find the irreducible components::

            sage: PP.<x,y,z,w,v> = ProjectiveSpace(4,QQ)
            sage: V = PP.subscheme( (x^2 - y^2 - z^2)*(w^5 -  2*v^2*z^3)* w * (v^3 - x^2*z) )
            sage: V.irreducible_components()
            [
            Closed subscheme of Projective Space of dimension 4 over Rational Field defined by:
            w,
            Closed subscheme of Projective Space of dimension 4 over Rational Field defined by:
            x^2 - y^2 - z^2,
            Closed subscheme of Projective Space of dimension 4 over Rational Field defined by:
            x^2*z - v^3,
            Closed subscheme of Projective Space of dimension 4 over Rational Field defined by:
            w^5 - 2*z^3*v^2
            ]

        We verify that the irrelevant ideal isn't accidently returned
        (see :trac:`6920`)::

            sage: PP.<x,y,z,w> = ProjectiveSpace(3,QQ)
            sage: f = x^3 + y^3 + z^3 + w^3
            sage: R = f.parent()
            sage: I = [f] + [f.derivative(zz) for zz in PP.gens()]
            sage: V = PP.subscheme(I)
            sage: V.irreducible_components()
            [
            <BLANKLINE>
            ]

        The same polynomial as above defines a scheme with a
        nontrivial irreducible component in affine space (instead of
        the empty scheme as above)::

            sage: AA.<x,y,z,w> = AffineSpace(4,QQ)
            sage: V = AA.subscheme(I)
            sage: V.irreducible_components()
            [
            Closed subscheme of Affine Space of dimension 4 over Rational Field defined by:
              w,
              z,
              y,
              x
            ]
        """
        try:
            return self.__irreducible_components
        except AttributeError:
            pass
        I = self.defining_ideal()
        P = I.associated_primes()
        if self.is_projective():
            # In the projective case, we must exclude the prime ideals
            # that contain the irrelevant ideal, which is the ideal
            # generated by the variables, which are the gens of the
            # base ring.
            G = I.ring().gens()
            # We make a list of ideals with the property that "any"
            # of the elements of G are not in the ideal.
            P = [J for J in P if any(g not in J for g in G)]

        A = self.ambient_space()
        C = Sequence([A.subscheme(X) for X in P], check=False, cr=True)
        C.sort(key=lambda scheme: scheme.defining_ideal().gens())
        C.set_immutable()
        self.__irreducible_components = C
        return C

    def is_irreducible(self):
        r"""
        Return whether this subscheme is or is not irreducible.

        OUTPUT: Boolean.

        EXAMPLES::

            sage: K = QuadraticField(-3)
            sage: P.<x,y,z,w,t,u> = ProjectiveSpace(K, 5)
            sage: X = P.subscheme([x*y - z^2 - K.0*t^2, t*w*x + y*z^2 - u^3])
            sage: X.is_irreducible()
            True

        ::

            sage: P.<x,y,z> = ProjectiveSpace(QQ, 2)
            sage: X = P.subscheme([(y + x - z)^2])
            sage: X.is_irreducible()
            False

        ::

            sage: A.<x,y,z,w> = AffineSpace(GF(17), 4)
            sage: X = A.subscheme([x*y*z^2 - x*y*z*w - z*w^2 + w^3, x^3*y*z*w - x*y^3*z - x^2*y*z*w \
            - x^2*w^3 + y^2*w^2 + x*w^3])
            sage: X.is_irreducible()
            False
        """
        return self.defining_ideal().is_prime()

    def Jacobian_matrix(self):
        r"""
        Return the matrix `\frac{\partial f_i}{\partial x_j}` of
        (formal) partial derivatives.

        OUTPUT:

        A matrix of polynomials.

        EXAMPLES::

            sage: P3.<w,x,y,z> = ProjectiveSpace(3, QQ)
            sage: twisted_cubic = P3.subscheme(matrix([[w, x, y],[x, y, z]]).minors(2))
            sage: twisted_cubic.Jacobian_matrix()
            [   y -2*x    w    0]
            [   z   -y   -x    w]
            [   0    z -2*y    x]

        This example addresses ticket :trac:`20512`::

            sage: X = P3.subscheme([])
            sage: X.Jacobian_matrix().base_ring() == P3.coordinate_ring()
            True
        """
        R = self.ambient_space().coordinate_ring()
        l = self.defining_polynomials()
        if len(l) == 0:
            return sage.matrix.constructor.Matrix(R, 0)
        return jacobian(l, R.gens())

    def Jacobian(self):
        r"""
        Return the Jacobian ideal.

        This is the ideal generated by

        * the `d\times d` minors of the Jacobian matrix, where `d` is
          the :meth:`codimension` of the algebraic scheme, and

        * the defining polynomials of the algebraic scheme. Note that
          some authors do not include these in the definition of the
          Jacobian ideal. An example of a reference that does include
          the defining equations is [LazarsfeldJacobian]_.

        OUTPUT:

        An ideal in the coordinate ring of the ambient space.

        REFERENCES:

        ..  [LazarsfeldJacobian]
            Robert Lazarsfeld:
            Positivity in algebraic geometry II;
            Positivity for Vector Bundles, and Multiplier Ideals,
            page 181.

        EXAMPLES::

            sage: P3.<w,x,y,z> = ProjectiveSpace(3, QQ)
            sage: twisted_cubic = P3.subscheme(matrix([[w, x, y],[x, y, z]]).minors(2))
            sage: twisted_cubic.Jacobian()
            Ideal (-x^2 + w*y, -x*y + w*z, -y^2 + x*z, x*z, -2*w*z, w*y, 3*w*y, -2*w*x,
            w^2, y*z, -2*x*z, w*z, 3*w*z, -2*w*y, w*x, z^2, -2*y*z, x*z, 3*x*z, -2*w*z,
            w*y) of Multivariate Polynomial Ring in w, x, y, z over Rational Field
            sage: twisted_cubic.defining_ideal()
            Ideal (-x^2 + w*y, -x*y + w*z, -y^2 + x*z) of Multivariate Polynomial Ring
            in w, x, y, z over Rational Field

        This example addresses ticket :trac:`20512`::

            sage: X = P3.subscheme([])
            sage: X.Jacobian() == P3.coordinate_ring().unit_ideal()
            True
        """
        d = self.codimension()
        minors = self.Jacobian_matrix().minors(d)
        I = self.defining_ideal()
        minors = tuple([ I.reduce(m) for m in minors ])
        return I.ring().ideal(I.gens() + minors)

    def reduce(self):
        r"""
        Return the corresponding reduced algebraic space associated to this
        scheme.

        EXAMPLES: First we construct the union of a doubled and tripled
        line in the affine plane over `\QQ` ::

            sage: A.<x,y> = AffineSpace(2, QQ)
            sage: X = A.subscheme([(x-1)^2*(x-y)^3]); X
            Closed subscheme of Affine Space of dimension 2 over Rational Field defined by:
              x^5 - 3*x^4*y + 3*x^3*y^2 - x^2*y^3 - 2*x^4 + 6*x^3*y
              - 6*x^2*y^2 + 2*x*y^3 + x^3 - 3*x^2*y + 3*x*y^2 - y^3
            sage: X.dimension()
            1

        Then we compute the corresponding reduced scheme::

            sage: Y = X.reduce(); Y
            Closed subscheme of Affine Space of dimension 2 over Rational Field defined by:
              x^2 - x*y - x + y

        Finally, we verify that the reduced scheme `Y` is the union
        of those two lines::

            sage: L1 = A.subscheme([x-1]); L1
            Closed subscheme of Affine Space of dimension 2 over Rational Field defined by:
              x - 1
            sage: L2 = A.subscheme([x-y]); L2
            Closed subscheme of Affine Space of dimension 2 over Rational Field defined by:
              x - y
            sage: W = L1.union(L2); W             # taken in ambient space
            Closed subscheme of Affine Space of dimension 2 over Rational Field defined by:
              x^2 - x*y - x + y
            sage: Y == W
            True
        """
        try:
            return self._reduce
        except AttributeError:
            r = self.defining_ideal().radical()
            A = self.ambient_space()
            V = A.subscheme(r)
            V._reduce = V       # so knows it is already reduced!
            self._reduce = V
            return V

    def union(self, other):
        """
        Return the scheme-theoretic union of self and other in their common
        ambient space.

        EXAMPLES: We construct the union of a line and a tripled-point on
        the line.

        ::

            sage: A.<x,y> = AffineSpace(2, QQ)
            sage: I = ideal([x,y])^3
            sage: P = A.subscheme(I)
            sage: L = A.subscheme([y-1])
            sage: S = L.union(P); S
            Closed subscheme of Affine Space of dimension 2 over Rational Field defined by:
            y^4 - y^3,
            x*y^3 - x*y^2,
            x^2*y^2 - x^2*y,
            x^3*y - x^3
            sage: S.dimension()
            1
            sage: S.reduce()
            Closed subscheme of Affine Space of dimension 2 over Rational Field defined by:
            y^2 - y,
            x*y - x

        We can also use the notation "+" for the union::

            sage: A.subscheme([x]) + A.subscheme([y^2 - (x^3+1)])
            Closed subscheme of Affine Space of dimension 2 over Rational Field defined by:
            x^4 - x*y^2 + x

        Saving and loading::

            sage: loads(S.dumps()) == S
            True
        """
        if not isinstance(other, AlgebraicScheme_subscheme):
            raise TypeError("other (=%s) must be a closed algebraic subscheme of an ambient space"%other)
        A = self.ambient_space()
        if other.ambient_space() != A:
            raise ValueError("other (=%s) must be in the same ambient space as self"%other)
        return A.subscheme(self.defining_ideal().intersection(other.defining_ideal()))

    def __pow__(self, m):
        """
        Return the Cartesian power of this space.

        INPUT: ``m`` -- integer.

        OUTPUT: subscheme of product of ambient spaces.

        EXAMPLES::

        sage: P2.<y0,y1,y2> = ProjectiveSpace(ZZ, 2)
        sage: Z = P2.subscheme([y0^2 - y1*y2, y2])
        sage: Z**3
        Closed subscheme of Product of projective spaces P^2 x P^2 x P^2 over
        Integer Ring defined by:
          x0^2 - x1*x2,
          x2,
          x3^2 - x4*x5,
          x5,
          x6^2 - x7*x8,
          x8

        ::

        sage: A2.<x,y> = AffineSpace(QQ, 2)
        sage: V = A2.subscheme([x^2-y, x-1])
        sage: V**4
        Closed subscheme of Affine Space of dimension 8 over Rational Field
        defined by:
          x0^2 - x1,
          x0 - 1,
          x2^2 - x3,
          x2 - 1,
          x4^2 - x5,
          x4 - 1,
          x6^2 - x7,
          x6 - 1

        ::

        sage: T.<x0,x1,x2,x3,x4,x5> = ProductProjectiveSpaces([2,2], ZZ)
        sage: X = T.subscheme([x0*x4 - x1*x3])
        sage: X^2
        Closed subscheme of Product of projective spaces P^2 x P^2 x P^2 x P^2
        over Integer Ring defined by:
          -x1*x3 + x0*x4,
          -x7*x9 + x6*x10

        ::

        sage: E = EllipticCurve([0,0,0,0,1])
        sage: E^2
        Closed subscheme of Product of projective spaces P^2 x P^2 over Rational
        Field defined by:
          -x0^3 + x1^2*x2 - x2^3,
          -x3^3 + x4^2*x5 - x5^3
        """
        AS = self.ambient_space().__pow__(m)
        CR = AS.coordinate_ring()
        n = self.ambient_space().coordinate_ring().ngens()

        polys = []
        for i in range(m):
            phi = self.ambient_space().coordinate_ring().hom(list(CR.gens()[n*i : n*(i+1)]), CR)
            polys.extend([phi(t) for t in self.defining_polynomials()])
        return AS.subscheme(polys)

    def __mul__(self, right):
        r"""
        Create the product of subschemes.

        INPUT: ``right`` - a subscheme of similar type.

        OUTPUT: a subscheme of a the product of the ambient spaces.

        EXAMPLES::

            sage: S = ProductProjectiveSpaces([1,2,1], ZZ, 't')
            sage: T = ProductProjectiveSpaces([2,2], ZZ, 'x')
            sage: T.inject_variables()
            Defining x0, x1, x2, x3, x4, x5
            sage: X = T.subscheme([x0*x4 - x1*x3])
            sage: X*S
            Closed subscheme of Product of projective spaces P^2 x P^2 x P^1 x P^2 x
            P^1 over Integer Ring defined by:
              -x1*x3 + x0*x4

        ::

            sage: S = ProjectiveSpace(ZZ, 2, 't')
            sage: T.<x0,x1,x2,x3> = ProjectiveSpace(ZZ, 3)
            sage: X = T.subscheme([x0*x2 - x1*x3])
            sage: X*S
            Closed subscheme of Product of projective spaces P^3 x P^2
            over Integer Ring defined by:
              x0*x2 - x1*x3

        ::

            sage: A2 = AffineSpace(ZZ, 2, 't')
            sage: A3.<x0,x1,x2> = AffineSpace(ZZ, 3)
            sage: X = A3.subscheme([x0*x2 - x1])
            sage: X*A2
            Closed subscheme of Affine Space of dimension 5 over Integer Ring
            defined by:
              x0*x2 - x1

        ::

            sage: T.<x0,x1,x2,x3,x4,x5> = ProductProjectiveSpaces([2,2], ZZ)
            sage: X = T.subscheme([x0*x4 - x1*x3])
            sage: X*X
            Closed subscheme of Product of projective spaces P^2 x P^2 x P^2 x P^2
            over Integer Ring defined by:
              -x1*x3 + x0*x4,
              -x7*x9 + x6*x10

        ::

            sage: P1.<z0,z1> = ProjectiveSpace(ZZ, 1)
            sage: Y = P1.subscheme([z0 - z1])
            sage: T.<x0,x1,x2,x3,x4,x5> = ProductProjectiveSpaces([2,2], ZZ)
            sage: X = T.subscheme([x0*x4 - x1*x3])
            sage: X*Y
            Closed subscheme of Product of projective spaces P^2 x P^2 x P^1 over
            Integer Ring defined by:
              -x1*x3 + x0*x4,
              z0 - z1

        ::

            sage: A3.<x0,x1,x2> = AffineSpace(ZZ, 3)
            sage: X = A3.subscheme([x0*x2 - x1])
            sage: P1.<u,v>=ProjectiveSpace(ZZ,1)
            sage: Y = P1.subscheme([u-v])
            sage: X*Y
            Traceback (most recent call last):
            ...
            TypeError: Projective Space of dimension 1 over Integer Ring must be an affine space or affine subscheme
            sage: Y*X
            Traceback (most recent call last):
            ...
            TypeError: Affine Space of dimension 3 over Integer Ring must be a projective space, product of projective spaces, or subscheme
            sage: PP.<a,b,c,d>=ProductProjectiveSpaces(ZZ, [1,1])
            sage: Z = PP.subscheme([a*d-b*c])
            sage: X*Z
            Traceback (most recent call last):
            ...
            TypeError: Product of projective spaces P^1 x P^1 over Integer Ring must be an affine space or affine subscheme
            sage: Z*X
            Traceback (most recent call last):
            ...
            TypeError: Affine Space of dimension 3 over Integer Ring must be a projective space, product of projective spaces, or subscheme
        """
        #This will catch any ambient space mismatches
        AS = self.ambient_space()*right.ambient_space()
        CR = AS.coordinate_ring()
        n = self.ambient_space().coordinate_ring().ngens()

        phi = self.ambient_space().coordinate_ring().hom(list(CR.gens()[:n]), CR)
        psi = right.ambient_space().coordinate_ring().hom(list(CR.gens()[n:]), CR)
        return AS.subscheme([phi(t) for t in self.defining_polynomials()] + [psi(t) for t in right.defining_polynomials()])


    __add__ = union

    def intersection(self, other):
        """
        Return the scheme-theoretic intersection of self and other in their
        common ambient space.

        EXAMPLES::

            sage: A.<x, y> = AffineSpace(2, ZZ)
            sage: X = A.subscheme([x^2-y])
            sage: Y = A.subscheme([y])
            sage: X.intersection(Y)
            Closed subscheme of Affine Space of dimension 2 over Integer Ring defined by:
              x^2 - y,
              y
        """
        if not isinstance(other, AlgebraicScheme_subscheme):
            raise TypeError("other (=%s) must be a closed algebraic subscheme of an ambient space"%other)
        A = self.ambient_space()
        if other.ambient_space() != A:
            raise ValueError("other (=%s) must be in the same ambient space as self"%other)
        return A.subscheme(self.defining_ideal() + other.defining_ideal())

    def complement(self, other=None):
        """
        Return the scheme-theoretic complement other - self, where
        self and other are both closed algebraic subschemes of the
        same ambient space.

        If other is unspecified, it is taken to be the ambient space
        of self.

        EXAMPLES::

            sage: A.<x, y, z> = AffineSpace(3, ZZ)
            sage: X = A.subscheme([x+y-z])
            sage: Y = A.subscheme([x-y+z])
            sage: Y.complement(X)
            Quasi-affine subscheme X - Y of Affine Space of
            dimension 3 over Integer Ring, where X is defined by:
              x + y - z
            and Y is defined by:
              x - y + z
            sage: Y.complement()
            Quasi-affine subscheme X - Y of Affine Space of
            dimension 3 over Integer Ring, where X is defined by:
              (no polynomials)
            and Y is defined by:
              x - y + z
            sage: P.<x, y, z> = ProjectiveSpace(2, QQ)
            sage: X = P.subscheme([x^2+y^2+z^2])
            sage: Y = P.subscheme([x*y+y*z+z*x])
            sage: Y.complement(X)
            Quasi-projective subscheme X - Y of Projective Space of
            dimension 2 over Rational Field, where X is defined by:
              x^2 + y^2 + z^2
            and Y is defined by:
              x*y + x*z + y*z
            sage: Y.complement(P)
            Quasi-projective subscheme X - Y of Projective Space of
            dimension 2 over Rational Field, where X is defined by:
              (no polynomials)
            and Y is defined by:
              x*y + x*z + y*z
        """
        A = self.ambient_space()
        if other is None:
            other = A.subscheme([])
        elif not isinstance(other, AlgebraicScheme_subscheme):
            if other == A:
                other = A.subscheme([])
            else:
                raise TypeError("Argument other (=%s) must be a closed algebraic subscheme of an ambient space"%other)
        if other.ambient_space() != A:
            raise ValueError("other (=%s) must be in the same ambient space as self"%other)
        return AlgebraicScheme_quasi(other, self)

    def rational_points(self, **kwds):
        """
        Return the rational points on the algebraic subscheme.

        For a dimension 0 subscheme, if the base ring is a numerical field
        such as the ComplexField the results returned could be very far from correct.
        If the polynomials defining the subscheme are defined over a number field, you
        will get better results calling rational points with `F` defined as the numberical
        field and the base ring as the field of definition. If the base ring
        is a number field, the embedding into ``F`` must be known.

        In the case of numerically aproximated points, the points are returned over as
        points of the ambient space.

        INPUT:

        kwds:

        - ``bound`` - integer (optional, default=0). The bound for the coordinates for
          subschemes with dimension at least 1.

        - ``prec`` - integer (optional, default=53). The precision to use to
          compute the elements of bounded height for number fields.

        - ``F`` - field (optional, default=base ring). The field to compute
          the rational points over.

        - ``point_tolerance`` - positive real number (optional, default=10^(-10)).
          For numerically inexact fields, two points are considered the same
          if their coordinates are within tolerance.

        - ``zero_tolerance`` - positive real number (optional, default=10^(-10)).
          For numerically inexact fields, points are on the subscheme if they
          satisfy the equations to within tolerance.

        OUTPUT: list of points in subscheme or ambient space

        .. WARNING::

           In the current implementation, the output of the [Doyle-Krumm] algorithm
           cannot be guaranteed to be correct due to the necessity of floating point
           computations. In some cases, the default 53-bit precision is
           considerably lower than would be required for the algorithm to
           generate correct output. THis applied to enumeration of points
           over number field for subschemes of dimension at least 1.

           For numerically inexact fields such as ComplexField or RealField the
           list of points returned is very likely to be incomplete at best.

        EXAMPLES:

        Enumerate over a projective scheme over a number field::

            sage: u = QQ['u'].0
            sage: K.<v> = NumberField(u^2 + 3)
            sage: A.<x,y> = ProjectiveSpace(K,1)
            sage: X=A.subscheme(x^2 - y^2)
            sage: X.rational_points(bound=3)
            [(-1 : 1), (1 : 1)]

        One can enumerate points up to a given bound on a projective scheme
        over the rationals::

            sage: E = EllipticCurve('37a')
            sage: E.rational_points(bound=8)
            [(-1 : -1 : 1), (-1 : 0 : 1), (0 : -1 : 1), (0 : 0 : 1), (0 : 1 : 0), (1/4 : -5/8 : 1),
            (1/4 : -3/8 : 1), (1 : -1 : 1), (1 : 0 : 1), (2 : -3 : 1), (2 : 2 : 1)]

        For a small finite field, the complete set of points can be
        enumerated. ::

            sage: Etilde = E.base_extend(GF(3))
            sage: Etilde.rational_points()
            [(0 : 0 : 1), (0 : 1 : 0), (0 : 2 : 1), (1 : 0 : 1),
             (1 : 2 : 1), (2 : 0 : 1), (2 : 2 : 1)]

        The class of hyperelliptic curves does not (yet) support
        desingularization of the places at infinity into two points::

            sage: FF = FiniteField(7)
            sage: P.<x> = PolynomialRing(FiniteField(7))
            sage: C = HyperellipticCurve(x^8+x+1)
            sage: C.rational_points()
            [(0 : 1 : 0), (0 : 1 : 1), (0 : 6 : 1), (2 : 0 : 1),
             (4 : 0 : 1), (6 : 1 : 1), (6 : 6 : 1)]

        ::

            sage: K.<v> = QuadraticField(-3)
            sage: P.<x,y,z> = ProjectiveSpace(K, 2)
            sage: X = P.subscheme([x^2 - v^2*x*z, y*x-v*z^2])
            sage: X.rational_points(F=CC)
            [(-3.00000000000000 : -0.577350269189626*I : 1.00000000000000),
             (0.000000000000000 : 1.00000000000000 : 0.000000000000000)]

        ::

            sage: K.<v> = QuadraticField(3)
            sage: A.<x,y> = AffineSpace(K, 2)
            sage: X = A.subscheme([x^2 - v^2*y, y*x-v])
            sage: X.rational_points(F=RR)
            [(1.73205080756888, 1.00000000000000)]

        .. TODO::

            1. The above algorithms enumerate all projective points and
               test whether they lie on the scheme; Implement a more naive
               sieve at least for covers of the projective line.

            2. Implement Stoll's model in weighted projective space to
               resolve singularities and find two points (1 : 1 : 0) and
               (-1 : 1 : 0) at infinity.
        """
        F = kwds.pop('F', None)
        if F is None: #sometimes None is passed in
            F = self.base_ring()
        if F in NumberFields() or F == ZZ:
            X = self.base_extend(F)(F)
            try:
<<<<<<< HEAD
                return X.points(**kwds) # checks for proper bound done in points functions
=======
                return X.points(bound=bound) # checks for proper bound done in points functions
>>>>>>> 010ba97d
            except TypeError:
                raise TypeError("Unable to enumerate points over %s."%F)
        elif (self.base_ring() in NumberFields() or self.base_ring() == ZZ)\
          and hasattr(F, 'precision'):
            #we are numerically approximating number field points
            return self(self.base_ring()).numerical_points(F=F, **kwds)
        try:
            X = self.base_extend(F)(F)
            return X.points()
        except TypeError:
            raise TypeError("Unable to enumerate points over %s."%F)

    def change_ring(self, R):
        r"""
        Returns a new algebraic subscheme which is this subscheme coerced to ``R``.

        INPUT:

        - ``R`` -- ring or morphism.

        OUTPUT:

        - A new algebraic subscheme which is this subscheme coerced to ``R``.

        EXAMPLES::

            sage: P.<x,y> = ProjectiveSpace(QQ, 1)
            sage: X = P.subscheme([3*x^2-y^2])
            sage: H = Hom(X,X)
            sage: X.change_ring(GF(3))
            Closed subscheme of Projective Space of dimension 1 over Finite Field of size 3 defined by:
            -y^2

        ::

            sage: K.<w> = QuadraticField(2)
            sage: R.<z> = K[]
            sage: L.<v> = K.extension(z^3-5)
            sage: P.<x,y> = ProjectiveSpace(K, 1)
            sage: X = P.subscheme(x - w*y)
            sage: X.change_ring(L)
            Closed subscheme of Projective Space of dimension 1 over Number Field in v with
            defining polynomial z^3 - 5 over its base field defined by:
              x + (-w)*y

        ::

            sage: K.<w> = QuadraticField(2)
            sage: R.<z> = K[]
            sage: L.<v> = K.extension(z^3-5)
            sage: P.<x,y,z> = AffineSpace(L,3)
            sage: X = P.subscheme([x-w*y, z^2-v*x])
            sage: emb = L.embeddings(QQbar)
            sage: X.change_ring(emb[0])
            Closed subscheme of Affine Space of dimension 3 over Algebraic Field
            defined by:
              x + (-1.414213562373095? + 0.?e-16*I)*y,
              z^2 + (0.8549879733383485? + 1.480882609682365?*I)*x

        ::

            sage: K.<w> = QuadraticField(2)
            sage: R.<z> = K[]
            sage: L.<v> = K.extension(z^3-5)
            sage: P.<x,y,z> = AffineSpace(L,3)
            sage: X = P.subscheme([x-w*y, z^2-v*x])
            sage: emb = L.embeddings(QQbar)
            sage: X.change_ring(emb[1])
            Closed subscheme of Affine Space of dimension 3 over Algebraic Field
            defined by:
              x + (-1.414213562373095? + 0.?e-16*I)*y,
              z^2 + (0.8549879733383485? - 1.480882609682365?*I)*x

        ::

            sage: K.<w> = QuadraticField(-3)
            sage: P.<x,y> = ProjectiveSpace(K, 1)
            sage: X = P.subscheme(x-w*y)
            sage: X.change_ring(CC)
            Closed subscheme of Projective Space of dimension 1 over Complex Field
            with 53 bits of precision defined by:
              x + (-1.73205080756888*I)*y

        ::

            sage: K.<w> = QuadraticField(3)
            sage: P.<x,y> = ProjectiveSpace(K,1)
            sage: X = P.subscheme(x-w*y)
            sage: X.change_ring(RR)
            Closed subscheme of Projective Space of dimension 1 over Real Field
            with 53 bits of precision defined by:
              x - 1.73205080756888*y

        ::

            sage: K.<v> = CyclotomicField(7)
            sage: O = K.maximal_order()
            sage: P.<x,y> = ProjectiveSpace(O, 1)
            sage: X = P.subscheme([x^2+O(v)*y^2])
            sage: X.change_ring(CC)
            Closed subscheme of Projective Space of dimension 1 over Complex Field
            with 53 bits of precision defined by:
              x^2 + (0.623489801858734 + 0.781831482468030*I)*y^2
            sage: X.change_ring(K).change_ring(K.embeddings(QQbar)[0])
            Closed subscheme of Projective Space of dimension 1 over Algebraic Field defined by:
              x^2 + (-0.9009688679024191? - 0.4338837391175581?*I)*y^2

        ::

            sage: R.<x> = QQ[]
            sage: f = x^6-2
            sage: L.<b> = NumberField(f, embedding=f.roots(CC)[2][0])
            sage: A.<x,y> = AffineSpace(L, 2)
            sage: H = Hom(A,A)
            sage: X = A.subscheme([b*x^2, y^2])
            sage: X.change_ring(CC)
            Closed subscheme of Affine Space of dimension 2 over Complex Field with
            53 bits of precision defined by:
              (-0.561231024154687 - 0.972080648619833*I)*x^2,
              y^2
        """
        AS = self.ambient_space()
        new_AS = AS.change_ring(R)
        I = [f.change_ring(R) for f in self.defining_polynomials()]
        return new_AS.subscheme(I)

    def weil_restriction(self):
        r"""
        Compute the Weil restriction of this variety over some extension
        field. If the field is a finite field, then this computes
        the Weil restriction to the prime subfield.

        A Weil restriction of scalars - denoted `Res_{L/k}` - is a
        functor which, for any finite extension of fields `L/k` and
        any algebraic variety `X` over `L`, produces another
        corresponding variety `Res_{L/k}(X)`, defined over `k`. It is
        useful for reducing questions about varieties over large
        fields to questions about more complicated varieties over
        smaller fields.

        This function does not compute this Weil restriction directly
        but computes on generating sets of polynomial ideals:

        Let `d` be the degree of the field extension `L/k`, let `a` a
        generator of `L/k` and `p` the minimal polynomial of
        `L/k`. Denote this ideal by `I`.

        Specifically, this function first maps each variable `x` to
        its representation over `k`: `\sum_{i=0}^{d-1} a^i x_i`. Then
        each generator of `I` is evaluated over these representations
        and reduced modulo the minimal polynomial `p`. The result is
        interpreted as a univariate polynomial in `a` and its
        coefficients are the new generators of the returned ideal.

        If the input and the output ideals are radical, this is
        equivalent to the statement about algebraic varieties above.

        OUTPUT: Affine subscheme - the Weil restriction of ``self``.

        EXAMPLES::

            sage: R.<x> = QQ[]
            sage: K.<w> = NumberField(x^5-2)
            sage: R.<x> = K[]
            sage: L.<v> = K.extension(x^2+1)
            sage: A.<x,y> = AffineSpace(L,2)
            sage: X = A.subscheme([y^2-L(w)*x^3-v])
            sage: X.weil_restriction()
            Closed subscheme of Affine Space of dimension 4 over Number Field in w
            with defining polynomial x^5 - 2 defined by:
              (-w)*z0^3 + (3*w)*z0*z1^2 + z2^2 - z3^2,
              (-3*w)*z0^2*z1 + (w)*z1^3 + 2*z2*z3 - 1
            sage: X.weil_restriction().ambient_space() is A.weil_restriction()
            True

        ::

            sage: A.<x,y,z> = AffineSpace(GF(5^2,'t'),3)
            sage: X = A.subscheme([y^2-x*z, z^2+2*y])
            sage: X.weil_restriction()
            Closed subscheme of Affine Space of dimension 6 over Finite Field of
            size 5 defined by:
              z2^2 - 2*z3^2 - z0*z4 + 2*z1*z5,
              2*z2*z3 + z3^2 - z1*z4 - z0*z5 - z1*z5,
              z4^2 - 2*z5^2 + 2*z2,
              2*z4*z5 + z5^2 + 2*z3
        """
        try:
            X = self.__weil_restriction
        except AttributeError:
            L = self.base_ring()
            if L.is_finite():
                d = L.degree()
            else:
                d = L.relative_degree()

            if d == 1:
                X = self
            else:
                A = self.ambient_space().weil_restriction()
                I = self.defining_ideal().weil_restriction()
                X = A.subscheme(I)
            self.__weil_restriction = X
        return X

    def specialization(self, D=None, phi=None):
        r"""
        Specialization of this subscheme.

        Given a family of maps defined over a polynomial ring. A specialization
        is a particular member of that family. The specialization can be specified either
        by a dictionary or a :class:`SpecializationMorphism`.

        INPUT:

        - ``D`` -- dictionary (optional)

        - ``phi`` -- SpecializationMorphism (optional)

        OUTPUT: :class:`SchemeMorphism_polynomial`

        EXAMPLES::

            sage: R.<c> = PolynomialRing(QQ)
            sage: P.<x,y> = ProjectiveSpace(R, 1)
            sage: X = P.subscheme([x^2 + c*y^2])
            sage: X.specialization(dict({c:2}))
            Closed subscheme of Projective Space of dimension 1 over Rational Field defined by:
                  x^2 + 2*y^2

        ::

            sage: R.<c> = PolynomialRing(QQ)
            sage: S.<a,b> = R[]
            sage: P.<x,y,z> = AffineSpace(S,3)
            sage: X = P.subscheme([x^2+a*c*y^2 - b*z^2])
            sage: from sage.rings.polynomial.flatten import SpecializationMorphism
            sage: phi = SpecializationMorphism(P.coordinate_ring(),dict({c:2,a:1}))
            sage: X.specialization(phi=phi)
            Closed subscheme of Affine Space of dimension 3 over Univariate Polynomial Ring in b over Rational Field defined by:
                  x^2 + 2*y^2 + (-b)*z^2
        """
        if D is None:
            if phi is None:
                raise ValueError("either the dictionary or the specialization must be provided")
        else:
            from sage.rings.polynomial.flatten import SpecializationMorphism
            phi = SpecializationMorphism(self.ambient_space().coordinate_ring(),D)
        amb = self.ambient_space().change_ring(phi.codomain().base_ring())
        return amb.subscheme([phi(g) for g in self.defining_polynomials()])<|MERGE_RESOLUTION|>--- conflicted
+++ resolved
@@ -1707,16 +1707,11 @@
           For numerically inexact fields, points are on the subscheme if they
           satisfy the equations to within tolerance.
 
+        - ``tolerance`` - a rational number in (0,1] used in doyle-krumm algorithm-4
+
         OUTPUT: list of points in subscheme or ambient space
 
         .. WARNING::
-
-           In the current implementation, the output of the [Doyle-Krumm] algorithm
-           cannot be guaranteed to be correct due to the necessity of floating point
-           computations. In some cases, the default 53-bit precision is
-           considerably lower than would be required for the algorithm to
-           generate correct output. THis applied to enumeration of points
-           over number field for subschemes of dimension at least 1.
 
            For numerically inexact fields such as ComplexField or RealField the
            list of points returned is very likely to be incomplete at best.
@@ -1791,11 +1786,7 @@
         if F in NumberFields() or F == ZZ:
             X = self.base_extend(F)(F)
             try:
-<<<<<<< HEAD
                 return X.points(**kwds) # checks for proper bound done in points functions
-=======
-                return X.points(bound=bound) # checks for proper bound done in points functions
->>>>>>> 010ba97d
             except TypeError:
                 raise TypeError("Unable to enumerate points over %s."%F)
         elif (self.base_ring() in NumberFields() or self.base_ring() == ZZ)\
