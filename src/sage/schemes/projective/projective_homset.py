r"""
Set of homomorphisms between two projective schemes

For schemes `X` and `Y`, this module implements the set of morphisms
`Hom(X,Y)`. This is done by :class:`SchemeHomset_generic`.

As a special case, the Hom-sets can also represent the points of a
scheme. Recall that the `K`-rational points of a scheme `X` over `k`
can be identified with the set of morphisms `Spec(K) \to X`. In Sage
the rational points are implemented by such scheme morphisms. This is
done by :class:`SchemeHomset_points` and its subclasses.

.. note::

    You should not create the Hom-sets manually. Instead, use the
    :meth:`~sage.structure.parent.Hom` method that is inherited by all
    schemes.

AUTHORS:

- William Stein (2006): initial version.

- Volker Braun (2011-08-11): significant improvement and refactoring.

- Ben Hutz (June 2012): added support for projective ring

- Ben Hutz (2018): add numerical point support
"""


#*****************************************************************************
#       Copyright (C) 2011 Volker Braun <vbraun.name@gmail.com>
#       Copyright (C) 2006 William Stein <wstein@gmail.com>
#
#  Distributed under the terms of the GNU General Public License (GPL)
#  as published by the Free Software Foundation; either version 2 of
#  the License, or (at your option) any later version.
#                  http://www.gnu.org/licenses/
#*****************************************************************************

from sage.rings.all import ZZ, CC, RR
from sage.schemes.generic.homset import SchemeHomset_points

from sage.misc.all import verbose

from sage.rings.rational_field import is_RationalField
from sage.categories.fields import Fields
from sage.categories.number_fields import NumberFields
from sage.rings.finite_rings.finite_field_constructor import is_FiniteField
from sage.rings.polynomial.polynomial_ring_constructor import PolynomialRing
from copy import copy

#*******************************************************************
# Projective varieties
#*******************************************************************
class SchemeHomset_points_projective_field(SchemeHomset_points):
    """
    Set of rational points of a projective variety over a field.

    INPUT:

    See :class:`SchemeHomset_generic`.

    EXAMPLES::

        sage: from sage.schemes.projective.projective_homset import SchemeHomset_points_projective_field
        sage: SchemeHomset_points_projective_field(Spec(QQ), ProjectiveSpace(QQ,2))
        Set of rational points of Projective Space of dimension 2 over Rational Field
    """
    def points(self, **kwds):
        """
        Return some or all rational points of a projective scheme.

<<<<<<< HEAD
        For dimension 0 subschemes points are determined through a groebner
        basis calculation. For schemes or subschemes with dimension greater than 1
        points are determined through enumeration up to the specified bound.

        INPUT:

        kwds:

        - ``bound`` - integer (optional, default=0). The bound for the coordinates for
          subschemes with dimension at least 1.

        - ``prec`` - integer (optional, default=53). The precision to use to
          compute the elements of bounded height for number fields.

        - ``point_tolerance`` - positive real number (optional, default=10^(-10)).
          For numerically inexact fields, two points are considered the same
          if their coordinates are within tolerance.

        - ``zero_tolerance`` - positive real number (optional, default=10^(-10)).
          For numerically inexact fields, points are on the subscheme if they
          satisfy the equations to within tolerance.
=======
        Over a finite field, all points are returned. Over an infinite field, all points satisfying the bound
        are returned. For a zero-dimensional subscheme, all points are returned regardless of whether the base
        ring is a field or not.

        For number fields, this uses the
        Doyle-Krumm algorithm 4 (algorithm 5 for imaginary quadratic) for
        computing algebraic numbers up to a given height [Doyle-Krumm]_.

        The algorithm requires floating point arithmetic, so the user is
        allowed to specify the precision for such calculations.
        Additionally, due to floating point issues, points
        slightly larger than the bound may be returned. This can be controlled
        by lowering the tolerance.
>>>>>>> 010ba97d

        INPUT:

        - ``bound`` - a real number

        - ``tolerance`` - a rational number in (0,1] used in doyle-krumm algorithm-4

        - ``precision`` - the precision to use for computing the elements of bounded height of number fields.

        OUTPUT:

        - a list of rational points of a projective scheme

           For numerically inexact fields such as ComplexField or RealField the
           list of points returned is very likely to be incomplete. It may also
           contain repeated points due to tolerance.

        EXAMPLES::

            sage: P.<x,y> = ProjectiveSpace(QQ,1)
            sage: P(QQ).points(bound=4)
            [(-4 : 1), (-3 : 1), (-2 : 1), (-3/2 : 1), (-4/3 : 1), (-1 : 1),
            (-3/4 : 1), (-2/3 : 1), (-1/2 : 1), (-1/3 : 1), (-1/4 : 1), (0 : 1),
            (1/4 : 1), (1/3 : 1), (1/2 : 1), (2/3 : 1), (3/4 : 1), (1 : 0), (1 : 1),
            (4/3 : 1), (3/2 : 1), (2 : 1), (3 : 1), (4 : 1)]

        ::

            sage: u = QQ['u'].0
            sage: K.<v> = NumberField(u^2 + 3)
            sage: P.<x,y,z> = ProjectiveSpace(K,2)
            sage: len(P(K).points(bound=1.8))
            381

        ::

            sage: P1 = ProjectiveSpace(GF(2),1)
            sage: F.<a> = GF(4,'a')
            sage: P1(F).points()
            [(0 : 1), (1 : 0), (1 : 1), (a : 1), (a + 1 : 1)]

        ::

            sage: P.<x,y,z> = ProjectiveSpace(QQ,2)
            sage: E = P.subscheme([(y^3-y*z^2) - (x^3-x*z^2),(y^3-y*z^2) + (x^3-x*z^2)])
            sage: E(P.base_ring()).points()
            [(-1 : -1 : 1), (-1 : 0 : 1), (-1 : 1 : 1), (0 : -1 : 1), (0 : 0 : 1), (0 : 1 : 1),
            (1 : -1 : 1), (1 : 0 : 1), (1 : 1 : 1)]

        ::

            sage: P.<x,y,z> = ProjectiveSpace(CC, 2)
            sage: E = P.subscheme([y^3 - x^3 - x*z^2, x*y*z])
            sage: L=E(P.base_ring()).points();L
            verbose 0 (70: projective_homset.py, points) Warning: computations in the numerical fields are inexact;points may be computed partially or incorrectly.
            [(-0.500000000000000 + 0.866025403784439*I : 1.00000000000000 : 0.000000000000000),
            (-0.500000000000000 - 0.866025403784439*I : 1.00000000000000 : 0.000000000000000),
            (-1.00000000000000*I : 0.000000000000000 : 1.00000000000000),
            (0.000000000000000 : 0.000000000000000 : 1.00000000000000),
            (1.00000000000000*I : 0.000000000000000 : 1.00000000000000),
            (1.00000000000000 : 1.00000000000000 : 0.000000000000000)]
            sage: L[0].codomain()
            Projective Space of dimension 2 over Complex Field with 53 bits of precision

        ::

            sage: P.<x,y,z> = ProjectiveSpace(CDF, 2)
            sage: E = P.subscheme([y^2 + x^2 + z^2, x*y*z])
            sage: E(P.base_ring()).points()
            verbose 0 (70: projective_homset.py, points) Warning: computations in the numerical fields are inexact;points may be computed partially or incorrectly.
            [(-1.0000000000000004*I : 1.0 : 0.0),
             (0.0 : 0.9999999999999997*I : 1.0),
             (0.0 : 2.7755575615628914e-17 - 1.0*I : 1.0),
             (0.9999999999999997*I : 1.0 : 0.0),
             (2.7755575615628914e-17 - 1.0*I : 0.0 : 1.0),
             (2.7755575615628914e-17 + 1.0*I : 0.0 : 1.0)]
        """
<<<<<<< HEAD
=======
        B = kwds.pop('bound', 0)
        tol = kwds.pop('tolerance', 1e-2)
        prec = kwds.pop('precision', 53)

        X = self.codomain()
>>>>>>> 010ba97d
        from sage.schemes.projective.projective_space import is_ProjectiveSpace
        X = self.codomain()
        if not is_ProjectiveSpace(X) and X.base_ring() in Fields():
            if hasattr(X.base_ring(), 'precision'):
                numerical = True
                verbose("Warning: computations in the numerical fields are inexact;points may be computed partially or incorrectly.", level=0)
                pt_tol = RR(kwds.pop('point_tolerance', 10**(-10)))
                zero_tol = RR(kwds.pop('zero_tolerance', 10**(-10)))
                if pt_tol <= 0 or zero_tol <= 0:
                    raise ValueError("tolerance must be positive")
            else:
                numerical = False
            #Then it must be a subscheme
            dim_ideal = X.defining_ideal().dimension()
            if dim_ideal < 1: # no points
                return []
            if dim_ideal == 1: # if X zero-dimensional
                rat_points = set()
                PS = X.ambient_space()
                N = PS.dimension_relative()
                BR = X.base_ring()
                #need a lexicographic ordering for elimination
                R = PolynomialRing(BR, N + 1, PS.variable_names(), order='lex')
                I = R.ideal(X.defining_polynomials())
                I0 = R.ideal(0)
                #Determine the points through elimination
                #This is much faster than using the I.variety() function on each affine chart.
                for k in range(N + 1):
                    #create the elimination ideal for the kth affine patch
                    G = I.substitute({R.gen(k):1}).groebner_basis()
                    if G != [1]:
                        P = {}
                        #keep track that we know the kth coordinate is 1
                        P.update({R.gen(k):1})
                        points = [P]
                        #work backwards from solving each equation for the possible
                        #values of the next coordinate
                        for i in range(len(G) - 1, -1, -1):
                            new_points = []
                            good = 0
                            for P in points:
                                #substitute in our dictionary entry that has the values
                                #of coordinates known so far. This results in a single
                                #variable polynomial (by elimination)
                                L = G[i].substitute(P)
                                if R(L).degree() > 0:
                                    if numerical:
                                        for pol in L.univariate_polynomial().roots(multiplicities=False):
                                            good = 1
                                            r = L.variables()[0]
                                            varindex = R.gens().index(r)
                                            P.update({R.gen(varindex):pol})
                                            new_points.append(copy(P))
                                    else:
                                        L = L.factor()
                                    #the linear factors give the possible rational values of
                                    #this coordinate
                                        for pol, pow in L:
                                            if pol.degree() == 1 and len(pol.variables()) == 1:
                                                good = 1
                                                r = pol.variables()[0]
                                                varindex = R.gens().index(r)
                                                #add this coordinates information to
                                                #each dictionary entry
                                                P.update({R.gen(varindex):-pol.constant_coefficient() / pol.monomial_coefficient(r)})
                                                new_points.append(copy(P))
                                else:
                                    new_points.append(P)
                                    good = 1
                            if good:
                                points = new_points
                        #the dictionary entries now have values for all coordinates
                        #they are the rational solutions to the equations
                        #make them into projective points
                        for i in range(len(points)):
                            if numerical:
                                if len(points[i]) == N + 1:
                                    S = PS([points[i][R.gen(j)] for j in range(N + 1)])
                                    S.normalize_coordinates()
                                    if all([g(list(S)) < zero_tol for g in X.defining_polynomials()]):
                                        rat_points.add(S)
                            else:
                                if len(points[i]) == N + 1 and I.subs(points[i]) == I0:
                                    S = X([points[i][R.gen(j)] for j in range(N + 1)])
                                    S.normalize_coordinates()
                                    rat_points.add(S)

                # remove duplicate element using tolerance
                if numerical:
                    dupl_points = list(rat_points)
                    for i in range(len(dupl_points)):
                        u = dupl_points[i]
                        for j in range(i+1, len(dupl_points)):
                            v = dupl_points[j]
                            if all([(u[k]-v[k]).abs() < pt_tol for k in range(len(u))]):
                                rat_points.remove(u)
                                break

                rat_points = sorted(rat_points)
                return rat_points
        R = self.value_ring()
        B = kwds.pop('bound', 0)
        prec = kwds.pop('prec', 53)
        if is_RationalField(R):
            if not B > 0:
                raise TypeError("a positive bound B (= %s) must be specified"%B)
            from sage.schemes.projective.projective_rational_point import enum_projective_rational_field
            return enum_projective_rational_field(self,B)
        elif R in NumberFields():
            if not B > 0:
                raise TypeError("a positive bound B (= %s) must be specified"%B)
            from sage.schemes.projective.projective_rational_point import enum_projective_number_field
            return enum_projective_number_field(self, bound=B, tolerance=tol, precision=prec)
        elif is_FiniteField(R):
            from sage.schemes.projective.projective_rational_point import enum_projective_finite_field
            return enum_projective_finite_field(self.extended_codomain())
        else:
            raise TypeError("unable to enumerate points over %s"%R)

    def numerical_points(self, F=None, **kwds):
        """
        Return some or all numerical approximations of rational points of a projective scheme.

        This is for dimension 0 subschemes only and the points are determined
        through a groebner calculation over the base ring and then numerically
        approximating the roots of the resulting polynomials. If the base ring
        is a number field, the embedding into ``F`` must be known.

        INPUT:

        ``F`` - numerical ring

        kwds:

        - ``point_tolerance`` - positive real number (optional, default=10^(-10)).
          For numerically inexact fields, two points are considered the same
          if their coordinates are within tolerance.

        - ``zero_tolerance`` - positive real number (optional, default=10^(-10)).
          For numerically inexact fields, points are on the subscheme if they
          satisfy the equations to within tolerance.

        OUTPUT: A list of points in the ambient space.

        .. WARNING::

           For numerically inexact fields the list of points returned may contain repeated
           or be missing points due to tolerance.

        EXAMPLES::

            sage: P.<x,y,z> = ProjectiveSpace(QQ, 2)
            sage: E = P.subscheme([y^3 - x^3 - x*z^2, x*y*z])
            sage: L = E(QQ).numerical_points(F=RR); L
            [(0.000000000000000 : 0.000000000000000 : 1.00000000000000),
             (1.00000000000000 : 1.00000000000000 : 0.000000000000000)]
            sage: L[0].codomain()
            Projective Space of dimension 2 over Real Field with 53 bits of precision

        ::

            sage: S.<a> = QQ[]
            sage: K.<v> = NumberField(a^5 - 7, embedding=CC((7)**(1/5)))
            sage: P.<x,y,z> = ProjectiveSpace(K,2)
            sage: X = P.subscheme([x^2 - v^2*z^2, y-v*z])
            sage: X(K).numerical_points(F=CDF)
            [(-1.475773161594552 : 1.475773161594552 : 1.0),
             (1.475773161594551 : 1.4757731615945517 : 1.0)]

        ::

            sage: P.<x1, x2, x3> = ProjectiveSpace(QQ, 2)
            sage: E = P.subscheme([3000*x1^50 + 9875643*x2^2*x3^48 + 12334545*x2^50, x1 + x2])
            sage: len(E(P.base_ring()).numerical_points(F=CDF, zero_tolerance =1e-6))
            49

        TESTS::

            sage: P.<x,y,z> = ProjectiveSpace(QQ, 2)
            sage: E = P.subscheme([y^3 - x^3 - x*z^2, x*y*z])
            sage: E(QQ).numerical_points(F=CDF, point_tolerance=-1)
            Traceback (most recent call last):
            ...
            ValueError: tolerance must be positive

        ::

            sage: P.<x,y,z> = ProjectiveSpace(QQ, 2)
            sage: E = P.subscheme([y^3 - x^3 - x*z^2, x*y*z])
            sage: E(QQ).numerical_points(F=CC, zero_tolerance=-1)
            Traceback (most recent call last):
            ...
            ValueError: tolerance must be positive

        ::

            sage: P.<x,y,z> = ProjectiveSpace(QQ, 2)
            sage: E = P.subscheme([y^3 - x^3 - x*z^2, x*y*z])
            sage: E(QQ).numerical_points(F=QQbar)
            Traceback (most recent call last):
            ...
            TypeError: F must be a numerical field
        """
        from sage.schemes.projective.projective_space import is_ProjectiveSpace
        if F is None:
            F = CC
        if not F in Fields() or not hasattr(F, 'precision'):
            raise TypeError('F must be a numerical field')
        X = self.codomain()
        if X.base_ring() not in NumberFields():
            raise TypeError('base ring must be a number field')

        PP = X.ambient_space().change_ring(F)
        from sage.schemes.projective.projective_space import is_ProjectiveSpace
        if not is_ProjectiveSpace(X) and X.base_ring() in Fields():
            #Then it must be a subscheme
            dim_ideal = X.defining_ideal().dimension()
            if dim_ideal < 1: # no points
                return []
            if dim_ideal == 1: # if X zero-dimensional
                pt_tol = RR(kwds.pop('point_tolerance', 10**(-10)))
                zero_tol = RR(kwds.pop('zero_tolerance', 10**(-10)))
                if pt_tol <= 0 or zero_tol <= 0:
                    raise ValueError("tolerance must be positive")
                rat_points = set()
                PS = X.ambient_space()
                N = PS.dimension_relative()
                BR = X.base_ring()
                #need a lexicographic ordering for elimination
                R = PolynomialRing(BR, N + 1, PS.variable_names(), order='lex')
                RF = R.change_ring(F)
                I = R.ideal(X.defining_polynomials())
                I0 = R.ideal(0)
                #Determine the points through elimination
                #This is much faster than using the I.variety() function on each affine chart.
                for k in range(N + 1):
                    #create the elimination ideal for the kth affine patch
                    G = I.substitute({R.gen(k):1}).groebner_basis()
                    G = [RF(g) for g in G]
                    if G != [1]:
                        P = {}
                        #keep track that we know the kth coordinate is 1
                        P.update({RF.gen(k):1})
                        points = [P]
                        #work backwards from solving each equation for the possible
                        #values of the next coordinate
                        for i in range(len(G) - 1, -1, -1):
                            new_points = []
                            good = 0
                            for P in points:
                                #substitute in our dictionary entry that has the values
                                #of coordinates known so far. This results in a single
                                #variable polynomial (by elimination)
                                L = G[i].substitute(P)
                                if len(RF(L).variables())==1:
                                    for pol in L.univariate_polynomial().roots(ring=F, multiplicities=False):
                                        r = L.variables()[0]
                                        varindex = RF.gens().index(r)
                                        P.update({RF.gen(varindex):pol})
                                        new_points.append(copy(P))
                                        good = 1
                                else:
                                    new_points.append(P)
                                    good = 1
                            if good:
                                points = new_points
                        #the dictionary entries now have values for all coordinates
                        #they are approximate solutions to the equations
                        #make them into projective points
                        polys = [g.change_ring(F) for g in X.defining_polynomials()]
                        for i in range(len(points)):
                            if len(points[i]) == N + 1:
                                S = PP([points[i][RF.gen(j)] for j in range(N + 1)])
                                S.normalize_coordinates()
                                if all([g(list(S)) < zero_tol for g in polys]):
                                    rat_points.add(S)
                        # remove duplicate element using tolerance
                        #since they are normalized we can just compare coefficients
                        dupl_points = list(rat_points)
                        for i in range(len(dupl_points)):
                            u = dupl_points[i]
                            for j in range(i+1, len(dupl_points)):
                                v = dupl_points[j]
                                if all([(u[k]-v[k]).abs() < pt_tol for k in range(len(u))]):
                                    rat_points.remove(u)
                                    break

                rat_points = sorted(rat_points)
                return rat_points
            raise NotImplementedError('numerical approximation of points only for dimension 0 subschemes')

class SchemeHomset_points_projective_ring(SchemeHomset_points):
    """
    Set of rational points of a projective variety over a commutative ring.

    INPUT:

    See :class:`SchemeHomset_generic`.

    EXAMPLES::

        sage: from sage.schemes.projective.projective_homset import SchemeHomset_points_projective_ring
        sage: SchemeHomset_points_projective_ring(Spec(ZZ), ProjectiveSpace(ZZ,2))
        Set of rational points of Projective Space of dimension 2 over Integer Ring
    """

    def points(self, B=0):
        """
        Return some or all rational points of a projective scheme.

        INPUT:

        - ``B`` -- integer (optional, default=0). The bound for the
          coordinates.

        EXAMPLES::

            sage: from sage.schemes.projective.projective_homset import SchemeHomset_points_projective_ring
            sage: H = SchemeHomset_points_projective_ring(Spec(ZZ), ProjectiveSpace(ZZ,2))
            sage: H.points(3)
            [(0 : 0 : 1), (0 : 1 : -3), (0 : 1 : -2), (0 : 1 : -1), (0 : 1 : 0), (0
            : 1 : 1), (0 : 1 : 2), (0 : 1 : 3), (0 : 2 : -3), (0 : 2 : -1), (0 : 2 :
            1), (0 : 2 : 3), (0 : 3 : -2), (0 : 3 : -1), (0 : 3 : 1), (0 : 3 : 2),
            (1 : -3 : -3), (1 : -3 : -2), (1 : -3 : -1), (1 : -3 : 0), (1 : -3 : 1),
            (1 : -3 : 2), (1 : -3 : 3), (1 : -2 : -3), (1 : -2 : -2), (1 : -2 : -1),
            (1 : -2 : 0), (1 : -2 : 1), (1 : -2 : 2), (1 : -2 : 3), (1 : -1 : -3),
            (1 : -1 : -2), (1 : -1 : -1), (1 : -1 : 0), (1 : -1 : 1), (1 : -1 : 2),
            (1 : -1 : 3), (1 : 0 : -3), (1 : 0 : -2), (1 : 0 : -1), (1 : 0 : 0), (1
            : 0 : 1), (1 : 0 : 2), (1 : 0 : 3), (1 : 1 : -3), (1 : 1 : -2), (1 : 1 :
            -1), (1 : 1 : 0), (1 : 1 : 1), (1 : 1 : 2), (1 : 1 : 3), (1 : 2 : -3),
            (1 : 2 : -2), (1 : 2 : -1), (1 : 2 : 0), (1 : 2 : 1), (1 : 2 : 2), (1 :
            2 : 3), (1 : 3 : -3), (1 : 3 : -2), (1 : 3 : -1), (1 : 3 : 0), (1 : 3 :
            1), (1 : 3 : 2), (1 : 3 : 3), (2 : -3 : -3), (2 : -3 : -2), (2 : -3 :
            -1), (2 : -3 : 0), (2 : -3 : 1), (2 : -3 : 2), (2 : -3 : 3), (2 : -2 :
            -3), (2 : -2 : -1), (2 : -2 : 1), (2 : -2 : 3), (2 : -1 : -3), (2 : -1 :
            -2), (2 : -1 : -1), (2 : -1 : 0), (2 : -1 : 1), (2 : -1 : 2), (2 : -1 :
            3), (2 : 0 : -3), (2 : 0 : -1), (2 : 0 : 1), (2 : 0 : 3), (2 : 1 : -3),
            (2 : 1 : -2), (2 : 1 : -1), (2 : 1 : 0), (2 : 1 : 1), (2 : 1 : 2), (2 :
            1 : 3), (2 : 2 : -3), (2 : 2 : -1), (2 : 2 : 1), (2 : 2 : 3), (2 : 3 :
            -3), (2 : 3 : -2), (2 : 3 : -1), (2 : 3 : 0), (2 : 3 : 1), (2 : 3 : 2),
            (2 : 3 : 3), (3 : -3 : -2), (3 : -3 : -1), (3 : -3 : 1), (3 : -3 : 2),
            (3 : -2 : -3), (3 : -2 : -2), (3 : -2 : -1), (3 : -2 : 0), (3 : -2 : 1),
            (3 : -2 : 2), (3 : -2 : 3), (3 : -1 : -3), (3 : -1 : -2), (3 : -1 : -1),
            (3 : -1 : 0), (3 : -1 : 1), (3 : -1 : 2), (3 : -1 : 3), (3 : 0 : -2), (3
            : 0 : -1), (3 : 0 : 1), (3 : 0 : 2), (3 : 1 : -3), (3 : 1 : -2), (3 : 1
            : -1), (3 : 1 : 0), (3 : 1 : 1), (3 : 1 : 2), (3 : 1 : 3), (3 : 2 : -3),
            (3 : 2 : -2), (3 : 2 : -1), (3 : 2 : 0), (3 : 2 : 1), (3 : 2 : 2), (3 :
            2 : 3), (3 : 3 : -2), (3 : 3 : -1), (3 : 3 : 1), (3 : 3 : 2)]
        """
        R = self.value_ring()
        if R == ZZ:
            if not B > 0:
                raise TypeError("a positive bound B (= %s) must be specified"%B)
            from sage.schemes.projective.projective_rational_point import enum_projective_rational_field
            return enum_projective_rational_field(self,B)
        else:
            raise TypeError("unable to enumerate points over %s"%R)


#*******************************************************************
# Abelian varieties
#*******************************************************************
class SchemeHomset_points_abelian_variety_field(SchemeHomset_points_projective_field):
    r"""
    Set of rational points of an Abelian variety.

    INPUT:

    See :class:`SchemeHomset_generic`.

    TESTS:

    The bug reported at :trac:`1785` is fixed::

        sage: K.<a> = NumberField(x^2 + x - (3^3-3))
        sage: E = EllipticCurve('37a')
        sage: X = E(K)
        sage: X
        Abelian group of points on Elliptic Curve defined by
        y^2 + y = x^3 + (-1)*x over Number Field in a with
        defining polynomial x^2 + x - 24
        sage: P = X([3,a])
        sage: P
        (3 : a : 1)
        sage: P in E
        False
        sage: P in E.base_extend(K)
        True
        sage: P in X.codomain()
        False
        sage: P in X.extended_codomain()
        True

    Check for :trac:`11982`::

        sage: P2.<x,y,z> = ProjectiveSpace(QQ,2)
        sage: d = 7
        sage: C = Curve(x^3 + y^3 - d*z^3)
        sage: E = EllipticCurve([0,-432*d^2])
        sage: transformation = [(36*d*z-y)/(72*d),(36*d*z+y)/(72*d),x/(12*d)]
        sage: phi = E.hom(transformation, C); phi
        Scheme morphism:
          From: Elliptic Curve defined by y^2 = x^3 - 21168 over Rational Field
          To:   Projective Plane Curve over Rational Field defined by x^3 + y^3 - 7*z^3
          Defn: Defined on coordinates by sending (x : y : z) to
                (-1/504*y + 1/2*z : 1/504*y + 1/2*z : 1/84*x)
    """

    def _element_constructor_(self, *v, **kwds):
        """
        The element constructor.

        INPUT:

        - ``v`` -- anything that determines a scheme morphism in the
          Hom-set.

        OUTPUT:

        The scheme morphism determined by ``v``.

        EXAMPLES::

            sage: E = EllipticCurve('37a')
            sage: X = E(QQ)
            sage: P = X([0,1,0]);  P
            (0 : 1 : 0)
            sage: type(P)
            <class 'sage.schemes.elliptic_curves.ell_point.EllipticCurvePoint_number_field'>

        TESTS::

            sage: X._element_constructor_([0,1,0])
            (0 : 1 : 0)
        """
        if len(v) == 1:
            v = v[0]
        return self.codomain()._point(self.extended_codomain(), v, **kwds)

    def _repr_(self):
        """
        Return a string representation of this homset.

        OUTPUT:

        String.

        EXAMPLES::

            sage: E = EllipticCurve('37a')
            sage: X = E(QQ)
            sage: X._repr_()
            'Abelian group of points on Elliptic Curve defined by y^2 + y = x^3 - x over Rational Field'
        """
        s = 'Abelian group of points on ' + str(self.extended_codomain())
        return s

    def base_extend(self, R):
        """
        Extend the base ring.

        This is currently not implemented except for the trivial case
        ``R==ZZ``.

        INPUT:

        - ``R`` -- a ring.

        EXAMPLES::

            sage: E = EllipticCurve('37a')
            sage: Hom = E.point_homset();  Hom
            Abelian group of points on Elliptic Curve defined
            by y^2 + y = x^3 - x over Rational Field
            sage: Hom.base_ring()
            Integer Ring
            sage: Hom.base_extend(QQ)
            Traceback (most recent call last):
            ...
            NotImplementedError: Abelian variety point sets are not
            implemented as modules over rings other than ZZ
        """
        if R is not ZZ:
            raise NotImplementedError('Abelian variety point sets are not '
                            'implemented as modules over rings other than ZZ')
        return self


from sage.misc.persist import register_unpickle_override
register_unpickle_override('sage.schemes.generic.homset',
                           'SchemeHomsetModule_abelian_variety_coordinates_field',
                           SchemeHomset_points_abelian_variety_field)<|MERGE_RESOLUTION|>--- conflicted
+++ resolved
@@ -71,7 +71,6 @@
         """
         Return some or all rational points of a projective scheme.
 
-<<<<<<< HEAD
         For dimension 0 subschemes points are determined through a groebner
         basis calculation. For schemes or subschemes with dimension greater than 1
         points are determined through enumeration up to the specified bound.
@@ -80,10 +79,10 @@
 
         kwds:
 
-        - ``bound`` - integer (optional, default=0). The bound for the coordinates for
+        - ``bound`` - real number (optional, default=0). The bound for the coordinates for
           subschemes with dimension at least 1.
 
-        - ``prec`` - integer (optional, default=53). The precision to use to
+        - ``precision`` - integer (optional, default=53). The precision to use to
           compute the elements of bounded height for number fields.
 
         - ``point_tolerance`` - positive real number (optional, default=10^(-10)).
@@ -93,37 +92,19 @@
         - ``zero_tolerance`` - positive real number (optional, default=10^(-10)).
           For numerically inexact fields, points are on the subscheme if they
           satisfy the equations to within tolerance.
-=======
-        Over a finite field, all points are returned. Over an infinite field, all points satisfying the bound
-        are returned. For a zero-dimensional subscheme, all points are returned regardless of whether the base
-        ring is a field or not.
-
-        For number fields, this uses the
-        Doyle-Krumm algorithm 4 (algorithm 5 for imaginary quadratic) for
-        computing algebraic numbers up to a given height [Doyle-Krumm]_.
-
-        The algorithm requires floating point arithmetic, so the user is
-        allowed to specify the precision for such calculations.
-        Additionally, due to floating point issues, points
-        slightly larger than the bound may be returned. This can be controlled
-        by lowering the tolerance.
->>>>>>> 010ba97d
-
-        INPUT:
-
-        - ``bound`` - a real number
 
         - ``tolerance`` - a rational number in (0,1] used in doyle-krumm algorithm-4
-
-        - ``precision`` - the precision to use for computing the elements of bounded height of number fields.
+          for enumeration over number fields.
 
         OUTPUT:
 
         - a list of rational points of a projective scheme
 
-           For numerically inexact fields such as ComplexField or RealField the
-           list of points returned is very likely to be incomplete. It may also
-           contain repeated points due to tolerance.
+        .. WARNING::
+        
+            For numerically inexact fields such as ComplexField or RealField the
+            list of points returned is very likely to be incomplete. It may also
+            contain repeated points due to tolerances.
 
         EXAMPLES::
 
@@ -185,14 +166,6 @@
              (2.7755575615628914e-17 - 1.0*I : 0.0 : 1.0),
              (2.7755575615628914e-17 + 1.0*I : 0.0 : 1.0)]
         """
-<<<<<<< HEAD
-=======
-        B = kwds.pop('bound', 0)
-        tol = kwds.pop('tolerance', 1e-2)
-        prec = kwds.pop('precision', 53)
-
-        X = self.codomain()
->>>>>>> 010ba97d
         from sage.schemes.projective.projective_space import is_ProjectiveSpace
         X = self.codomain()
         if not is_ProjectiveSpace(X) and X.base_ring() in Fields():
@@ -295,7 +268,8 @@
                 return rat_points
         R = self.value_ring()
         B = kwds.pop('bound', 0)
-        prec = kwds.pop('prec', 53)
+        tol = kwds.pop('tolerance', 1e-2)
+        prec = kwds.pop('precision', 53)
         if is_RationalField(R):
             if not B > 0:
                 raise TypeError("a positive bound B (= %s) must be specified"%B)
