--- conflicted
+++ resolved
@@ -88,7 +88,6 @@
         ....:      for a, b in zip(L1, L2))
         True
 
-<<<<<<< HEAD
     TESTS::
 
         sage: from sage.numerical.gauss_legendre import nodes
@@ -103,13 +102,11 @@
          (0.50000000000000000000000000000, 0.44444444444444444444444444444),
          (0.88729833462074168851792653998, 0.27777777777777777777777777778)]
 
-=======
     .. TODO::
 
         It may be worth testing if using the Arb algorithm for finding the
         nodes and weights in ``arb/acb_calc/integrate_gl_auto_deg.c`` has better
         performance.
->>>>>>> 473cd41f
     """
     cdef long j,j1,n
     cdef RealNumber r,t1,t2,t3,t4,a,w
