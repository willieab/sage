"""
HG from SAGE.

These functions make setup and use of source control with SAGE easier, using
the distributed Mercurial HG source control system.  To learn about Mercurial,
see http://www.selenic.com/mercurial/wiki/.

This system should all be fully usable from the SAGE notebook (except
for merging, currently).
"""

########################################################################
#       Copyright (C) 2006 William Stein <wstein@gmail.com>
#
#  Distributed under the terms of the GNU General Public License (GPL)
#
#                  http://www.gnu.org/licenses/
########################################################################

import os, shutil

import sage.server.support
from   viewer import browser
from   misc   import tmp_filename, branch_current_hg

def embedded():
    return sage.server.support.EMBEDDED_MODE

def pager():
    if embedded():
        return 'cat'
    else:
        return 'more'

class HG:
    r"""
    This is an HG (Mercurial) repository.

    To learn about Mercurial, see http://www.selenic.com/mercurial/wiki/.

    This system should all be fully usable from the SAGE notebook.

    The few of the simplest and most useful commands are directly
    provided as member functions.  However, you can use the full
    functionality of hg by noting that typing, e.g.,
            \code{hg_sage("command line arguments")}
    is \emph{exactly} the same as typing
    \begin{verbatim}
            cd <SAGE_ROOT>/devel/sage/ && hg command line arguments
    \end{verbatim}
    """
    def __init__(self, dir, name, url, target=None, cloneable=False):
        """
        INPUT:
            dir -- directory that will contain the repository
            name -- a friendly name for the repository (only used for printing)
            url -- a default URL to pull or record sends against (e.g.,
                   this could be a master repository on modular.math.washington.edu)
            target -- if the last part of dir is, e.g., sage-hg,
                      create a symlink from sage-hg to target.
                      If target=None, this symlink will not be created.
        """
        self.__dir = os.path.abspath(dir)
        self.__name = name
        self.__url = url
        self.__initialized = False
        self.__target = target
        self.__cloneable = cloneable

    def __repr__(self):
        self.status()
        return "Hg repository '%s' in directory %s"%(self.__name, self.__dir)

    def status(self):
        print("Status of modified or unknown files:")
        self('status')
        print "\n---\n"
        if self.__name == "SAGE Library Source Code":
            b = branch_current_hg()
            if b == '': b='main'
            print("Branch: %s"%b)


    def _warning(self):
        if not os.path.exists(os.environ['HOME'] + '/.hgrc'):
            print "\nWARNING:"
            print "Make sure to create a ~/.hgrc file:"
            print "-"*70
            print "[ui]"
            print "username = William Stein <wstein@gmail.com>"
            print "-"*70
            print "\n"

    def __call__(self, cmd, check_initialized=True):
        """
        Run 'hg cmd' where cmd is an arbitrary string
        in the hg repository.
        """
        self._warning()
        s = 'cd "%s" && hg %s'%(self.__dir, cmd)
        print s
        return os.system(s)

    def serve(self, port=8200, open_viewer=False):
        """
        Start a web server for this repository.

        This server is very nice -- you can browse all files in the
        repository, see their changelogs, see who wrote any given
        line, etc.  Very nice.

        INPUT:
            port -- port that the server will listen on
            open_viewer -- boolean (default: False); whether to pop up the web page
        """
        print('Now serving repository on port %s'%port)
        print("Point your web browser at http://localhost:%s"%port)
        if open_viewer:
            cmd = 'sleep 1; %s http://%s:%s 1>&2 >/dev/null'%(browser(), 'localhost', port)
            t = tmp_filename()
            open(t,'w').write(cmd)
            os.system('source %s &'%(os.path.abspath(t)))
        self('serve --port %s'%port)

    browse = serve

    def unbundle(self, bundle, update=True):
        """
        Apply patches from a hg patch to the repository.

        INPUT:
             bundle -- an hg bundle (created with the bundle command)
             update -- if True (the default), update the working directory after unbundling.
        """
        bundle = os.path.abspath(bundle)
        print "Unbundling bundle %s"%bundle
        if update:
            options = '-u'
        else:
            options = ''
        self('unbundle %s "%s"'%(options, bundle))

    apply = unbundle

<<<<<<< HEAD

    def export(self, revs, filename='%R.patch', text=False, options=''):
=======
    def export(self, revs, filename=None, text=False, options=''):
>>>>>>> ce829f78
        r"""
        Export patches with the changeset header and diffs for one or
        more revisions.

        If multiple revisions are given, one plain text unified diff
        file is generated for each one.  These files should be applied
        using import_patch in order from smallest to largest revision
        number.  The information shown in the changeset header is:
        author, changeset hash, parent and commit comment.

        \note{If you are sending a patch to somebody using export and
        it depends on previous patches, make sure to include those
        revisions too!  Alternatively, use the bundle() method, which
        includes enough information to patch against the default
        repository (but is an annoying and mysterious binary file).}

        INPUT:
             revs -- integer or list of integers (revision numbers); use the log()
                     method to see these numbers.
             filename -- (default: '%R.patch') The name of the file is given using a format
                 string.  The formatting rules are as follows:
                    %%   literal "%" character
                    %H   changeset hash (40 bytes of hexadecimal)
                    %N   number of patches being generated
                    %R   changeset revision number
                    %b   basename of the exporting repository
                    %h   short-form changeset hash (12 bytes of hexadecimal)
                    %n   zero-padded sequence number, starting at 1
             options -- string (default: '')
                     -a --text           treat all files as text
                        --switch-parent  diff against the second parent
                    * Without the -a option, export will avoid
                      generating diffs of files it detects as
                      binary. With -a, export will generate a diff
                      anyway, probably with undesirable results.
                    * With the --switch-parent option, the diff will
                      be against the second parent. It can be useful
                      to review a merge.
        """
        if filename is None:
            filename = '%R.patch'
        if not isinstance(revs, list):
            revs = [int(revs)]
        if not isinstance(filename, str):
            raise TypeError, 'filename must be a string'
        if filename[-6:] != '.patch':
            filename += '.patch'
        options += ' -o "%s"'%(os.path.abspath(filename))
        if filename == '%R.patch':
            print "Output will be written to revision numbered file."%revs
        else:
            print "Output will be written to '%s'"%filename
        if text:
            options += ' -a'
        self('export %s %s'%(options, ' '.join([str(x) for x in revs])))

    def import_patch(self, filename, options=''):
        """
        Import an ordered set of patches from patch file, i.e., a plain
        text file created using the export command.

        If there are outstanding changes in the working directory, import
        will abort unless given the -f flag.

        If imported patch was generated by the export command, user
        and description from patch override values from message
        headers and body.  Values given as options with -m and -u
        override these.

        INPUT:
            filename  -- a string
            options -- a string
                options:  [-p NUM] [-b BASE] [-m MESSAGE] [-f] PATCH...
                 -p --strip    directory strip option for patch. This has the same
                               meaning as the corresponding patch option (default: 1)
                 -m --message  use <text> as commit message
                 -b --base     base path
                 -f --force    skip check for outstanding uncommitted changes

        ALIASES: patch
        """
        self('import "%s" %s'%(os.path.abspath(filename),options))

    patch = import_patch


    def add(self, files, options=''):
        """
        Add the given list of files (or file) or directories
        to your HG repository.  They must exist already.

        To see a list of files that haven't been added to the
        repository do self.status().  They will appear with an
        explanation point next them.

        Add needs to be called whenever you add a new file or
        directory to your project.  Of course, it also needs to be
        called when you first create the project, to let hg know
        which files should be kept track of.

        INPUT:
            files -- list or string; name of file or directory.
            options -- string
        """
        if isinstance(files, str):
            files = [files]
        for file in files:
            print "Adding file %s"%file
            self('add %s "%s"'%(options, file))

    def remove(self, files, options=''):
        """
        Remove the given list of files (or file) or directories
        from your HG repository.

        INPUT:
            files -- list or string; name of file or directory.
            options -- string (e.g., '-f')
        """
        if isinstance(files, str):
            files = [files]
        for file in files:
            print "Removing file %s"%file
            self('rm %s "%s"'%(options, file))

    rm = remove

    def rename(self, src, dest, options=''):
        """
        Move (rename) the given file.

        INPUT:
            src, dest -- strings that define files, relative to self.dir()
            options --
                 -A --after    record a rename that has already occurred
                 -f --force    forcibly copy over an existing managed file
                 -I --include  include names matching the given patterns
                 -X --exclude  exclude names matching the given patterns
                 -n --dry-run  do not perform actions, just print output
        """
        if isinstance(files, str):
            files = [files]
        for file in files:
            print "Moving %s --> %s"%file
            self('mv %s "%s"'%(options, file))

    move = rename
    mv = rename

    def log(self, branches=None, keyword=None, limit=None,
                  rev=None, merges=False, only_merges=False,
                  patch=None, template=False, include=None,
                  exclude=None, verbose=False):
        """
        Display the change log for this repository.  This is a list of
        changesets ordered by revision number.

        By default this command outputs: changeset id and hash, tags,
        non-trivial parents, user, date and time, and a summary for each
        commit.

        INPUT:
            branches -- (string, default: None) show given branches
            keyword  -- (string, default: None) search for a keyword
            limit    -- (integer, default: None, or 20 in notebook mdoe)
                        limit number of changes displayed
            rev      -- (integer) show the specified revision
            merges   -- (bool, default: False) whether or not to show merges
            only_merges -- (bool, default: False) if true, show only merges
            patch    -- (string, default: None) show given patch
            template -- (string, default: None) display with template
            include  -- (string, default: None) include names matching the given patterns
            exclude  -- (string, default: None) exclude names matching the given patterns
            verbose  -- (bool, default: False) If true, the list of changed
                        files and full commit message is shown.
        """
        if embedded() and limit is None:
            limit = 20
        options = ''
        if branches:
            options += '-b %s '%branches
        if keyword:
            options += '-k "%s" '%keyword
        if limit:
            options += '-l %s '%limit
        if rev:
            options += '-r %s '%rev
        if not merges:
            options += '--no-merges '
        if only_merges:
            options += '-m '
        if patch:
            options += '-p "%s"'%patch
        if include:
            options += '-I "%s"'%include
        if exclude:
            options += '-X "%s"'%exclude
        if verbose:
            options = '-v ' + options

        self('log %s | %s'%(options, pager()))

    changes = log
    history = log

    def diff(self, files='', rev=None):
        """
        Show differences between revisions for the specified files as a unified diff.

        By default this command tells you exactly what you have
        changed in your working repository since you last commited
        changes.

        INPUT:
            files -- space separated list of files (relative to self.dir())
            rev -- None or a list of integers.

        Differences between files are shown using the unified diff format.

        When two revision arguments are given, then changes are shown
        between those revisions. If only one revision is specified then
        that revision is compared to the working directory, and, when no
        revisions are specified, the working directory files are compared
        to its parent.
        """
        if not rev is None:
            options = ' '.join(['-r %s'%r for r in rev]) + '  ' + files
        else:
            options = files
        self('diff %s | %s'%(options, pager()))

    what = diff

    def dir(self):
        """
        Return the directory where this repository is located.
        """
        return self.__dir

    def url(self):
        """
        Return the default 'master url' for this repository.
        """
        return self.__url

    def help(self, cmd=''):
        r"""
        Return help about the given command, or if cmd is omitted
        a list of commands.

        If this hg object is called hg_sage, then you
        call a command using
             \code{hg_sage('usual hg command line notation')}
        """
        self('%s --help | %s'%(cmd, pager()))

    def pull(self, url=None, options='-u'):
        """
        Pull all new patches from the repository at the given url,
        or use the default 'official' repository if no url is
        specified.

        INPUT:
            url:  default: self.url() -- the official repository
                   * http://[user@]host[:port]/[path]
                   * https://[user@]host[:port]/[path]
                   * ssh://[user@]host[:port]/[path]
                   * local directory (starting with a /)
                   * name of a branch (for hg_sage); no /'s
            options: (default: '-u')
                 -u --update     update the working directory to tip after pull
                 -e --ssh        specify ssh command to use
                 -f --force      run even when remote repository is unrelated
                 -r --rev        a specific revision you would like to pull
                 --remotecmd  specify hg command to run on the remote side

        Some notes about using SSH with Mercurial:
        - SSH requires an accessible shell account on the destination machine
          and a copy of hg in the remote path or specified with as remotecmd.
        - path is relative to the remote user's home directory by default.
          Use an extra slash at the start of a path to specify an absolute path:
            ssh://example.com//tmp/repository
        - Mercurial doesn't use its own compression via SSH; the right thing
          to do is to configure it in your ~/.ssh/ssh_config, e.g.:
            Host *.mylocalnetwork.example.com
              Compression off
            Host *
              Compression on
          Alternatively specify "ssh -C" as your ssh command in your hgrc or
          with the --ssh command line option.
        """
        if url is None:
            url = self.__url
        if not '/' in url:
            url = '%s/devel/sage-%s'%(SAGE_ROOT, url)

        self('pull %s %s'%(options, url))
        if self.__target == 'sage':
            print ""
            print "Now building the new SAGE libraries"
            os.system('sage -b')
            print "You *MUST* restart SAGE in order for the changes to take effect!"

        print "If it says use 'hg merge' above, then you should"
        print "type hg_sage.merge(), where hg_sage is the name"
        print "of the repository you are using.  This might not"
        print "work with the notebook yet."

    def merge(self, options=''):
        """
        Merge working directory with another revision

        Merge the contents of the current working directory and the
        requested revision. Files that changed between either parent are
        marked as changed for the next commit and a commit must be
        performed before any further updates are allowed.

        INPUT:
            options -- default: ''
                 -b --branch  merge with head of a specific branch
                 -f --force   force a merge with outstanding changes
        """
        self('merge %s'%options)

    def update(self, options=''):
        """
        update or merge working directory

        Update the working directory to the specified revision.

        If there are no outstanding changes in the working directory and
        there is a linear relationship between the current version and the
        requested version, the result is the requested version.

        To merge the working directory with another revision, use the
        merge command.

        By default, update will refuse to run if doing so would require
        merging or discarding local changes.

        aliases: up, checkout, co

        INPUT:
            options -- string (default: '')
             -b --branch  checkout the head of a specific branch
             -C --clean   overwrite locally modified files
             -f --force   force a merge with outstanding changes
        """
        self('merge %s'%options)

    up = update
    checkout = update
    co = update

    def head(self, options=''):
        """
        show current repository heads

        Show all repository head changesets.

        Repository "heads" are changesets that don't have children
        changesets. They are where development generally takes place and
        are the usual targets for update and merge operations.

        INPUT:
            options -- string (default: '')
             -b --branches  show branches
                --style     display using template map file
             -r --rev       show only heads which are descendants of rev
                --template  display with template
        """
        self('head %s'%options)

    heads = head

    def switch(self, name=None):
        r"""
        Switch to a different branch.  You must restart SAGE after switching.

        Only available for \code{hg_sage.}

        INPUT:
            name -- name of a SAGE branch (default: None)

        If the name is not given, this function returns a list of all branches.
        """
        if name is None:
            s = os.popen('ls -l %s/devel/ |grep sage-'%os.environ['SAGE_ROOT']).read()
            t = s.split('\n')
            v = []
            for X in t:
                i = X.rfind('sage-')
                n = X[i+5:]
                if n != '':
                    v.append(n)
            v = list(set(v))
            v.sort()
            return v
        os.system('sage -b "%s"'%name)

    def clone(self, name, rev=None):
        r"""
        Clone the current branch of the SAGE library, and make it active.

        Only available for \code{hg_sage.}

        Use \code{hg_sage.switch('branch_name')} to switch to a different branch.
        You must restart SAGE after switching.

        INPUT:
            name -- string
            rev -- integer or None (default)

        If rev is None, clones the latest recorded version of the repository.
        This is very fast, e.g., about 30-60 seconds (including any build).
        If a specific revision is specified, cloning may take much longer
        (e.g., 5 minutes), since all Pyrex code has to be regenerated and
        compiled.

        EXAMPLES:

        Make a clone of the repository called testing.  A copy of the
        current repository will be created in a directory sage-testing,
        then <SAGE_ROOT>/devel/sage will point to sage-testing, and
        when you next restart SAGE that's the version you'll be using.

            sage.: hg_sage.clone('testing')
            ...

        Make a clone of the repository as it was at revision 1328.
            sage.: hg_sage.clone('testing', 1328)
            ...
        """
        if not self.__cloneable:
            raise RuntimeError, "only available for hg_sage"
        name = '_'.join(str(name).split())
        if rev is None:
            os.system('sage -clone %s'%name)
        else:
            os.system('sage -clone %s -r %s'%(name, int(rev)))

    def commit(self, files='', comment=None, options=''):
        """
        Commit your changes to the repository.

        Quit out of the editor without saving to not record your
        changes.

        INPUT:
             files -- space separated string of file names (optional)
                      If specified only those files are commited.
                      The path must be absolute or relative to
                      self.dir().

             comment -- optional changeset comment.  If you don't give
                      it you will be dumped into an editor.  If you're
                      using the SAGE notebook, you *must* specify a comment.

             options -- string:
                 -A --addremove  mark new/missing files as added/removed before committing
                 -m --message    use <text> as commit message
                 -l --logfile    read the commit message from <file>
                 -d --date       record datecode as commit date
                 -u --user       record user as commiter
                 -I --include    include names matching the given patterns
                 -X --exclude    exclude names matching the given patterns

        \note{If you create new files you should first add them with the add method.}
        """
        if sage.server.support.EMBEDDED_MODE and comment is None:
            raise RuntimeError, "You're using the SAGE notebook, so you *must* explicitly specify the comment in the commit command."
        if comment:
            self('commit %s -m "%s" %s '%(options, comment, files))
        else:
            self('commit %s %s'%(options, files))

    record = commit
    ci = commit

    def rollback(self):
        """
        Remove recorded patches without changing the working copy.
        """
        self('rollback')

    def bundle(self, filename, options='', url=None):
        """
        Create an hg changeset bundle with the given filename against the
        repository at the given url (which is by default the
        'official' SAGE repository).

        This is a file that you should probably send to William Stein
        (wstein@gmail.com), post to a web page, or send to sage-devel.
        It will be written to the current directory.
        """
        if url is None:
            url = self.__url
        # We write to a local tmp file, then move, since unders
        # windows hg has a bug that makes it fail to write
        # to any filename that is at all complicated!
        filename = os.path.abspath(filename) + '.hg'
        print 'Writing to %s'%filename
        tmpfile = '%s/tmphg'%self.__dir
        if os.path.exists(tmpfile):
            os.unlink(tmpfile)
        self('bundle %s tmphg %s'%(options, url))
        if os.path.exists(tmpfile):
            shutil.move(tmpfile, filename)
            print 'Successfully created hg patch bundle %s'%filename
        else:
            print 'Problem creating hg patch bundle %s'%filename

    send = bundle
    save = send


##############################################################################
# Initialize the actual repositories.
##############################################################################

import misc

SAGE_ROOT = misc.SAGE_ROOT
try:
    SAGE_SERVER = os.environ['SAGE_SERVER'] + '/hg/'
except KeyError:
    print "Falling back to a hard coded sage server in misc/hg.py"
    SAGE_SERVER = "http://sage.math.washington.edu/sage/hg/"

hg_sage    = HG('%s/devel/sage'%SAGE_ROOT,
                'SAGE Library Source Code',
                url='%s/sage-main'%SAGE_SERVER,
                cloneable=True)

hg_doc     = HG('%s/devel/doc'%SAGE_ROOT,
                'SAGE Documentation',
                url='%s/doc-main'%SAGE_SERVER)

hg_scripts = HG('%s/local/bin/'%SAGE_ROOT,
                'SAGE Scripts',
                url='%s/scripts-main'%SAGE_SERVER)

hg_extcode = HG('%s/data/extcode'%SAGE_ROOT,
                'SAGE External System Code (e.g., PARI, MAGMA, etc.)',
                url='%s/extcode-main'%SAGE_SERVER)<|MERGE_RESOLUTION|>--- conflicted
+++ resolved
@@ -142,12 +142,7 @@
 
     apply = unbundle
 
-<<<<<<< HEAD
-
-    def export(self, revs, filename='%R.patch', text=False, options=''):
-=======
     def export(self, revs, filename=None, text=False, options=''):
->>>>>>> ce829f78
         r"""
         Export patches with the changeset header and diffs for one or
         more revisions.
