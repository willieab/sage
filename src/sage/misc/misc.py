--- conflicted
+++ resolved
@@ -1730,7 +1730,6 @@
     ``elements``.
 
     TESTS::
-<<<<<<< HEAD
 
         sage: from sage.misc.misc import some_tuples
         sage: l = some_tuples([0,1,2,3], 2, 3)
@@ -1746,25 +1745,7 @@
     .. TODO::
 
         Currently, this only return an iterator over the first element of the
-        cartesian product. It would be smarter to return something more
-=======
-
-        sage: from sage.misc.misc import some_tuples
-        sage: l = some_tuples([0,1,2,3], 2, 3)
-        sage: l
-        <itertools.islice object at ...>
-        sage: len(list(l))
-        3
-
-        sage: l = some_tuples(range(50), 3, 10)
-        sage: len(list(l))
-        10
-
-    .. TODO::
-
-        Currently, this only return an iterator over the first element of the
         Cartesian product. It would be smarter to return something more
->>>>>>> 8f93e71c
         "random like" as it is used in tests. However, this should remain
         deterministic.
     """
