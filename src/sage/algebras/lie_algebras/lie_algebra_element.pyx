# -*- coding: utf-8 -*-
"""
Lie Algebra Elements

AUTHORS:

- Travis Scrimshaw (2013-05-04): Initial implementation
"""

#*****************************************************************************
#       Copyright (C) 2013-2017 Travis Scrimshaw <tcscrims at gmail.com>
#
# This program is free software: you can redistribute it and/or modify
# it under the terms of the GNU General Public License as published by
# the Free Software Foundation, either version 2 of the License, or
# (at your option) any later version.
#                  http://www.gnu.org/licenses/
#*****************************************************************************

from copy import copy

from functools import total_ordering
from cpython.object cimport Py_LT, Py_LE, Py_EQ, Py_NE, Py_GT, Py_GE

#from sage.misc.abstract_method import abstract_method
#from sage.misc.classcall_metaclass import ClasscallMetaclass, typecall
from sage.misc.misc import repr_lincomb
from sage.combinat.free_module import CombinatorialFreeModule
from sage.structure.element cimport have_same_parent, coercion_model, parent
from sage.cpython.wrapperdescr cimport wrapperdescr_fastcall
from sage.structure.element_wrapper cimport ElementWrapper
<<<<<<< HEAD
from sage.structure.richcmp cimport richcmp
from sage.data_structures.blas_dict cimport axpy, add, negate, scal
=======
from sage.structure.richcmp cimport richcmp, richcmp_not_equal
from sage.data_structures.blas_dict cimport axpy, negate, scal
>>>>>>> a8ca231a

# TODO: Do we want a dense version?
cdef class LieAlgebraElement(IndexedFreeModuleElement):
    """
    A Lie algebra element.
    """
    # Need to bypass the coercion model
    def __mul__(left, right):
        """
        If we are multiplying two non-zero elements, automatically
        lift up to the universal enveloping algebra.

        EXAMPLES::

            sage: L.<x,y,z> = LieAlgebra(QQ, {('x','y'): {'z':1}})
            sage: y*x
            x*y - z

        TESTS::

            sage: L.<x,y,z> = LieAlgebra(QQ, {('x','y'): {'z':1}})
            sage: int(3) * x
            3*x
            sage: x * int(3)
            3*x
            sage: y * x.lift()
            x*y - z
            sage: y.lift() * x
            x*y - z
        """
        try:
            # Try the normal coercion first
            return wrapperdescr_fastcall(IndexedFreeModuleElement.__mul__,
                                         left, (right,), <object>NULL)
        except TypeError:
            pass

        # Lift up to the UEA and try multiplication there
        # We will eventually want to lift stuff up anyways,
        #   so just do it here.
        if isinstance(left, LieAlgebraElement):
            left = (<LieAlgebraElement> left).lift()
        if isinstance(right, LieAlgebraElement):
            right = (<LieAlgebraElement> right).lift()
        return left * right

    def _im_gens_(self, codomain, im_gens):
        """
        Return the image of ``self`` in ``codomain`` under the map that sends
        the images of the generators of the parent of ``self`` to the
        tuple of elements of ``im_gens``.

        EXAMPLES::

            sage: L = LieAlgebra(QQ, 'x,y,z')
            sage: Lyn = L.Lyndon()
            sage: H = L.Hall()
            sage: elt = Lyn.an_element()
            sage: elt._im_gens_(H, H.gens())
            x + y + z
        """
        s = codomain.zero()
        if not self: # If we are 0
            return s
        names = self.parent().variable_names()
        return codomain.sum(c * t._im_gens_(codomain, im_gens, names)
                            for t, c in self._monomial_coefficients.iteritems())

    cpdef lift(self):
        """
        Lift ``self`` to the universal enveloping algebra.

        EXAMPLES::

            sage: L.<x,y,z> = LieAlgebra(QQ, {('x','y'):{'z':1}})
            sage: x.lift().parent() == L.universal_enveloping_algebra()
            True

        TESTS::

            sage: L = lie_algebras.pwitt(GF(5), 5); L
            The 5-Witt Lie algebra over Finite Field of size 5
            sage: x = L.basis()[2]
            sage: y = L.basis()[3]
            sage: x.lift()
            b2
            sage: y.lift()
            b3
            sage: x * y
            b2*b3
            sage: y * x
            b2*b3 - b0

            sage: L = lie_algebras.regular_vector_fields(QQ)
            sage: L.an_element()
            d[-1] + d[0] - 3*d[1]
            sage: L.an_element().lift()
            PBW[-1] + PBW[0] - 3*PBW[1]
        """
        UEA = self._parent.universal_enveloping_algebra()
        try:
            gen_dict = UEA.algebra_generators()
        except (TypeError, AttributeError):
            gen_dict = UEA.gens_dict()
        s = UEA.zero()
        if not self:
            return s
        # Special hook for when the index set of the parent of ``self``
        #   does not match the generators index set of the UEA.
        if hasattr(self._parent, '_UEA_names_map'):
            names_map = self._parent._UEA_names_map
            for t, c in self._monomial_coefficients.iteritems():
                s += c * gen_dict[names_map[t]]
        else:
            for t, c in self._monomial_coefficients.iteritems():
                s += c * gen_dict[t]
        return s

cdef class LieAlgebraElementWrapper(ElementWrapper):
    """
    Wrap an element as a Lie algebra element.

    TESTS:

    We check comparisons::

        sage: L = lie_algebras.sl(QQ, 2, representation='matrix')
        sage: L.bracket(L.gen(0), L.gen(1)) == -L.bracket(L.gen(1), L.gen(0))
        True

    The next doctests show similar behavior, although on elements of
    other classes::

        sage: L = lie_algebras.three_dimensional_by_rank(QQ, 3)
        sage: L.bracket(L.gen(0), L.gen(1)) == -L.bracket(L.gen(1), L.gen(0))
        True

        sage: L = lie_algebras.three_dimensional_by_rank(QQ, 1)
        sage: L.bracket(L.gen(0), L.gen(1)) == -L.bracket(L.gen(1), L.gen(0))
        True

    Check inequality::

        sage: L = lie_algebras.sl(QQ, 2, representation='matrix')
        sage: L.bracket(L.gen(0), L.gen(1)) != -L.bracket(L.gen(1), L.gen(0))
        False
        sage: L.zero() == 0
        True
        sage: L.zero() != 0
        False

    The next doctests show similar behavior, although on elements of
    other classes::

        sage: L = lie_algebras.three_dimensional_by_rank(QQ, 3)
        sage: L.bracket(L.gen(0), L.gen(1)) != -L.bracket(L.gen(1), L.gen(0))
        False
        sage: L.an_element()
        X + Y + Z
        sage: L.an_element() == 0
        False
        sage: L.an_element() != 0
        True

        sage: L = lie_algebras.three_dimensional_by_rank(QQ, 1)
        sage: L.bracket(L.gen(0), L.gen(1)) != -L.bracket(L.gen(1), L.gen(0))
        False
        sage: L.zero() == 0
        True
        sage: L.zero() != 0
        False
        sage: L.zero() >= 0
        True
        sage: L.zero() < 0
        False
    """

    def _repr_(self):
        """
        Return a string representation of ``self``.

        EXAMPLES::

            sage: R = FreeAlgebra(QQ, 3, 'x,y,z')
            sage: L.<x,y,z> = LieAlgebra(associative=R.gens())
            sage: x + y
            x + y
        """
        return repr(self.value)

    def _latex_(self):
        r"""
        Return a `\LaTeX` representation of ``self``.

        EXAMPLES::

            sage: R = FreeAlgebra(QQ, 3, 'x')
            sage: L.<x0,x1,x2> = LieAlgebra(associative=R.gens())
            sage: latex(x0 + x1)
            x_{0} + x_{1}
        """
        from sage.misc.latex import latex
        return latex(self.value)

    def _ascii_art_(self):
        """
        Return an ascii art representation of ``self``.

        EXAMPLES::

            sage: s = SymmetricFunctions(QQ).s()
            sage: L = LieAlgebra(associative=s)
            sage: P = Partition([4,2,2,1])
            sage: x = L.basis()[P]
            sage: ascii_art(x)
            s
             ****
             **
             **
             *
        """
        from sage.typeset.ascii_art import ascii_art
        return ascii_art(self.value)

    def _unicode_art_(self):
        """
        Return a unicode art representation of ``self``.

        EXAMPLES::

            sage: s = SymmetricFunctions(QQ).s()
            sage: L = LieAlgebra(associative=s)
            sage: P = Partition([4,2,2,1])
            sage: x = L.basis()[P]
            sage: unicode_art(x)
            s
             ┌┬┬┬┐
             ├┼┼┴┘
             ├┼┤
             ├┼┘
             └┘
        """
        from sage.typeset.unicode_art import unicode_art
        return unicode_art(self.value)

    def __nonzero__(self):
        """
        Return if ``self`` is non-zero.

        EXAMPLES::

            sage: R = FreeAlgebra(QQ, 3, 'x,y,z')
            sage: L.<x,y,z> = LieAlgebra(associative=R.gens())
            sage: bool(L.zero())
            False
            sage: bool(x + y)
            True
        """
        return bool(self.value)

    cpdef _add_(self, right):
        """
        Add ``self`` and ``rhs``.

        EXAMPLES::

            sage: R = FreeAlgebra(QQ, 3, 'x,y,z')
            sage: L.<x,y,z> = LieAlgebra(associative=R.gens())
            sage: x + y
            x + y
        """
        return type(self)(self._parent, self.value + right.value)

    cpdef _sub_(self, right):
        """
        Subtract ``self`` and ``rhs``.

        EXAMPLES::

            sage: R = FreeAlgebra(QQ, 3, 'x,y,z')
            sage: L.<x,y,z> = LieAlgebra(associative=R.gens())
            sage: x - y
            x - y
        """
        return type(self)(self._parent, self.value - right.value)

    # Need to bypass the coercion model
    def __mul__(left, right):
        """
        If we are multiplying two non-zero elements, automatically
        lift up to the universal enveloping algebra.

        .. TODO::

            Write more tests for this method.

        EXAMPLES::

            sage: S = SymmetricGroup(3).algebra(QQ)
            sage: L = LieAlgebra(associative=S)
            sage: x = L.gen(2); x
            (1,2,3)
            sage: y = L.gen(1); y
            (1,2)
            sage: u = x*3; u
            3*(1,2,3)
            sage: parent(u) == L
            True
            sage: u = x*(3/2); u
            3/2*(1,2,3)
            sage: parent(u) == L
            True
            sage: elt = x*y - y*x; elt
            b4 - b5
            sage: xp, yp = x.lift_associative(), y.lift_associative()
            sage: eltp = xp*yp - yp*xp; eltp
            (2,3) - (1,3)
            sage: G = list(S.basis())
            sage: G[4] - G[5]
            (2,3) - (1,3)

        TESTS::

            sage: G = SymmetricGroup(3)
            sage: S = GroupAlgebra(G, QQ)
            sage: L.<x,y> = LieAlgebra(associative=S.gens())
            sage: int(3) * x
            3*(1,2,3)
            sage: y * int(3)
            3*(1,2)
        """
        try:
            # Try the normal coercion first
            return wrapperdescr_fastcall(ElementWrapper.__mul__,
                                         left, (right,), <object>NULL)
        except TypeError:
            pass

        # Lift up to the UEA and try multiplication there
        # We will eventually want to lift stuff up anyways,
        #   so just do it here.
        if isinstance(left, LieAlgebraElementWrapper):
            left = (<LieAlgebraElementWrapper> left).lift()
        if isinstance(right, LieAlgebraElementWrapper):
            right = (<LieAlgebraElementWrapper> right).lift()
        return left * right

    def __div__(self, x):
        """
        Division by coefficients.

        EXAMPLES::

            sage: L = lie_algebras.Heisenberg(QQ, 3)
            sage: x = L.an_element(); x
            p1
            sage: x / 2
            1/2*p1
        """
        return self * (~x)

    cpdef _acted_upon_(self, scalar, bint self_on_left):
        """
        Return the action of a scalar on ``self``.

        EXAMPLES::

            sage: R = FreeAlgebra(QQ, 3, 'x,y,z')
            sage: L.<x,y,z> = LieAlgebra(associative=R.gens())
            sage: 3*x
            3*x
            sage: parent(3*x) == parent(x)
            True
            sage: x / 2
            1/2*x
            sage: y * (1/2)
            1/2*y
            sage: y * 1/2
            1/2*y
            sage: 1/2 * y
            1/2*y
            sage: QQ(1/2) * y
            1/2*y
        """
        # This was copied and IDK if it still applies (TCS):
        # With the current design, the coercion model does not have
        # enough information to detect apriori that this method only
        # accepts scalars; so it tries on some elements(), and we need
        # to make sure to report an error.
        scalar_parent = parent(scalar)
        if scalar_parent != self._parent.base_ring():
            # Temporary needed by coercion (see Polynomial/FractionField tests).
            if self._parent.base_ring().has_coerce_map_from(scalar_parent):
                scalar = self._parent.base_ring()( scalar )
            else:
                return None
        if self_on_left:
            return type(self)(self._parent, self.value * scalar)
        return type(self)(self._parent, scalar * self.value)

    def __neg__(self):
        """
        Return the negation of ``self``.

        EXAMPLES::

            sage: R = FreeAlgebra(QQ, 3, 'x,y,z')
            sage: L.<x,y,z> = LieAlgebra(associative=R.gens())
            sage: -x
            -x
        """
        return type(self)(self._parent, -self.value)

    def __getitem__(self, i):
        """
        Redirect the ``__getitem__()`` to the wrapped element.

        EXAMPLES::

            sage: L = lie_algebras.sl(QQ, 2, representation='matrix')
            sage: m = L.gen(0)
            sage: m[0,0]
            0
            sage: m[0][1]
            1
        """
        return self.value.__getitem__(i)

    def __iter__(self):
        """
        Iterate over ``self``.

        EXAMPLES::

            sage: G = SymmetricGroup(3)
            sage: S = G.algebra(QQ)
            sage: L = LieAlgebra(associative=S)
            sage: x = L.an_element() + L.basis()[G.one()]
            sage: x
            2*() + (2,3) + (1,2) + (1,2,3) + (1,3,2) + (1,3)
            sage: list(x)
            [((2,3), 1), ((1,2), 1), ((1,3), 1),
             ((1,2,3), 1), ((1,3,2), 1), ((), 2)]
        """
        return self.value.monomial_coefficients(copy=False).iteritems()

# TODO: Also used for vectors, find a better name
cdef class LieAlgebraMatrixWrapper(LieAlgebraElementWrapper):
    """
    Lie algebra element wrapper around a matrix.
    """
    def __init__(self, parent, value):
        """
        Initialize ``self``.

        EXAMPLES::

            sage: L = lie_algebras.Heisenberg(QQ, 1, representation="matrix")
            sage: z = L.z()
            sage: z.value.is_immutable()
            True
        """
        value.set_immutable() # Make the matrix immutable for hashing
        LieAlgebraElementWrapper.__init__(self, parent, value)

cdef class StructureCoefficientsElement(LieAlgebraMatrixWrapper):
    """
    An element of a Lie algebra given by structure coefficients.
    """
    def _repr_(self):
        """
        EXAMPLES::

            sage: L.<x,y> = LieAlgebra(QQ, {('x','y'): {'x':1}})
            sage: x - 3/2 * y
            x - 3/2*y
        """
        return repr_lincomb(self._sorted_items_for_printing(),
                            scalar_mult=self._parent._print_options['scalar_mult'],
                            repr_monomial=self._parent._repr_generator,
                            strip_one=True)

    def _latex_(self):
        r"""
        EXAMPLES::

            sage: L.<x,y> = LieAlgebra(QQ, {('x','y'): {'x':1}})
            sage: elt = x - 3/2 * y
            sage: latex(elt)
            x - \frac{3}{2}y
        """
        return repr_lincomb(self._sorted_items_for_printing(),
                            scalar_mult=self._parent._print_options['scalar_mult'],
                            latex_scalar_mult=self._parent._print_options['latex_scalar_mult'],
                            repr_monomial=self._parent._latex_term,
                            is_latex=True, strip_one=True)

    cpdef bracket(self, right):
        """
        Return the Lie bracket ``[self, right]``.

        EXAMPLES::

            sage: L.<x,y,z> = LieAlgebra(QQ, {('x','y'): {'z':1}, ('y','z'): {'x':1}, ('z','x'): {'y':1}})
            sage: x.bracket(y)
            z
            sage: y.bracket(x)
            -z
            sage: (x + y - z).bracket(x - y + z)
            -2*y - 2*z
        """
        if not have_same_parent(self, right):
            self, right = coercion_model.canonical_coercion(self, right)
        return self._bracket_(right)

    # We need this method because the LieAlgebra.bracket method (from the
    #   category) calls this, where we are guaranteed to have the same parent.
    cpdef _bracket_(self, right):
        """
        Return the Lie bracket ``[self, right]``.

        EXAMPLES::

            sage: L.<x,y,z> = LieAlgebra(QQ, {('x','y'): {'z':1}, ('y','z'): {'x':1}, ('z','x'): {'y':1}})
            sage: x._bracket_(y)
            z
            sage: y._bracket_(x)
            -z
        """
        P = self._parent
        cdef dict s_coeff = P._s_coeff
        d = P.dimension()
        cdef list ret = [P.base_ring().zero()]*d
        cdef int i1, i2, i3
        cdef StructureCoefficientsElement rt = <StructureCoefficientsElement> right
        for i1 in range(d):
            c1 = self.value[i1]
            if not c1:
                continue
            for i2 in range(d):
                c2 = rt.value[i2]
                if not c2:
                    continue
                prod_c1_c2 = c1 * c2
                if (i1, i2) in s_coeff:
                    v = s_coeff[i1, i2]
                    for i3 in range(d):
                        ret[i3] += prod_c1_c2 * v[i3]
                elif (i2, i1) in s_coeff:
                    v = s_coeff[i2, i1]
                    for i3 in range(d):
                        ret[i3] -= prod_c1_c2 * v[i3]
        return type(self)(P, P._M(ret))

    def __iter__(self):
        """
        Iterate over ``self``.

        EXAMPLES::

            sage: L.<x,y> = LieAlgebra(QQ, {('x','y'): {'x':1}})
            sage: elt = x - 3/2 * y
            sage: list(elt)
            [('x', 1), ('y', -3/2)]
        """
        zero = self._parent.base_ring().zero()
        I = self._parent._indices
        cdef int i
        for i,v in enumerate(self.value):
            if v != zero:
                yield (I[i], v)

    cpdef to_vector(self):
        """
        Return ``self`` as a vector.

        EXAMPLES::

            sage: L.<x,y,z> = LieAlgebra(QQ, {('x','y'): {'z':1}})
            sage: a = x + 3*y - z/2
            sage: a.to_vector()
            (1, 3, -1/2)
        """
        return self.value

    def lift(self):
        """
        Return the lift of ``self`` to the universal enveloping algebra.

        EXAMPLES::

            sage: L.<x,y> = LieAlgebra(QQ, {('x','y'): {'x':1}})
            sage: elt = x - 3/2 * y
            sage: l = elt.lift(); l
            x - 3/2*y
            sage: l.parent()
            Noncommutative Multivariate Polynomial Ring in x, y
             over Rational Field, nc-relations: {y*x: x*y - x}
        """
        UEA = self._parent.universal_enveloping_algebra()
        gens = UEA.gens()
        return UEA.sum(c * gens[i] for i, c in self.value.iteritems())

    cpdef dict monomial_coefficients(self, bint copy=True):
        """
        Return the monomial coefficients of ``self`` as a dictionary.

        EXAMPLES::

            sage: L.<x,y,z> = LieAlgebra(QQ, {('x','y'): {'z':1}})
            sage: a = 2*x - 3/2*y + z
            sage: a.monomial_coefficients()
            {'x': 2, 'y': -3/2, 'z': 1}
            sage: a = 2*x - 3/2*z
            sage: a.monomial_coefficients()
            {'x': 2, 'z': -3/2}
        """
        I = self._parent._indices
        return {I[i]: v for i,v in self.value.iteritems()}

    def __getitem__(self, i):
        """
        Return the coefficient of the basis element indexed by ``i``.

        EXAMPLES::

            sage: L.<x,y> = LieAlgebra(QQ, {('x','y'): {'x':1}})
            sage: elt = x - 3/2 * y
            sage: elt['y']
            -3/2
        """
        return self.value[self._parent._indices.index(i)]


cdef class UntwistedAffineLieAlgebraElement(Element):
    """
    An element of an untwisted affine Lie algebra.
    """
    def __init__(self, parent, dict t_dict, c_coeff, d_coeff):
        """
        Initialize ``self``.

        TESTS::

            sage: L = lie_algebras.Affine(QQ, ['A',2,1])
            sage: x = L.an_element()
            sage: TestSuite(x).run()
        """
        Element.__init__(self, parent)
        self._t_dict = t_dict
        self._c_coeff = c_coeff
        self._d_coeff = d_coeff
        self._hash = -1

    def __reduce__(self):
        """
        Used in pickling.

        TESTS::

            sage: L = lie_algebras.Affine(QQ, ['B',3,1])
            sage: x = L.an_element()
            sage: loads(dumps(x)) == x
            True
        """
        return (_build_untwisted_affine_element,
                (self._parent, self._t_dict, self._c_coeff, self._d_coeff))

    def _repr_(self):
        """
        Return a string representation of ``self``.

        EXAMPLES::

            sage: L = lie_algebras.Affine(QQ, ['A',1,1])
            sage: list(L.lie_algebra_generators())
            [(E[alpha[1]])#t^0,
             (E[-alpha[1]])#t^0,
             (h1)#t^0,
             (E[-alpha[1]])#t^1,
             (E[alpha[1]])#t^-1,
             c,
             d]
            sage: L.an_element()
            (E[alpha[1]] + h1 + E[-alpha[1]])#t^0
             + (E[-alpha[1]])#t^1 + (E[alpha[1]])#t^-1
             + c + d
            sage: L.zero()
            0

            sage: e1,f1,h1,e0,f0,c,d = list(L.lie_algebra_generators())
            sage: e1 + 2*f1 - h1 + e0 + 3*c - 2*d
            (E[alpha[1]] - h1 + 2*E[-alpha[1]])#t^0 + (E[-alpha[1]])#t^1
             + 3*c + -2*d
        """
        ret = ' + '.join('({})#t^{}'.format(g, t)
                         for t,g in self._t_dict.iteritems())
        if self._c_coeff != 0:
            if ret:
                ret += ' + '
            if self._c_coeff != 1:
                ret += repr(self._c_coeff) + '*c'
            else:
                ret += 'c'

        if self._d_coeff != 0:
            if ret:
                ret += ' + '
            if self._d_coeff != 1:
                ret += repr(self._d_coeff) + '*d'
            else:
                ret += 'd'

        if not ret:
            return '0'
        return ret

    def _latex_(self):
        r"""
        Return a latex representation of ``self``.

        EXAMPLES::

            sage: L = lie_algebras.Affine(QQ, ['A',1,1])
            sage: [latex(g) for g in L.lie_algebra_generators()]
            [(E_{\alpha_{1}}) \otimes t^{0},
             (E_{-\alpha_{1}}) \otimes t^{0},
             (E_{\alpha^\vee_{1}}) \otimes t^{0},
             (E_{-\alpha_{1}}) \otimes t^{1},
             (E_{\alpha_{1}}) \otimes t^{-1},
             c,
             d]
            sage: latex(L.an_element())
            (E_{\alpha_{1}} + E_{\alpha^\vee_{1}} + E_{-\alpha_{1}}) \otimes t^{0}
             + (E_{-\alpha_{1}}) \otimes t^{1} + (E_{\alpha_{1}}) \otimes t^{-1}
             + c + d
            sage: latex(L.zero())
            0

            sage: e1,f1,h1,e0,f0,c,d = list(L.lie_algebra_generators())
            sage: latex(e1 + 2*f1 - h1 + e0 + 3*c - 2*d)
            (E_{\alpha_{1}} - E_{\alpha^\vee_{1}} + 2E_{-\alpha_{1}}) \otimes t^{0}
             + (E_{-\alpha_{1}}) \otimes t^{1} + 3 c + -2 d
        """
        from sage.misc.latex import latex
        ret = ' + '.join('({}) \otimes t^{{{}}}'.format(latex(g), t)
                         for t,g in self._t_dict.iteritems())
        if self._c_coeff != 0:
            if ret:
                ret += ' + '
            if self._c_coeff != 1:
                ret += latex(self._c_coeff) + ' c'
            else:
                ret += 'c'

        if self._d_coeff != 0:
            if ret:
                ret += ' + '
            if self._d_coeff != 1:
                ret += latex(self._d_coeff) + ' d'
            else:
                ret += 'd'

        if not ret:
            return '0'
        return ret

    cpdef dict t_dict(self):
        r"""
        Return the ``dict``, whose keys are powers of `t` and values are
        elements of the classical Lie algebra, of ``self``.

        EXAMPLES::

            sage: L = lie_algebras.Affine(QQ, ['A',1,1])
            sage: x = L.an_element()
            sage: x.t_dict()
            {-1: E[alpha[1]],
             0: E[alpha[1]] + h1 + E[-alpha[1]],
             1: E[-alpha[1]]}
        """
        return self._t_dict.copy()

    cpdef c_coefficient(self):
        r"""
        Return the coefficient of `c` of ``self``.

        EXAMPLES::

            sage: L = lie_algebras.Affine(QQ, ['A',1,1])
            sage: x = L.an_element() - 3 * L.c()
            sage: x.c_coefficient()
            -2
        """
        return self._c_coeff

    cpdef d_coefficient(self):
        r"""
        Return the coefficient of `d` of ``self``.

        EXAMPLES::

            sage: L = lie_algebras.Affine(QQ, ['A',1,1])
            sage: x = L.an_element() + L.d()
            sage: x.d_coefficient()
            2
        """
        return self._d_coeff

    cpdef _richcmp_(self, other, int op):
        """
        Return the rich comparison of ``self`` with ``other``.

        EXAMPLES::

            sage: L = lie_algebras.Affine(QQ, ['C',2,1])
            sage: x = L.an_element()
            sage: c = L.basis()['c']
            sage: d = L.basis()['d']
            sage: c == d
            False
            sage: x != c
            True
            sage: 2*c - d == c + c - d
            True
            sage: x - c != x - c
            False
            sage: x - c != x - d
            True
        """
        if op != Py_EQ and op != Py_NE:
            return NotImplemented
        cdef UntwistedAffineLieAlgebraElement rt = <UntwistedAffineLieAlgebraElement> other
        return richcmp((self._t_dict, self._c_coeff, self._d_coeff),
                       (rt._t_dict, rt._c_coeff, rt._d_coeff),
                       op)

    def __hash__(self):
        """
        Return the hash of ``self``.

        EXAMPLES::

            sage: asl = lie_algebras.Affine(QQ, ['A',4,1])
            sage: x = asl.an_element()
            sage: hash(x) == hash(x)
            True
            sage: hash(asl.zero())
            0
        """
        if not self:
            self._hash = 0
        if self._hash == -1:
            self._hash = hash((tuple([self._t_dict[i] for i in sorted(self._t_dict)]),
                               self._c_coeff, self._d_coeff))
        return self._hash

    def __nonzero__(self):
        """
        Return ``self`` as a boolean.

        EXAMPLES::

            sage: L = lie_algebras.Affine(QQ, ['C',2,1])
            sage: x = L.an_element()
            sage: bool(x)
            True
            sage: bool(L.zero())
            False
        """
        return bool(self._t_dict) or bool(self._c_coeff) or bool(self._d_coeff)

    cpdef _add_(self, other):
        """
        Add ``self`` and ``other``.

        EXAMPLES::

            sage: L = lie_algebras.Affine(QQ, ['A',1,1])
            sage: e1,f1,h1,e0,f0,c,d = list(L.lie_algebra_generators())
            sage: e0.bracket(e1) + d + e1 + c + 3*d
            (E[alpha[1]])#t^0 + (-h1)#t^1 + c + 4*d
        """
        cdef UntwistedAffineLieAlgebraElement rt = <UntwistedAffineLieAlgebraElement> other
        return type(self)(self._parent, add(self._t_dict, rt._t_dict),
                          self._c_coeff + rt._c_coeff,
                          self._d_coeff + rt._d_coeff)

    cpdef _sub_(self, other):
        """
        Subtract ``self`` and ``other``.

        EXAMPLES::

            sage: L = lie_algebras.Affine(QQ, ['A',1,1])
            sage: e1,f1,h1,e0,f0,c,d = list(L.lie_algebra_generators())
            sage: e0.bracket(e1) + d - e1 + c - 3*d
            (-E[alpha[1]])#t^0 + (-h1)#t^1 + c + -2*d
            sage: 4*c - e0.bracket(f0)
            (h1)#t^0
            sage: 4*c - e0.bracket(f0) - h1
            0
            sage: 4*c - e0.bracket(f0) - h1 == L.zero()
            True
            sage: e1 - f1
            (E[alpha[1]] - E[-alpha[1]])#t^0
        """
        cdef UntwistedAffineLieAlgebraElement rt = <UntwistedAffineLieAlgebraElement> other
        return type(self)(self._parent, axpy(-1, rt._t_dict, self._t_dict),
                          self._c_coeff - rt._c_coeff,
                          self._d_coeff - rt._d_coeff)

    cpdef _neg_(self):
        """
        Negate ``self``.

        EXAMPLES::

            sage: L = lie_algebras.Affine(QQ, ['A',1,1])
            sage: e1,f1,h1,e0,f0,c,d = list(L.lie_algebra_generators())
            sage: x = e0.bracket(e1) + d + e1 + c + 3*d
            sage: -x
            (-E[alpha[1]])#t^0 + (h1)#t^1 + -1*c + -4*d
        """
        return type(self)(self._parent, negate(self._t_dict),
                          -self._c_coeff, -self._d_coeff)

    cpdef _acted_upon_(self, x, bint self_on_left):
        """
        Return ``self`` acted upon by ``x``.

        EXAMPLES::

            sage: L = lie_algebras.Affine(QQ, ['A',1,1])
            sage: e1,f1,h1,e0,f0,c,d = list(L.lie_algebra_generators())
            sage: x = e1 + f0.bracket(f1) + 3*c - 2/5 * d
            sage: x
            (E[alpha[1]])#t^0 + (h1)#t^-1 + 3*c + -2/5*d
            sage: -2 * x
            (-2*E[alpha[1]])#t^0 + (-2*h1)#t^-1 + -6*c + 4/5*d
        """
        return type(self)(self._parent, scal(x, self._t_dict, self_on_left),
                          x * self._c_coeff,
                          x * self._d_coeff)

    cpdef monomial_coefficients(self, bint copy=True):
        """
        Return the monomial coefficients of ``self``.

        EXAMPLES::

            sage: L = lie_algebras.Affine(QQ, ['C',2,1])
            sage: x = L.an_element()
            sage: sorted(x.monomial_coefficients(), key=str)
            [(-2*alpha[1] - alpha[2], 1),
             (-alpha[1], 0),
             (-alpha[2], 0),
             (2*alpha[1] + alpha[2], -1),
             (alpha[1], 0),
             (alpha[2], 0),
             (alphacheck[1], 0),
             (alphacheck[2], 0),
             'c',
             'd']
        """
        cdef dict d = {}
        for t,g in self._t_dict.iteritems():
            for k,c in g.monomial_coefficients(copy=False).iteritems():
                d[k,t] = c
        if self._c_coeff:
            d['c'] = self._c_coeff
        if self._d_coeff:
            d['d'] = self._d_coeff
        return d

    cpdef bracket(self, right):
        """
        Return the Lie bracket ``[self, right]``.

        EXAMPLES::

            sage: L = LieAlgebra(QQ, cartan_type=['A',1,1])
            sage: e1,f1,h1,e0,f0,c,d = list(L.lie_algebra_generators())
            sage: e0.bracket(f0)
            (-h1)#t^0 + 4*c
            sage: e1.bracket(0)
            0
            sage: e1.bracket(1)
            Traceback (most recent call last):
            ...
            TypeError: no common canonical parent for objects with parents:
             'Affine Kac-Moody algebra of ['A', 1] in the Chevalley basis'
             and 'Integer Ring'
        """
        if not have_same_parent(self, right):
            self, right = coercion_model.canonical_coercion(self, right)
        return self._bracket_(right)

    cpdef _bracket_(self, y):
        """
        Return the Lie bracket ``[self, y]``.

        EXAMPLES::

            sage: L = LieAlgebra(QQ, cartan_type=['A',1,1])
            sage: e1,f1,h1,e0,f0,c,d = list(L.lie_algebra_generators())
            sage: al = RootSystem(['A',1]).root_lattice().simple_roots()
            sage: x = L.basis()[al[1], 5]
            sage: y = L.basis()[-al[1], -3]
            sage: z = L.basis()[-al[1], -5]
            sage: x._bracket_(y)
            (h1)#t^2
            sage: x._bracket_(z)
            (h1)#t^0 + 20*c
            sage: x._bracket_(e1)
            0
            sage: x._bracket_(f1)
            (h1)#t^5
            sage: x._bracket_(h1)
            (-2*E[alpha[1]])#t^5
            sage: x._bracket_(d)
            (-5*E[alpha[1]])#t^5
            sage: all(c._bracket_(g) == 0 for g in L.lie_algebra_generators())
            True
        """
        if not self or not y:
            return self._parent.zero()

        gd = self._parent._g.basis()
        cdef dict d = {}
        cdef UntwistedAffineLieAlgebraElement rt = <UntwistedAffineLieAlgebraElement>(y)
        c = self._parent.base_ring().zero()
        for tl,gl in self._t_dict.iteritems():
            # d contribution from the left
            if rt._d_coeff:
                if tl in d:
                    d[tl] -= rt._d_coeff * gl * tl
                else:
                    d[tl] = -rt._d_coeff * gl * tl
                if not d[tl]:
                    del d[tl]
            # main bracket of the central extension
            for tr,gr in rt._t_dict.iteritems():
                b = gl.bracket(gr)
                if b:
                    if tl+tr in d:
                        d[tl+tr] += b
                    else:
                        d[tl+tr] = b
                    if not d[tl+tr]:
                        del d[tl+tr]
                if tl + tr == 0:
                    c += gl.killing_form(gr) * tl

        # d contribution from the right
        if self._d_coeff:
            for tr,gr in rt._t_dict.iteritems():
                if tr in d:
                    d[tr] += self._d_coeff * gr * tr
                else:
                    d[tr] = self._d_coeff * gr * tr
                if not d[tr]:
                    del d[tr]

        return type(self)(self._parent, d, c,
                          self._parent.base_ring().zero())

    cpdef canonical_derivation(self):
        r"""
        Return the canonical derivation `d` applied to ``self``.

        The canonical derivation `d` is defined as

        .. MATH::

            d(a \otimes t^m + \alpha c) = a \otimes m t^m.

        Another formulation is by `d = t \frac{d}{dt}`.

        EXAMPLES::

            sage: L = lie_algebras.Affine(QQ, ['E',6,1])
            sage: al = RootSystem(['E',6]).root_lattice().simple_roots()
            sage: x = L.basis()[al[2]+al[3]+2*al[4]+al[5],5] + 4*L.c() + L.d()
            sage: x.canonical_derivation()
            (5*E[alpha[2] + alpha[3] + 2*alpha[4] + alpha[5]])#t^5
        """
        cdef dict d = {tl: tl * gl for tl,gl in self._t_dict.iteritems() if tl != 0}
        zero = self._parent.base_ring().zero()
        return type(self)(self._parent, d, zero, zero)

def _build_untwisted_affine_element(P, t_dict, c, d):
    """
    Used to unpickle an element.

    EXAMPLES::

        sage: L = lie_algebras.Affine(QQ, ['A',2,1])
        sage: from sage.algebras.lie_algebras.lie_algebra_element import _build_untwisted_affine_element
        sage: _build_untwisted_affine_element(L, {}, 0, 0) == L.zero()
        True
        sage: x = L.an_element()
        sage: loads(dumps(x)) == x  # indirect doctest
        True
    """
    return P.element_class(P, t_dict, c, d)


class FreeLieAlgebraElement(LieAlgebraElement):
    """
    An element of a free Lie algebra.
    """
    # TODO: Move to the category/lift morphism?
    # TODO: Don't override the LieAlgebraElement.lift or should we move
    #    LieAlgebraElement.lift because it is for a specific implementation?
    def lift(self):
        """
        Lift ``self`` to the universal enveloping algebra.

        EXAMPLES::

            sage: L = LieAlgebra(QQ, 'x,y,z')
            sage: Lyn = L.Lyndon()
            sage: x,y,z = Lyn.gens()
            sage: a = Lyn([z, [[x, y], x]]); a
            [x, [x, [y, z]]] + [x, [[x, z], y]] - [[x, y], [x, z]]
            sage: a.lift()
            x^2*y*z - 2*x*y*x*z + y*x^2*z - z*x^2*y + 2*z*x*y*x - z*y*x^2
        """
        UEA = self.parent().universal_enveloping_algebra()
        gen_dict = UEA.gens_dict()
        s = UEA.zero()
        if not self:
            return s
        for t, c in self._monomial_coefficients.iteritems():
            s += c * t.lift(gen_dict)
        return s

    def list(self):
        """
        Return ``self`` as a list of pairs ``(m, c)`` where ``m`` is a
        monomial and ``c`` is the coefficient where we also order by the
        grading.

        EXAMPLES::

            sage: L.<x, y> = LieAlgebra(QQ)
            sage: elt = x + L.bracket(y, x)
            sage: elt.list()
            [([x, y], -1), (x, 1)]
        """
        k = lambda x: (-x[0]._grade, x[0]) if isinstance(x[0], GradedLieBracket) else (-1, x[0])
        return sorted(self._monomial_coefficients.iteritems(), key=k)

    def _bracket_(self, y):
        """
        Return the Lie bracket ``[self, y]``.

        EXAMPLES::

            sage: L.<x, y> = LieAlgebra(QQ)
            sage: L.bracket(x, y)
            [x, y]
        """
        if not self or not y:
            return self.parent().zero()

        cdef dict d = {}
        zero = self.base_ring().zero()
        for ml, cl in self._monomial_coefficients.iteritems(): # The left monomials
            for mr, cr in y._monomial_coefficients.iteritems(): # The right monomials
                if ml == mr:
                    continue
                if ml < mr: # Make sure ml < mr
                    a, b = ml, mr
                else:
                    a, b = mr, ml
                    cr = -cr
                for b_elt, coeff in self.parent()._rewrite_bracket(a, b).iteritems():
                    d[b_elt] = d.get(b_elt, zero) + cl * cr * coeff
                    if d[b_elt] == zero:
                        del d[b_elt]

        if not d:
            return self.parent().zero()
        return type(self)(self.parent(), d)

#####################################################################
## Helper classes for free Lie algebras

cdef class LieObject(SageObject):
    """
    Abstract base class for :class:`LieGenerator` and :class:`LieBracket`.
    """
    cpdef tuple to_word(self):
        """
        Return ``self`` as a word.

        TESTS::

            sage: from sage.algebras.lie_algebras.lie_algebra_element import LieObject
            sage: x = LieObject()
            sage: x.to_word()
            Traceback (most recent call last):
            ...
            NotImplementedError
        """
        raise NotImplementedError

cdef class LieGenerator(LieObject):
    """
    A wrapper around an object so it can ducktype with and do
    comparison operations with :class:`LieBracket`.
    """
    def __init__(self, name):
        """
        Initalize ``self``.

        EXAMPLES::

            sage: from sage.algebras.lie_algebras.lie_algebra_element import LieGenerator
            sage: x = LieGenerator('x')
            sage: TestSuite(x).run()
        """
        self._word = (name,)
        self._name = name

    def __reduce__(self):
        """
        EXAMPLES::

            sage: from sage.algebras.lie_algebras.lie_algebra_element import LieGenerator
            sage: x = LieGenerator('x')
            sage: loads(dumps(x)) == x
            True
        """
        return (LieGenerator, (self._name,))

    def _repr_(self):
        """
        Return a string representation of ``self``.

        EXAMPLES::

            sage: from sage.algebras.lie_algebras.lie_algebra_element import LieGenerator
            sage: LieGenerator('x')
            x
        """
        return self._name

    _latex_ = _repr_

    def __hash__(self):
        """
        Return the hash value of ``self``.

        EXAMPLES::

            sage: from sage.algebras.lie_algebras.lie_algebra_element import LieGenerator
            sage: x = LieGenerator('x')
            sage: hash(x) == hash('x')
            True
        """
        return hash(self._name)

    def __richcmp__(self, rhs, int op):
        """
        Compare equals.

        EXAMPLES::

            sage: from sage.algebras.lie_algebras.lie_algebra_element import LieGenerator, LieBracket
            sage: x = LieGenerator('x')
            sage: y = LieGenerator('y')
            sage: x == y
            False
            sage: x < y
            True
            sage: y < x
            False
            sage: z = LieGenerator('x')
            sage: x == z
            True
            sage: z = LieBracket(x, y)
            sage: x < z
            True
        """
        if isinstance(rhs, LieBracket):
            if op == Py_NE:
                return True
            if op == Py_EQ:
                return False
            return NotImplemented
        if isinstance(rhs, LieGenerator):
            return richcmp(self._name, <LieGenerator>(rhs)._name, op)
        return op == Py_NE

    def _im_gens_(self, codomain, im_gens, names):
        """
        Return the image of ``self``.

        EXAMPLES::

            sage: L = LieAlgebra(QQ, 'x,y,z')
            sage: Lyn = L.Lyndon()
            sage: H = L.Hall()
            sage: im = H(Lyn.lie_algebra_generators()['x']); im # indirect doctest
            x
            sage: im.parent() is H
            True
        """
        x = im_gens[names.index(self._name)]
        return im_gens[names.index(self._name)]

    cpdef tuple to_word(self):
        """
        Return ``self`` as a word in the variable names.

        EXAMPLES::

            sage: from sage.algebras.lie_algebras.lie_algebra_element import LieGenerator
            sage: x = LieGenerator('x')
            sage: x.to_word()
            ('x',)
        """
        return self._word

cdef class LieBracket(LieObject):
    """
    A Lie bracket. This is the building blocks for Lie algebra elements.
    """
    def __init__(self, LieObject l, LieObject r):
        """
        Initialize ``self``.

        EXAMPLES::

            sage: from sage.algebras.lie_algebras.lie_algebra_element import LieGenerator, LieBracket
            sage: x = LieGenerator('x')
            sage: y = LieGenerator('y')
            sage: z = LieBracket(x, y)
            sage: TestSuite(z).run()
        """
        self._left = l
        self._right = r
        self._word = ()
        self._hash = -1

    def __reduce__(self):
        """
        EXAMPLES::

            sage: from sage.algebras.lie_algebras.lie_algebra_element import LieGenerator, LieBracket
            sage: x = LieGenerator('x')
            sage: y = LieGenerator('y')
            sage: z = LieBracket(x, y)
            sage: loads(dumps(z)) == z
            True
        """
        return (LieBracket, (self._left, self._right))

    def _repr_(self):
        """
        Return a string representation of ``self``.

        EXAMPLES::

            sage: from sage.algebras.lie_algebras.lie_algebra_element import LieGenerator, LieBracket
            sage: x = LieGenerator('x')
            sage: y = LieGenerator('y')
            sage: LieBracket(x, y)
            [x, y]
        """
        return "[{!s}, {!s}]".format(self._left, self._right)

    def _latex_(self):
        r"""
        Return a `\LaTeX` representation of ``self``.

        EXAMPLES::

            sage: from sage.algebras.lie_algebras.lie_algebra_element import LieGenerator, LieBracket
            sage: x = LieGenerator('x')
            sage: y = LieGenerator('y')
            sage: z = LieBracket(x, y)
            sage: latex(z)
            \left[ x , y \right]
        """
        from sage.misc.latex import latex
        return "\\left[" + latex(self._left) + "," + latex(self._right) + "\\right]"

    def __getitem__(self, i):
        r"""
        Return the `i`-th item of ``self``.

        EXAMPLES::

            sage: from sage.algebras.lie_algebras.lie_algebra_element import LieGenerator, LieBracket
            sage: x = LieGenerator('x')
            sage: y = LieGenerator('y')
            sage: z = LieBracket(x, y)
            sage: z[0]
            x
            sage: z[1] is y
            True
            sage: z[2]
            Traceback (most recent call last):
            ...
            IndexError: must be either 0 or 1
        """
        if i == 0:
            return self._left
        if i == 1:
            return self._right
        raise IndexError("must be either 0 or 1")

    def __richcmp__(self, rhs, int op):
        """
        Check equality.

        EXAMPLES::

            sage: from sage.algebras.lie_algebras.lie_algebra_element import LieGenerator, LieBracket
            sage: x = LieGenerator('x')
            sage: y = LieGenerator('y')
            sage: z = LieGenerator('z')
            sage: b = LieBracket(x, y)
            sage: c = LieBracket(y, x)
            sage: b == c
            False
            sage: b == x
            False
            sage: b < x
            False
            sage: b < z
            False
            sage: a = LieBracket(x, y)
            sage: a == b
            True
            sage: a == [x, y]
            True
            sage: c = LieBracket(x, z)
            sage: b < c
            True
        """
        cdef LieBracket right
        if isinstance(rhs, LieBracket):
            right = <LieBracket>(rhs)
            return richcmp([self._left, self._right], [right._left, right._right], op)
        if isinstance(rhs, LieGenerator):
            # Check this is right as in LieGenerator.__richcmp__
            return op == Py_NE or op == Py_GT or op == Py_GE
        if isinstance(rhs, list):
            return richcmp([self._left, self._right], rhs, op)
        return op == Py_NE

    def __hash__(self):
        """
        Return the hash value of ``self``.

        EXAMPLES::

            sage: from sage.algebras.lie_algebras.lie_algebra_element import LieGenerator, LieBracket
            sage: x = LieGenerator('x')
            sage: y = LieGenerator('y')
            sage: z = LieGenerator('z')
            sage: b = LieBracket(x, y)
            sage: hash(b) == hash(b)
            True
        """
        if self._hash == -1:
            self._hash = hash((self._left, self._right))
        return self._hash

    def _im_gens_(self, codomain, im_gens, names):
        """
        Return the image of ``self``.

        EXAMPLES::

            sage: L = LieAlgebra(QQ, 'x,y,z')
            sage: Lyn = L.Lyndon()
            sage: H = L.Hall()
            sage: x,y,z = Lyn.gens()
            sage: im = H(Lyn([z, [[x, y], x]])); im # indirect doctest
            -[z, [x, [x, y]]]
            sage: im.parent() is H
            True
        """
        return codomain.bracket(self._left._im_gens_(codomain, im_gens, names),
                                self._right._im_gens_(codomain, im_gens, names))

    cpdef lift(self, dict UEA_gens_dict):
        """
        Lift ``self`` to the universal enveloping algebra.

        EXAMPLES::

            sage: L = LieAlgebra(QQ, 'x,y,z')
            sage: Lyn = L.Lyndon()
            sage: x,y,z = Lyn.gens()
            sage: a = Lyn([z, [[x, y], x]]); a
            [x, [x, [y, z]]] + [x, [[x, z], y]] - [[x, y], [x, z]]
            sage: a.lift() # indirect doctest
            x^2*y*z - 2*x*y*x*z + y*x^2*z - z*x^2*y + 2*z*x*y*x - z*y*x^2
        """
        if isinstance(self._left, LieBracket):
            l = self._left.lift(UEA_gens_dict)
        else:
            l = UEA_gens_dict[self._left._name]

        if isinstance(self._right, LieBracket):
            r = self._right.lift(UEA_gens_dict)
        else:
            r = UEA_gens_dict[self._right._name]

        return l*r - r*l

    cpdef tuple to_word(self):
        """
        Return ``self`` as a word expressed in the variable names.

        EXAMPLES::

            sage: from sage.algebras.lie_algebras.lie_algebra_element import LieGenerator, LieBracket
            sage: x = LieGenerator('x')
            sage: y = LieGenerator('y')
            sage: b = LieBracket(x, y)
            sage: c = LieBracket(b, x)
            sage: c.to_word()
            ('x', 'y', 'x')
        """
        if not self._word:
            self._word = self._left.to_word() + self._right.to_word()
        return self._word

cdef class GradedLieBracket(LieBracket):
    """
    A Lie bracket in a graded Lie algebra.
    """
    def __init__(self, LieObject l, LieObject r, grade):
        """
        Initialize ``self``.

        EXAMPLES::

            sage: from sage.algebras.lie_algebras.lie_algebra_element import LieGenerator, GradedLieBracket
            sage: x = LieGenerator('x')
            sage: y = LieGenerator('y')
            sage: b = GradedLieBracket(x, y, 2)
            sage: TestSuite(b).run()
        """
        self._grade = grade
        LieBracket.__init__(self, l, r)

    def __reduce__(self):
        """
        EXAMPLES::

            sage: from sage.algebras.lie_algebras.lie_algebra_element import LieGenerator, GradedLieBracket
            sage: x = LieGenerator('x')
            sage: y = LieGenerator('y')
            sage: b = GradedLieBracket(x, y, 2)
            sage: loads(dumps(b)) == b
            True
        """
        return (type(self), (self._left, self._right, self._grade))

    def __richcmp__(self, rhs, int op):
        """
        Check less than.

        EXAMPLES::

            sage: from sage.algebras.lie_algebras.lie_algebra_element import LieGenerator, GradedLieBracket
            sage: x = LieGenerator('x')
            sage: y = LieGenerator('y')
            sage: z = LieGenerator('z')
            sage: b = GradedLieBracket(x, y, 2)
            sage: b < x
            False
            sage: b < z
            False
            sage: c = GradedLieBracket(x, z, 2)
            sage: b < c
            True
            sage: c = GradedLieBracket(x, z, 1)
            sage: b < c
            False
        """
        cdef GradedLieBracket right
        if isinstance(rhs, GradedLieBracket):
            right = <GradedLieBracket>(rhs)
            if self._grade != right._grade:
                return richcmp_not_equal(self._grade, right._grade, op)
            return richcmp([self._left, self._right], [right._left, right._right], op)
        if isinstance(rhs, LieGenerator):
            return op == Py_NE or op == Py_GT or op == Py_GE
        return op == Py_NE

    def __hash__(self):
        """
        Return the hash value of ``self``.

        EXAMPLES::

            sage: from sage.algebras.lie_algebras.lie_algebra_element import LieGenerator, GradedLieBracket
            sage: x = LieGenerator('x')
            sage: y = LieGenerator('y')
            sage: z = LieGenerator('z')
            sage: b = GradedLieBracket(x, y, 2)
            sage: hash(b) == hash(b)
            True
        """
        if self._hash == -1:
            self._hash = hash((self._grade, self._left, self._right))
        return self._hash

cdef class LyndonBracket(GradedLieBracket):
    """
    Lie bracket for the Lyndon basis where the order is defined by `l < r`
    if `w(l) < w(r)` where `w(l)` is the word corresponding to `l`.
    """
    def __richcmp__(self, rhs, op):
        """
        Compare ``self`` and ``rhs``.

        EXAMPLES::

            sage: from sage.algebras.lie_algebras.lie_algebra_element import LieGenerator, LyndonBracket
            sage: x,y,z = [LieGenerator(letter) for letter in ['x', 'y', 'z']]
            sage: LyndonBracket(x, LyndonBracket(y, z, 2), 3) < LyndonBracket(LyndonBracket(y, z, 2), x, 3)
            True
        """
        if not isinstance(rhs, LieObject):
            return op == Py_NE
        return richcmp(self.to_word(), <LieObject>(rhs).to_word(), op)

    def __hash__(self):
        """
        Return the hash of ``self``.

        EXAMPLES::

            sage: from sage.algebras.lie_algebras.lie_algebra_element import LieGenerator, LyndonBracket
            sage: x = LieGenerator('x')
            sage: y = LieGenerator('y')
            sage: b = LyndonBracket(x, y, 2)
            sage: hash(b) == hash((x, y))
            True
        """
        if self._hash == -1:
            self._hash = hash(self.to_word())
        return self._hash

<|MERGE_RESOLUTION|>--- conflicted
+++ resolved
@@ -18,9 +18,9 @@
 #*****************************************************************************
 
 from copy import copy
+from cpython.object cimport Py_LT, Py_LE, Py_EQ, Py_NE, Py_GT, Py_GE
 
 from functools import total_ordering
-from cpython.object cimport Py_LT, Py_LE, Py_EQ, Py_NE, Py_GT, Py_GE
 
 #from sage.misc.abstract_method import abstract_method
 #from sage.misc.classcall_metaclass import ClasscallMetaclass, typecall
@@ -29,13 +29,8 @@
 from sage.structure.element cimport have_same_parent, coercion_model, parent
 from sage.cpython.wrapperdescr cimport wrapperdescr_fastcall
 from sage.structure.element_wrapper cimport ElementWrapper
-<<<<<<< HEAD
-from sage.structure.richcmp cimport richcmp
+from sage.structure.richcmp cimport richcmp, richcmp_not_equal
 from sage.data_structures.blas_dict cimport axpy, add, negate, scal
-=======
-from sage.structure.richcmp cimport richcmp, richcmp_not_equal
-from sage.data_structures.blas_dict cimport axpy, negate, scal
->>>>>>> a8ca231a
 
 # TODO: Do we want a dense version?
 cdef class LieAlgebraElement(IndexedFreeModuleElement):
@@ -72,6 +67,15 @@
                                          left, (right,), <object>NULL)
         except TypeError:
             pass
+
+        # Lift up to the UEA and try multiplication there
+        # We will eventually want to lift stuff up anyways,
+        #   so just do it here.
+        if isinstance(left, LieAlgebraElement):
+            left = (<LieAlgebraElement> left).lift()
+        if isinstance(right, LieAlgebraElement):
+            right = (<LieAlgebraElement> right).lift()
+        return left * right
 
         # Lift up to the UEA and try multiplication there
         # We will eventually want to lift stuff up anyways,
