--- conflicted
+++ resolved
@@ -67,20 +67,12 @@
 from .vector_spaces import VectorSpaces
 
 # (hopf) algebra structures
-<<<<<<< HEAD
 from .algebras import Algebras
 from .commutative_algebras import CommutativeAlgebras
 from .coalgebras import Coalgebras
 from .bialgebras import Bialgebras
 from .hopf_algebras import HopfAlgebras
-=======
-from algebras import Algebras
-from commutative_algebras import CommutativeAlgebras
-from coalgebras import Coalgebras
-from bialgebras import Bialgebras
-from hopf_algebras import HopfAlgebras
-from lie_algebras import LieAlgebras
->>>>>>> 6fcb3726
+from .lie_algebras import LieAlgebras
 
 # specific algebras
 from .monoid_algebras import MonoidAlgebras
