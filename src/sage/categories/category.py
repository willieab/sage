--- conflicted
+++ resolved
@@ -35,11 +35,7 @@
 
     sage: V = VectorSpace(RationalField(), 3)
     sage: V.category()
-<<<<<<< HEAD
-    Category of finite dimensional vector spaces with basis over quotient fields
-=======
-    Category of vector spaces with basis over (quotient fields and metric spaces)
->>>>>>> 3152b5c3
+    Category of finite dimensional vector spaces with basis over (quotient fields and metric spaces)
     sage: G = SymmetricGroup(9)
     sage: G.category()
     Join of Category of finite permutation groups and Category of finite weyl groups
