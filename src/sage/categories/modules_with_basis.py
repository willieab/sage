r"""
Modules With Basis

AUTHORS:

- Nicolas M. Thiery (2008-2010): initial revision
- Jason Bandlow and Florent Hivert (2010): Triangular Morphisms
- Christian Stump (2010): :trac:`9648` module_morphism's to a wider class
  of codomains
"""
#*****************************************************************************
#  Copyright (C) 2008 Teresa Gomez-Diaz (CNRS) <Teresa.Gomez-Diaz@univ-mlv.fr>
#                2008-2011 Nicolas M. Thiery <nthiery at users.sf.net>
#
#  Distributed under the terms of the GNU General Public License (GPL)
#                  http://www.gnu.org/licenses/
#******************************************************************************

<<<<<<< HEAD
from sage.misc.lazy_import import LazyImport
=======
>>>>>>> 1bd33197
from sage.misc.cachefunc import cached_method
from sage.misc.misc import attrcall
from sage.misc.superseded import deprecated_function_alias
from sage.misc.sage_itertools import max_cmp, min_cmp
<<<<<<< HEAD
from sage.categories.category import HomCategory
=======
from sage.categories.all import Sets, CommutativeAdditiveSemigroups, Modules, HomCategory
>>>>>>> 1bd33197
from sage.categories.cartesian_product import CartesianProductsCategory
from sage.categories.tensor import tensor, TensorProductsCategory
from sage.categories.dual import DualObjectsCategory
from sage.categories.category_with_axiom import CategoryWithAxiom_over_base_ring
from sage.categories.morphism import SetMorphism, Morphism
from sage.categories.homset import Hom
from sage.categories.sets_cat import Sets
from sage.categories.sets_with_partial_maps import SetsWithPartialMaps
from sage.categories.commutative_additive_semigroups import CommutativeAdditiveSemigroups
from sage.categories.modules import Modules
from sage.structure.element import Element, parent

class ModulesWithBasis(CategoryWithAxiom_over_base_ring):
    """
    The category of modules with a distinguished basis.

    The elements are represented by expanding them in the distinguished basis.
    The morphisms are not required to respect the distinguished basis.

    EXAMPLES::

        sage: ModulesWithBasis(ZZ)
        Category of modules with basis over Integer Ring
        sage: ModulesWithBasis(ZZ).super_categories()
        [Category of modules over Integer Ring]

    If the base ring is actually a field, this constructs instead the
    category of vector spaces with basis::

        sage: ModulesWithBasis(QQ)
        Category of vector spaces with basis over Rational Field

        sage: ModulesWithBasis(QQ).super_categories()
        [Category of modules with basis over Rational Field, Category of vector spaces over Rational Field]

    Let `X` and `Y` be two modules with basis. We can build `Hom(X,Y)`::

        sage: X = CombinatorialFreeModule(QQ, [1,2]); X.__custom_name = "X"
        sage: Y = CombinatorialFreeModule(QQ, [3,4]); Y.__custom_name = "Y"
        sage: H = Hom(X, Y); H
        Set of Morphisms from X to Y in Category of vector spaces with basis over Rational Field

    The simplest morphism is the zero map::

        sage: H.zero()         # todo: move this test into module once we have an example
        Generic morphism:
          From: X
          To:   Y

    which we can apply to elements of `X`::

        sage: x = X.monomial(1) + 3 * X.monomial(2)
        sage: H.zero()(x)
        0

    TESTS::

        sage: f = H.zero().on_basis()
        sage: f(1)
        0
        sage: f(2)
        0

    EXAMPLES:

    We now construct a more interesting morphism by extending a
    function by linearity::

        sage: phi = H(on_basis = lambda i: Y.monomial(i+2)); phi
        Generic morphism:
          From: X
          To:   Y
        sage: phi(x)
        B[3] + 3*B[4]

    We can retrieve the function acting on indices of the basis::

        sage: f = phi.on_basis()
        sage: f(1), f(2)
        (B[3], B[4])

    `Hom(X,Y)` has a natural module structure (except for the zero,
    the operations are not yet implemented though). However since the
    dimension is not necessarily finite, it is not a module with
    basis; but see :class:`FiniteDimensionalModulesWithBasis` and
    :class:`GradedModulesWithBasis`::

        sage: H in ModulesWithBasis(QQ), H in Modules(QQ)
        (False, True)

    Some more playing around with categories and higher order homsets::

        sage: H.category()
        Category of hom sets in Category of modules with basis over Rational Field
        sage: Hom(H, H).category()
        Category of hom sets in Category of modules over Rational Field

    .. TODO:: ``End(X)`` is an algebra.

    TESTS::

        sage: TestSuite(ModulesWithBasis(ZZ)).run()
    """

    def _call_(self, x):
        """
        Construct a module with basis (resp. vector space) from the data in ``x``.

        EXAMPLES::

            sage: CZ = ModulesWithBasis(ZZ); CZ
            Category of modules with basis over Integer Ring
            sage: CQ = ModulesWithBasis(QQ); CQ
            Category of vector spaces with basis over Rational Field

        ``x`` is returned unchanged if it is already in this category::

            sage: CZ(CombinatorialFreeModule(ZZ, ('a','b','c')))
            Free module generated by {'a', 'b', 'c'} over Integer Ring
            sage: CZ(ZZ^3)
            Ambient free module of rank 3 over the principal ideal domain Integer Ring

        If needed (and possible) the base ring is changed appropriately::

            sage: CQ(ZZ^3)                       # indirect doctest
            Vector space of dimension 3 over Rational Field

        If ``x`` itself is not a module with basis, but there is a
        canonical one associated to it, the later is returned::

            sage: CQ(AbelianVariety(Gamma0(37))) # indirect doctest
            Vector space of dimension 4 over Rational Field
        """
        try:
            M = x.free_module()
            if M.base_ring() != self.base_ring():
                M = M.change_ring(self.base_ring())
        except (TypeError, AttributeError), msg:
            raise TypeError, "%s\nunable to coerce x (=%s) into %s"%(msg,x,self)
        return M

    def is_abelian(self):
        """
        Returns whether this category is abelian.

        This is the case if and only if the base ring is a field.

        EXAMPLES::

            sage: ModulesWithBasis(QQ).is_abelian()
            True
            sage: ModulesWithBasis(ZZ).is_abelian()
            False
        """
        return self.base_ring().is_field()

    FiniteDimensional = LazyImport('sage.categories.finite_dimensional_modules_with_basis', 'FiniteDimensionalModulesWithBasis')
    Graded = LazyImport('sage.categories.graded_modules_with_basis', 'GradedModulesWithBasis')

    class ParentMethods:
        @cached_method
        def basis(self):
            """
            Return the basis of ``self``.

            EXAMPLES::

                sage: F = CombinatorialFreeModule(QQ, ['a','b','c'])
                sage: F.basis()
                Finite family {'a': B['a'], 'c': B['c'], 'b': B['b']}

            ::

                sage: QS3 = SymmetricGroupAlgebra(QQ,3)
                sage: list(QS3.basis())
                [[1, 2, 3], [1, 3, 2], [2, 1, 3], [2, 3, 1], [3, 1, 2], [3, 2, 1]]
            """
            from sage.combinat.family import Family
            return Family(self._basis_keys, self.monomial)

        def module_morphism(self, on_basis = None, diagonal = None, triangular = None, **keywords):
            r"""
            Construct a morphism from ``self`` to ``codomain`` by
            linearity from its restriction ``on_basis`` to the basis of
            ``self``.

            Let ``self`` be the module `X` with a basis indexed by `I`.
            This constructs a morphism `f: X \to Y` by linearity from
            a map `I \to Y` which is to be its restriction to the
            basis `(x_i)_{i \in I}` of `X`.

            INPUT:

            - ``codomain`` -- the codomain `Y` of `f`: defaults to
              ``f.codomain()`` if the latter is defined
            - ``zero`` -- the zero of the codomain; defaults to
              ``codomain.zero()``; can be used (with care) to define affine maps
            - ``position`` -- a non-negative integer; defaults to 0
            - ``on_basis`` -- a function `f` which accepts elements of `I`
              (the indexing set of the basis of `X`) as ``position``-th argument
              and returns elements of `Y`
            - ``diagonal`` -- a function `d` from `I` to `R` (the base ring
              of ``self`` and ``codomain``)
            - ``triangular`` --  (default: ``None``) ``"upper"`` or
              ``"lower"`` or ``None``:

              * ``"upper"`` - if the :meth:`leading_support()` of the image
                of the basis vector `x_i` is `i`, or
              * ``"lower"`` - if the :meth:`trailing_support()` of the image
                of the basis vector `x_i` is `i`

            - ``category`` -- a category; by default, this is
              ``ModulesWithBasis(R)`` if `Y` is in this category, and
              otherwise this lets `Hom(X,Y)` decide

            Exactly one of ``on_basis`` and ``diagonal`` options should
            be specified.

            With the ``on_basis`` option, this returns a function `g`
            obtained by extending `f` by linearity on the ``position``-th
            positional argument. For example, for ``position == 1`` and a
            ternary function `f`, one has:

            .. MATH::

                g\left( a,\ \sum_i \lambda_i x_i,\ c \right)
                = \sum_i \lambda_i f(a, i, c).

            EXAMPLES::

                sage: X = CombinatorialFreeModule(QQ, [1,2,3]);   X.rename("X")
                sage: Y = CombinatorialFreeModule(QQ, [1,2,3,4]); Y.rename("Y")
                sage: phi = X.module_morphism(lambda i: Y.monomial(i) + 2*Y.monomial(i+1), codomain = Y)
                sage: phi
                Generic morphism:
                From: X
                To:   Y
                sage: phi.category_for()
                Category of vector spaces with basis over Rational Field
                sage: x = X.basis(); y = Y.basis()
                sage: phi(x[1] + x[3])
                B[1] + 2*B[2] + B[3] + 2*B[4]

            With the ``zero`` argument, one can define affine morphisms::

                sage: phi = X.module_morphism(lambda i: Y.monomial(i) + 2*Y.monomial(i+1), codomain = Y, zero = 10*y[1])
                sage: phi(x[1] + x[3])
                11*B[1] + 2*B[2] + B[3] + 2*B[4]
                sage: phi.category_for()
                Category of sets

            One can construct morphisms with the base ring as codomain::

                sage: X = CombinatorialFreeModule(ZZ,[1,-1])
                sage: phi = X.module_morphism( on_basis=lambda i: i, codomain=ZZ )
                sage: phi( 2 * X.monomial(1) + 3 * X.monomial(-1) )
                -1
                sage: phi.category_for()
                Category of commutative additive semigroups
                sage: phi.category_for() # todo: not implemented (ZZ is currently not in Modules(ZZ))
                Category of modules over Integer Ring

            Or more generaly any ring admitting a coercion map from the base ring::

                sage: phi = X.module_morphism(on_basis= lambda i: i, codomain=RR )
                sage: phi( 2 * X.monomial(1) + 3 * X.monomial(-1) )
                -1.00000000000000
                sage: phi.category_for()
                Category of commutative additive semigroups
                sage: phi.category_for() # todo: not implemented (RR is currently not in Modules(ZZ))
                Category of modules over Integer Ring

                sage: phi = X.module_morphism(on_basis= lambda i: i, codomain=Zmod(4) )
                sage: phi( 2 * X.monomial(1) + 3 * X.monomial(-1) )
                3

                sage: phi = Y.module_morphism(on_basis= lambda i: i, codomain=Zmod(4) )
                Traceback (most recent call last):
                ...
                ValueError: codomain(=Ring of integers modulo 4) should be a module over the base ring of the domain(=Y)

            On can also define module morphisms between free modules
            over different base rings; here we implement the natural
            map from `X = \RR^2` to `Y = \CC`::

                sage: X = CombinatorialFreeModule(RR,['x','y'])
                sage: Y = CombinatorialFreeModule(CC,['z'])
                sage: x = X.monomial('x')
                sage: y = X.monomial('y')
                sage: z = Y.monomial('z')
                sage: def on_basis( a ):
                ....:     if a == 'x':
                ....:         return CC(1) * z
                ....:     elif a == 'y':
                ....:         return CC(I) * z
                sage: phi = X.module_morphism( on_basis=on_basis, codomain=Y )
                sage: v = 3 * x + 2 * y; v
                3.00000000000000*B['x'] + 2.00000000000000*B['y']
                sage: phi(v)
                (3.00000000000000+2.00000000000000*I)*B['z']
                sage: phi.category_for()
                Category of commutative additive semigroups
                sage: phi.category_for() # todo: not implemented (CC is currently not in Modules(RR)!)
                Category of vector spaces over Real Field with 53 bits of precision

                sage: Y = CombinatorialFreeModule(CC['q'],['z'])
                sage: z = Y.monomial('z')
                sage: phi = X.module_morphism( on_basis=on_basis, codomain=Y )
                sage: phi(v)
                (3.00000000000000+2.00000000000000*I)*B['z']

            Of course, there should be a coercion between the
            respective base rings of the domain and the codomain for
            this to be meaningful::

                sage: Y = CombinatorialFreeModule(QQ,['z'])
                sage: phi = X.module_morphism( on_basis=on_basis, codomain=Y )
                Traceback (most recent call last):
                ...
                ValueError: codomain(=Free module generated by {'z'} over Rational Field) should be a module over the base ring of the domain(=Free module generated by {'x', 'y'} over Real Field with 53 bits of precision)

                sage: Y = CombinatorialFreeModule(RR['q'],['z'])
                sage: phi = Y.module_morphism( on_basis=on_basis, codomain=X )
                Traceback (most recent call last):
                ...
                ValueError: codomain(=Free module generated by {'x', 'y'} over Real Field with 53 bits of precision) should be a module over the base ring of the domain(=Free module generated by {'z'} over Univariate Polynomial Ring in q over Real Field with 53 bits of precision)


            With the ``diagonal`` argument, this returns the module
            morphism `g` such that:

                `g(x_i) = d(i) y_i`

            This assumes that the respective bases `x` and `y` of `X`
            and `Y` have the same index set `I`.

            With ``triangular = upper``, the constructed module
            morphism is assumed to be upper triangular; that is its
            matrix in the distinguished basis of `X` and `Y` would be
            upper triangular with invertible elements on its
            diagonal. This is used to compute preimages and
            inverting the morphism::

                sage: I = range(1,200)
                sage: X = CombinatorialFreeModule(QQ, I); X.rename("X"); x = X.basis()
                sage: Y = CombinatorialFreeModule(QQ, I); Y.rename("Y"); y = Y.basis()
                sage: f = Y.sum_of_monomials * divisors
                sage: phi = X.module_morphism(f, triangular="upper", codomain = Y)
                sage: phi(x[2])
                B[1] + B[2]
                sage: phi(x[6])
                B[1] + B[2] + B[3] + B[6]
                sage: phi(x[30])
                B[1] + B[2] + B[3] + B[5] + B[6] + B[10] + B[15] + B[30]
                sage: phi.preimage(y[2])
                -B[1] + B[2]
                sage: phi.preimage(y[6])
                B[1] - B[2] - B[3] + B[6]
                sage: phi.preimage(y[30])
                -B[1] + B[2] + B[3] + B[5] - B[6] - B[10] - B[15] + B[30]
                sage: (phi^-1)(y[30])
                -B[1] + B[2] + B[3] + B[5] - B[6] - B[10] - B[15] + B[30]

            For details and further optional arguments, see
            :class:`sage.categories.modules_with_basis.TriangularModuleMorphism`.


            Caveat: the returned element is in ``Hom(codomain, domain,
            category``). This is only correct for unary functions.

            .. TODO::

                Should codomain be ``self`` by default in the
                diagonal and triangular cases?
            """
            if diagonal is not None:
                return DiagonalModuleMorphism(diagonal = diagonal, domain = self, **keywords)
            elif on_basis is not None:
                if triangular is not None:
                    return TriangularModuleMorphism(on_basis, domain = self, triangular = triangular, **keywords)
                return ModuleMorphismByLinearity(on_basis = on_basis, domain = self, **keywords)
            raise ValueError("module morphism requires either on_basis or diagonal argument")

        _module_morphism = module_morphism

        def _repr_(self):
            """
            EXAMPLES::

                sage: class FooBar(CombinatorialFreeModule):
                ....:     _name = "foobar"
                sage: C = FooBar(QQ, (1,2,3)); C # indirect doctest
                foobar over Rational Field
                sage: C.rename("barfoo")
                sage: C
                barfoo

                sage: class Blah(Parent):
                ....:     pass
                sage: Blah(category = ModulesWithBasis(QQ))
                <class '__main__.Blah_with_category'>

            FIXME: this implementation is not generic; it uses the
            ``_name`` attribute if available (as is the case for
            instances of :class:`CombinatorialFreeModule`), and
            otherwise returns the name of the class as per Python's
            default ``repr``. However, having it here rather than in
            :class:`CombinatorialFreeModule` allows subcategories for
            overriding it.
            """
            if hasattr(self, "_name"):
                return self._name + " over %s"%self.base_ring()
            else:
                return repr(type(self))


        def tensor(*parents):
            """
            Return the tensor product of the parents.

            EXAMPLES::

                sage: C = AlgebrasWithBasis(QQ)
                sage: A = C.example(); A.rename("A")
                sage: A.tensor(A,A)
                A # A # A
                sage: A.rename(None)
            """
            return parents[0].__class__.Tensor(parents, category = tensor.category_from_parents(parents))


    class ElementMethods:
        # TODO: Define the appropriate element methods here (instead of in
        # subclasses).  These methods should be consistent with those on
        # polynomials.

#         def _neg_(self):
#             """
#             Default implementation of negation by trying to multiply by -1.
#             TODO: doctest
#             """
#             return self._lmul_(-self.parent().base_ring().one(), self)


        def support_of_term(self):
            """
            Return the support of ``self``, where ``self`` is a monomial
            (possibly with coefficient).

            EXAMPLES::

                sage: X = CombinatorialFreeModule(QQ, [1,2,3,4]); X.rename("X")
                sage: X.monomial(2).support_of_term()
                2
                sage: X.term(3, 2).support_of_term()
                3

            An exception is raised if ``self`` has more than one term::

                sage: (X.monomial(2) + X.monomial(3)).support_of_term()
                Traceback (most recent call last):
                ...
                ValueError: B[2] + B[3] is not a single term
            """
            if len(self) == 1:
                return self.support()[0]
            else:
                raise ValueError, "%s is not a single term"%(self)

        def leading_support(self, cmp=None):
            r"""
            Return the maximal element of the support of ``self``. Note
            that this may not be the term which actually appears first when
            ``self`` is printed.

            If the default ordering of the basis elements is not what is
            desired, a comparison function, ``cmp(x,y)``, can be provided.
            This should return a negative value if ``x < y``, ``0`` if ``x == y``
            and a positive value if ``x > y``.

            EXAMPLES::

                sage: X = CombinatorialFreeModule(QQ, [1, 2, 3]); X.rename("X"); x = X.basis()
                sage: x = 3*X.monomial(1) + 2*X.monomial(2) + 4*X.monomial(3)
                sage: x.leading_support()
                3
                sage: def cmp(x,y): return y-x
                sage: x.leading_support(cmp=cmp)
                1

                sage: s = SymmetricFunctions(QQ).schur()
                sage: f = 2*s[1] + 3*s[2,1] - 5*s[3]
                sage: f.leading_support()
                [3]
            """
            return max_cmp(self.support(), cmp)


        def leading_item(self, cmp=None):
            r"""
            Return the pair ``(k, c)`` where

            .. MATH::

                c \cdot (\mbox{the basis element indexed by } k)

            is the leading term of ``self``.

            Here 'leading term' means that the corresponding basis element is
            maximal.  Note that this may not be the term which actually appears
            first when ``self`` is printed.  If the default term ordering is not
            what is desired, a comparison function, ``cmp(x,y)``, can be
            provided.  This should return a negative value if ``x < y``, ``0``
            if ``x == y`` and a positive value if ``x > y``.

            EXAMPLES::

                sage: X = CombinatorialFreeModule(QQ, [1, 2, 3]); X.rename("X"); x = X.basis()
                sage: x = 3*X.monomial(1) + 2*X.monomial(2) + 4*X.monomial(3)
                sage: x.leading_item()
                (3, 4)
                sage: def cmp(x,y): return y-x
                sage: x.leading_item(cmp=cmp)
                (1, 3)

                sage: s = SymmetricFunctions(QQ).schur()
                sage: f = 2*s[1] + 3*s[2,1] - 5*s[3]
                sage: f.leading_item()
                ([3], -5)
            """
            k = self.leading_support(cmp=cmp)
            return k, self[k]

        def leading_monomial(self, cmp=None):
            r"""
            Return the leading monomial of ``self``.

            This is the monomial whose corresponding basis element is
            maximal. Note that this may not be the term which actually appears
            first when ``self`` is printed. If the default term ordering is not
            what is desired, a comparison function, ``cmp(x,y)``, can be provided.
            This should return a negative value if ``x < y``, ``0`` if ``x == y``
            and a positive value if ``x > y``.

            EXAMPLES::

                sage: X = CombinatorialFreeModule(QQ, [1, 2, 3]); X.rename("X"); x = X.basis()
                sage: x = 3*X.monomial(1) + 2*X.monomial(2) + X.monomial(3)
                sage: x.leading_monomial()
                B[3]
                sage: def cmp(x,y): return y-x
                sage: x.leading_monomial(cmp=cmp)
                B[1]

                sage: s = SymmetricFunctions(QQ).schur()
                sage: f = 2*s[1] + 3*s[2,1] - 5*s[3]
                sage: f.leading_monomial()
                s[3]
            """
            return self.parent().monomial( self.leading_support(cmp=cmp) )

        def leading_coefficient(self, cmp=None):
            r"""
            Returns the leading coefficient of ``self``.

            This is the coefficient of the term whose corresponding basis element is
            maximal. Note that this may not be the term which actually appears
            first when ``self`` is printed.  If the default term ordering is not
            what is desired, a comparison function, ``cmp(x,y)``, can be provided.
            This should return a negative value if ``x < y``, 0 if ``x == y``
            and a positive value if ``x > y``.

            EXAMPLES::

                sage: X = CombinatorialFreeModule(QQ, [1, 2, 3]); X.rename("X")
                sage: x = 3*X.monomial(1) + 2*X.monomial(2) + X.monomial(3)
                sage: x.leading_coefficient()
                1
                sage: def cmp(x,y): return y-x
                sage: x.leading_coefficient(cmp=cmp)
                3

                sage: s = SymmetricFunctions(QQ).schur()
                sage: f = 2*s[1] + 3*s[2,1] - 5*s[3]
                sage: f.leading_coefficient()
                -5
            """
            return self.leading_item(cmp=cmp)[1]

        def leading_term(self, cmp=None):
            r"""
            Return the leading term of ``self``.

            This is the term whose corresponding basis element is
            maximal. Note that this may not be the term which actually appears
            first when ``self`` is printed. If the default term ordering is not
            what is desired, a comparison function, ``cmp(x,y)``, can be provided.
            This should return a negative value if ``x < y``, 0 if ``x == y``
            and a positive value if ``x > y``.

            EXAMPLES::

                sage: X = CombinatorialFreeModule(QQ, [1, 2, 3]); X.rename("X"); x = X.basis()
                sage: x = 3*X.monomial(1) + 2*X.monomial(2) + X.monomial(3)
                sage: x.leading_term()
                B[3]
                sage: def cmp(x,y): return y-x
                sage: x.leading_term(cmp=cmp)
                3*B[1]

                sage: s = SymmetricFunctions(QQ).schur()
                sage: f = 2*s[1] + 3*s[2,1] - 5*s[3]
                sage: f.leading_term()
                -5*s[3]
            """
            return self.parent().term(*self.leading_item(cmp=cmp))

        def trailing_support(self, cmp=None):
            r"""
            Return the minimal element of the support of ``self``. Note
            that this may not be the term which actually appears last when
            ``self`` is printed.

            If the default ordering of the basis elements is not what is
            desired, a comparison function, ``cmp(x,y)``, can be provided.
            This should return a negative value if ``x < y``, `0` if ``x == y``
            and a positive value if ``x > y``.

            EXAMPLES::

                sage: X = CombinatorialFreeModule(QQ, [1, 2, 3]); X.rename("X"); x = X.basis()
                sage: x = 3*X.monomial(1) + 2*X.monomial(2) + 4*X.monomial(3)
                sage: x.trailing_support()
                1
                sage: def cmp(x,y): return y-x
                sage: x.trailing_support(cmp=cmp)
                3

                sage: s = SymmetricFunctions(QQ).schur()
                sage: f = 2*s[1] + 3*s[2,1] - 5*s[3]
                sage: f.trailing_support()
                [1]
            """
            return min_cmp(self.support(), cmp)

        def trailing_item(self, cmp=None):
            r"""
            Returns the pair ``(c, k)`` where ``c*self.parent().monomial(k)``
            is the trailing term of ``self``.

            This is the monomial whose corresponding basis element is
            minimal. Note that this may not be the term which actually appears
            last when ``self`` is printed.  If the default term ordering is not
            what is desired, a comparison function ``cmp(x,y)``, can be provided.
            This should return a negative value if ``x < y``, 0 if ``x == y``
            and a positive value if ``x > y``.

            EXAMPLES::

                sage: X = CombinatorialFreeModule(QQ, [1, 2, 3]); X.rename("X"); x = X.basis()
                sage: x = 3*X.monomial(1) + 2*X.monomial(2) + X.monomial(3)
                sage: x.trailing_item()
                (1, 3)
                sage: def cmp(x,y): return y-x
                sage: x.trailing_item(cmp=cmp)
                (3, 1)

                sage: s = SymmetricFunctions(QQ).schur()
                sage: f = 2*s[1] + 3*s[2,1] - 5*s[3]
                sage: f.trailing_item()
                ([1], 2)
            """
            k = self.trailing_support(cmp=cmp)
            return k, self[k]

        def trailing_monomial(self, cmp=None):
            r"""
            Return the trailing monomial of ``self``.

            This is the monomial whose corresponding basis element is
            minimal. Note that this may not be the term which actually appears
            last when ``self`` is printed. If the default term ordering is not
            what is desired, a comparison function ``cmp(x,y)``, can be provided.
            This should return a negative value if ``x < y``, 0 if ``x == y``
            and a positive value if ``x > y``.

            EXAMPLES::

                sage: X = CombinatorialFreeModule(QQ, [1, 2, 3]); X.rename("X"); x = X.basis()
                sage: x = 3*X.monomial(1) + 2*X.monomial(2) + X.monomial(3)
                sage: x.trailing_monomial()
                B[1]
                sage: def cmp(x,y): return y-x
                sage: x.trailing_monomial(cmp=cmp)
                B[3]

                sage: s = SymmetricFunctions(QQ).schur()
                sage: f = 2*s[1] + 3*s[2,1] - 5*s[3]
                sage: f.trailing_monomial()
                s[1]
            """
            return self.parent().monomial( self.trailing_support(cmp=cmp) )

        def trailing_coefficient(self, cmp=None):
            r"""
            Return the trailing coefficient of ``self``.

            This is the coefficient of the monomial whose corresponding basis element is
            minimal. Note that this may not be the term which actually appears
            last when ``self`` is printed. If the default term ordering is not
            what is desired, a comparison function ``cmp(x,y)``, can be provided.
            This should return a negative value if ``x < y``, 0 if ``x == y``
            and a positive value if ``x > y``.

            EXAMPLES::

                sage: X = CombinatorialFreeModule(QQ, [1, 2, 3]); X.rename("X"); x = X.basis()
                sage: x = 3*X.monomial(1) + 2*X.monomial(2) + X.monomial(3)
                sage: x.trailing_coefficient()
                3
                sage: def cmp(x,y): return y-x
                sage: x.trailing_coefficient(cmp=cmp)
                1

                sage: s = SymmetricFunctions(QQ).schur()
                sage: f = 2*s[1] + 3*s[2,1] - 5*s[3]
                sage: f.trailing_coefficient()
                2
            """

            return self.trailing_item(cmp=cmp)[1]

        def trailing_term(self, cmp=None):
            r"""
            Return the trailing term of ``self``.

            This is the term whose corresponding basis element is
            minimal. Note that this may not be the term which actually appears
            last when ``self`` is printed. If the default term ordering is not
            what is desired, a comparison function ``cmp(x,y)``, can be provided.
            This should return a negative value if ``x < y``, 0 if ``x == y``
            and a positive value if ``x > y``.

            EXAMPLES::

                sage: X = CombinatorialFreeModule(QQ, [1, 2, 3]); X.rename("X"); x = X.basis()
                sage: x = 3*X.monomial(1) + 2*X.monomial(2) + X.monomial(3)
                sage: x.trailing_term()
                3*B[1]
                sage: def cmp(x,y): return y-x
                sage: x.trailing_term(cmp=cmp)
                B[3]

                sage: s = SymmetricFunctions(QQ).schur()
                sage: f = 2*s[1] + 3*s[2,1] - 5*s[3]
                sage: f.trailing_term()
                2*s[1]
            """
            return self.parent().term( *self.trailing_item(cmp=cmp) )

        def map_coefficients(self, f):
            """
            Mapping a function on coefficients.

            INPUT:

            - ``f`` -- an endofunction on the coefficient ring of the
              free module

            Return a new element of ``self.parent()`` obtained by applying the
            function ``f`` to all of the coefficients of ``self``.

            EXAMPLES::

                sage: F = CombinatorialFreeModule(QQ, ['a','b','c'])
                sage: B = F.basis()
                sage: f = B['a'] - 3*B['c']
                sage: f.map_coefficients(lambda x: x+5)
                6*B['a'] + 2*B['c']

            Killed coefficients are handled properly::

                sage: f.map_coefficients(lambda x: 0)
                0
                sage: list(f.map_coefficients(lambda x: 0))
                []

            ::

                sage: s = SymmetricFunctions(QQ).schur()
                sage: a = s([2,1])+2*s([3,2])
                sage: a.map_coefficients(lambda x: x*2)
                2*s[2, 1] + 4*s[3, 2]
            """
            return self.parent().sum_of_terms( (m, f(c)) for m,c in self )

        def map_support(self, f):
            """
            Mapping a function on the support.

            INPUT:

            - ``f`` -- an endofunction on the indices of the free module

            Return a new element of ``self.parent()`` obtained by
            applying the function ``f`` to all of the objects indexing
            the basis elements.

            EXAMPLES::

                sage: B = CombinatorialFreeModule(ZZ, [-1, 0, 1])
                sage: x = B.an_element(); x
                2*B[-1] + 2*B[0] + 3*B[1]
                sage: x.map_support(lambda i: -i)
                3*B[-1] + 2*B[0] + 2*B[1]

            ``f`` needs not be injective::

                sage: x.map_support(lambda i: 1)
                7*B[1]

                sage: s = SymmetricFunctions(QQ).schur()
                sage: a = s([2,1])+2*s([3,2])
                sage: a.map_support(lambda x: x.conjugate())
                s[2, 1] + 2*s[2, 2, 1]

            TESTS::

                sage: B.zero()      # This actually failed at some point!!! See #8890
                0

                sage: y = B.zero().map_support(lambda i: i/0); y
                0
                sage: y.parent() is B
                True
            """
            return self.parent().sum_of_terms( (f(m), c) for m,c in self )

        def map_support_skip_none(self, f):
            """
            Mapping a function on the support

            INPUT:

             - ``f`` -- an endofunction on the indices of the free module

            Returns a new element of self.parent() obtained by
            applying the function `f` to all of the objects indexing
            the basis elements.

            EXAMPLES::

                sage: B = CombinatorialFreeModule(ZZ, [-1, 0, 1])
                sage: x = B.an_element(); x
                2*B[-1] + 2*B[0] + 3*B[1]
                sage: x.map_support_skip_none(lambda i: -i if i else None)
                3*B[-1] + 2*B[1]

            ``f`` needs not be injective::

                sage: x.map_support_skip_none(lambda i: 1 if i else None)
                5*B[1]

            TESTS::

                sage: y = x.map_support_skip_none(lambda i: None); y
                0
                sage: y.parent() is B
                True
            """
            return self.parent().sum_of_terms( (fm,c) for (fm,c) in ((f(m), c) for m,c in self) if fm is not None)

        def map_item(self, f):
            """
            Mapping a function on items.

            INPUT:

            - ``f`` -- a function mapping pairs ``(index, coeff)`` to
              other such pairs

            Return a new element of ``self.parent()`` obtained by
            applying the function `f` to all items ``(index, coeff)`` of
            ``self``.

            EXAMPLES::

                sage: B = CombinatorialFreeModule(ZZ, [-1, 0, 1])
                sage: x = B.an_element(); x
                2*B[-1] + 2*B[0] + 3*B[1]
                sage: x.map_item(lambda i, c: (-i, 2*c))
                6*B[-1] + 4*B[0] + 4*B[1]

            ``f`` needs not be injective::

                sage: x.map_item(lambda i, c: (1, 2*c))
                14*B[1]

                sage: s = SymmetricFunctions(QQ).schur()
                sage: f = lambda m,c: (m.conjugate(), 2*c)
                sage: a = s([2,1]) + s([1,1,1])
                sage: a.map_item(f)
                2*s[2, 1] + 2*s[3]

            The following methods are deprecated::

                sage: a.map_term(f)
                doctest:...: DeprecationWarning: map_term is deprecated. Please use map_item instead.
                See http://trac.sagemath.org/8890 for details.
                2*s[2, 1] + 2*s[3]
                sage: a.map_mc(f)
                doctest:...: DeprecationWarning: map_mc is deprecated. Please use map_item instead.
                See http://trac.sagemath.org/8890 for details.
                2*s[2, 1] + 2*s[3]
            """
            return self.parent().sum_of_terms( f(m,c) for m,c in self )

        map_term = deprecated_function_alias(8890, map_item)
        map_mc   = deprecated_function_alias(8890, map_item)

        def tensor(*elements):
            """
            Return the tensor product of its arguments, as an element of
            the tensor product of the parents of those elements.

            EXAMPLES::

                sage: C = AlgebrasWithBasis(QQ)
                sage: A = C.example()
                sage: (a,b,c) = A.algebra_generators()
                sage: a.tensor(b, c)
                B[word: a] # B[word: b] # B[word: c]

            FIXME: is this a policy that we want to enforce on all parents?
            """
            assert(all(isinstance(element, Element) for element in elements))
            parents = [parent(element) for element in elements]
            return tensor(parents)._tensor_of_elements(elements) # good name???

    class HomCategory(HomCategory):
        """
        The category of homomorphisms sets `Hom(X,Y)` for `X`, `Y`
        modules with basis.
        """
        class ParentMethods:
            def __call_on_basis__(self, **options):
                """
                Construct a morphism in this homset from a function defined
                on the basis.

                INPUT:

                - ``on_basis`` -- a function from the indices of the
                  basis of the domain of ``self`` to the codomain of
                  ``self``

                This method simply delegates the work to
                :meth:`ModulesWithBasis.ParentMethods.module_morphism`. It
                is used by :meth:`Homset.__call__` to handle the
                ``on_basis`` argument, and will disapear as soon as
                the logic will be generalized.

                EXAMPLES::

                    sage: X = CombinatorialFreeModule(QQ, [1,2,3]);   X.rename("X")
                    sage: Y = CombinatorialFreeModule(QQ, [1,2,3,4]); Y.rename("Y")
                    sage: H = Hom(X, Y)
                    sage: x = X.basis()

                    sage: phi = H(on_basis = lambda i: Y.monomial(i) + 2*Y.monomial(i+1)) # indirect doctest
                    sage: phi
                    Generic morphism:
                    From: X
                    To:   Y
                    sage: phi(x[1] + x[3])
                    B[1] + 2*B[2] + B[3] + 2*B[4]

                Diagonal functions can be constructed using the ``diagonal`` option::

                    sage: X = CombinatorialFreeModule(QQ, [1,2,3,4]); X.rename("X")
                    sage: Y = CombinatorialFreeModule(QQ, [1,2,3,4], key="Y"); Y.rename("Y")
                    sage: H = Hom(X, Y)
                    sage: x = X.basis()
                    sage: phi = H(diagonal = lambda x: x^2)
                    sage: phi(x[1] + x[2] + x[3])
                    B[1] + 4*B[2] + 9*B[3]

                TESTS::

                As for usual homsets, the argument can be a Python function::

                    sage: phi = H(lambda x: Y.zero())
                    sage: phi
                    Generic morphism:
                      From: X
                      To:   Y
                    sage: phi(x[1] + x[3])
                    0

               We check that the homset category is properly set up::

                    sage: category = FiniteDimensionalModulesWithBasis(QQ)
                    sage: X = CombinatorialFreeModule(QQ, [1,2,3], category = category);   X.rename("X")
                    sage: Y = CombinatorialFreeModule(QQ, [1,2,3,4], category = category); Y.rename("Y")
                    sage: H = Hom(X, Y)
                    sage: H.zero().category_for()
                    Category of finite dimensional vector spaces with basis over Rational Field
                """
                return self.domain().module_morphism(codomain = self.codomain(),
                                                     **options)

        class ElementMethods:
            """
            Abstract class for morphisms of modules with basis.
            """
            @cached_method
            def on_basis(self):
                """
                Return the action of this morphism on basis elements.

                OUTPUT:

                - a function from the indices of the basis of the domain to
                  the codomain

                EXAMPLES::

                    sage: X = CombinatorialFreeModule(QQ, [1,2,3]);   X.rename("X")
                    sage: Y = CombinatorialFreeModule(QQ, [1,2,3,4]); Y.rename("Y")
                    sage: H = Hom(X, Y)
                    sage: x = X.basis()

                    sage: f = H(lambda x: Y.zero()).on_basis()
                    sage: f(2)
                    0

                    sage: f = lambda i: Y.monomial(i) + 2*Y.monomial(i+1)
                    sage: g = H(on_basis = f).on_basis()
                    sage: g(2)
                    B[2] + 2*B[3]
                    sage: g == f
                    True
                """
                monomial = self.domain().monomial
                return lambda t: self(monomial(t))

    class CartesianProducts(CartesianProductsCategory):
        """
        The category of modules with basis constructed by cartesian products
        of modules with basis.
        """
        @cached_method
        def extra_super_categories(self):
            """
            EXAMPLES::

                sage: ModulesWithBasis(QQ).CartesianProducts().extra_super_categories()
                [Category of modules with basis over Rational Field]
                sage: ModulesWithBasis(QQ).CartesianProducts().super_categories()
                [Category of modules with basis over Rational Field, Category of Cartesian products of sets]
            """
            return [self.base_category()]

        class ParentMethods:

            def _an_element_(self):
                """
                EXAMPLES::

                    sage: A = AlgebrasWithBasis(QQ).example(); A
                    An example of an algebra with basis: the free algebra on the generators ('a', 'b', 'c') over Rational Field
                    sage: B = HopfAlgebrasWithBasis(QQ).example(); B
                    An example of Hopf algebra with basis: the group algebra of the Dihedral group of order 6 as a permutation group over Rational Field
                    sage: A.an_element(), B.an_element()
                    (B[word: ] + 2*B[word: a] + 3*B[word: b], B[()] + 2*B[(2,3)] + 3*B[(1,2)] + B[(1,2,3)])
                    sage: cartesian_product((A, B, A)).an_element()           # indirect doctest
                    2*B[(0, word: )] + 2*B[(0, word: a)] + 3*B[(0, word: b)]
                """
                from cartesian_product import cartesian_product
                return cartesian_product([module.an_element() for module in self.modules])

    class TensorProducts(TensorProductsCategory):
        """
        The category of modules with basis constructed by tensor product of
        modules with basis.
        """
        @cached_method
        def extra_super_categories(self):
            """
            EXAMPLES::

                sage: ModulesWithBasis(QQ).TensorProducts().extra_super_categories()
                [Category of modules with basis over Rational Field]
                sage: ModulesWithBasis(QQ).TensorProducts().super_categories()
                [Category of modules with basis over Rational Field]
            """
            return [self.base_category()]

        class ParentMethods:
            """
            Implements operations on tensor products of modules with basis.
            """
            pass

        class ElementMethods:
            """
            Implements operations on elements of tensor products of modules
            with basis.
            """

            def apply_multilinear_morphism(self, f, codomain = None):
                r"""
                Return the result of applying the morphism induced by ``f``
                to ``self``.

                INPUT:

                - ``f`` -- a multilinear morphism from the component
                  modules of the parent tensor product to any module

                - ``codomain`` -- the codomain of ``f`` (optional)

                By the universal property of the tensor product, ``f``
                induces a linear morphism from `self.parent()` to the
                target module. Returns the result of applying that
                morphism to ``self``.

                The codomain is used for optimizations purposes
                only. If it's not provided, it's recovered by calling
                ``f`` on the zero input.

                EXAMPLES:

                We start with simple (admittedly not so interesting)
                examples, with two modules `A` and `B`::

                    sage: A = CombinatorialFreeModule(ZZ, [1,2], prefix="A"); A.rename("A")
                    sage: B = CombinatorialFreeModule(ZZ, [3,4], prefix="B"); B.rename("B")

                and `f` the bilinear morphism `(a,b) \mapsto b \otimes a`
                from `A \times B` to `B \otimes A`::

                    sage: def f(a,b):
                    ....:     return tensor([b,a])

                Now, calling applying `f` on `a \otimes b` returns the same
                as `f(a,b)`::

                    sage: a = A.monomial(1) + 2 * A.monomial(2); a
                    A[1] + 2*A[2]
                    sage: b = B.monomial(3) - 2 * B.monomial(4); b
                    B[3] - 2*B[4]
                    sage: f(a,b)
                    B[3] # A[1] + 2*B[3] # A[2] - 2*B[4] # A[1] - 4*B[4] # A[2]
                    sage: tensor([a,b]).apply_multilinear_morphism(f)
                    B[3] # A[1] + 2*B[3] # A[2] - 2*B[4] # A[1] - 4*B[4] # A[2]

                `f` may be a bilinear morphism to any module over the
                base ring of `A` and `B`. Here the codomain is `\ZZ`::

                    sage: def f(a,b):
                    ....:     return sum(a.coefficients(), 0) * sum(b.coefficients(), 0)
                    sage: f(a,b)
                    -3
                    sage: tensor([a,b]).apply_multilinear_morphism(f)
                    -3

                Mind the `0` in the sums above; otherwise `f` would
                not return `0` in `\ZZ`::

                    sage: def f(a,b):
                    ....:     return sum(a.coefficients()) * sum(b.coefficients())
                    sage: type(f(A.zero(), B.zero()))
                    <type 'int'>

                Which would be wrong and break this method::

                    sage: tensor([a,b]).apply_multilinear_morphism(f)
                    Traceback (most recent call last):
                    ...
                    AttributeError: 'int' object has no attribute 'parent'

                Here we consider an example where the codomain is a
                module with basis with a different base ring::

                    sage: C = CombinatorialFreeModule(QQ, [(1,3),(2,4)], prefix="C"); C.rename("C")
                    sage: def f(a,b):
                    ....:     return C.sum_of_terms( [((1,3), QQ(a[1]*b[3])), ((2,4), QQ(a[2]*b[4]))] )
                    sage: f(a,b)
                    C[(1, 3)] - 4*C[(2, 4)]
                    sage: tensor([a,b]).apply_multilinear_morphism(f)
                    C[(1, 3)] - 4*C[(2, 4)]

                 We conclude with a real life application, where we
                 check that the antipode of the Hopf algebra of
                 Symmetric functions on the Schur basis satisfies its
                 defining formula::

                    sage: Sym = SymmetricFunctions(QQ)
                    sage: s = Sym.schur()
                    sage: def f(a,b): return a*b.antipode()
                    sage: x = 4*s.an_element(); x
                    8*s[] + 8*s[1] + 12*s[2]
                    sage: x.coproduct().apply_multilinear_morphism(f)
                    8*s[]
                    sage: x.coproduct().apply_multilinear_morphism(f) == x.counit()
                    True

                We recover the constant term of `x`, as desired.

                .. TODO::

                    Extract a method to linearize a multilinear
                    morphism, and delegate the work there.
                """
                K = self.parent().base_ring()
                modules = self.parent()._sets
                if codomain is None:
                    try:
                        codomain = f.codomain()
                    except AttributeError:
                        codomain = f(*[module.zero() for module in modules]).parent()
                if codomain in ModulesWithBasis(K):
                    return codomain.linear_combination((f(*[module.monomial(t) for (module,t) in zip(modules, m)]), c)
                                                       for m,c in self)
                else:
                    return sum((c * f(*[module.monomial(t) for (module,t) in zip(modules, m)])
                                for m,c in self),
                               codomain.zero())

    class DualObjects(DualObjectsCategory):

        @cached_method
        def extra_super_categories(self):
            """
            EXAMPLES::

                sage: ModulesWithBasis(ZZ).DualObjects().extra_super_categories()
                [Category of modules over Integer Ring]
                sage: ModulesWithBasis(QQ).DualObjects().super_categories()
                [Category of duals of vector spaces over Rational Field, Category of duals of modules with basis over Rational Field]
            """
            return [Modules(self.base_category().base_ring())]


class ModuleMorphismByLinearity(Morphism):
    """
    A class for module morphisms obtained by extending a function by linearity.
    """
    def __init__(self, domain, on_basis = None, position = 0, zero = None, codomain = None, category = None):
        """
        Construct a module morphism by linearity.

        INPUT:

        - ``domain`` -- a parent in ``ModulesWithBasis(...)``
        - ``codomain`` -- a parent in ``Modules(...)``; defaults to
          ``f.codomain()`` if the latter is defined
        - ``position`` -- a non-negative integer; defaults to 0
        - ``on_basis`` -- a function which accepts indices of the basis of
          ``domain`` as ``position``-th argument (optional)
        - ``zero`` -- the zero of the codomain; defaults to ``codomain.zero()``

        ``on_basis`` may alternatively be provided in derived classes by
        implementing or setting ``_on_basis``.

        EXAMPLES::

            sage: X = CombinatorialFreeModule(ZZ, [-2, -1, 1, 2])
            sage: Y = CombinatorialFreeModule(ZZ, [1, 2])
            sage: phi = sage.categories.modules_with_basis.ModuleMorphismByLinearity(X, on_basis = Y.monomial * abs)

        TESTS::

            sage: TestSuite(phi).run() # known issue
            Failure in _test_category:
            ...
            The following tests failed: _test_category

        Analysis: ``phi`` does not inherit from the element class of
        the category of its parent::

            sage: isinstance(phi, phi.parent().category().element_class)
            False

        To be fixed in the general morphism overhaul (#....), possibly
        by making sure to create ``phi`` through its parent.
        """
        # Might want to assert that domain is a module with basis
        base_ring = domain.base_ring()

        if codomain is None and hasattr(on_basis, 'codomain'):
            codomain = on_basis.codomain()
        if not hasattr( codomain, 'base_ring' ):
            raise ValueError("codomain(=%s) needs to have a base_ring attribute"%(codomain))
        # codomain should be a module over base_ring
        # The natural test would be ``codomains in Modules(base_ring)``
        # But this is not properly implemented yet:
        #     sage: CC in Modules(QQ)
        #     False
        #     sage: QQ in Modules(QQ)
        #     False
        #     sage: CC[x] in Modules(QQ)
        #     False
        # The test below is a bit more restrictive
        if (not codomain.base_ring().has_coerce_map_from(base_ring)) \
           and (not codomain.has_coerce_map_from(base_ring)):
            raise ValueError("codomain(=%s) should be a module over the base ring of the domain(=%s)"%(codomain, domain))

        if zero is None:
            zero = codomain.zero()
        self._zero = zero

        self._is_module_with_basis_over_same_base_ring = \
            codomain in ModulesWithBasis( base_ring ) and zero == codomain.zero()

        if category is None:
            if self._is_module_with_basis_over_same_base_ring:
                category = ModulesWithBasis(base_ring)
            elif zero == codomain.zero():
                if codomain in Modules(base_ring):
                    category = Modules(base_ring)
                else:
                    # QQ is not in Modules(QQ)!
                    category = CommutativeAdditiveSemigroups()
            else:
                category = Sets()

        Morphism.__init__(self, Hom(domain, codomain, category = category))


        self._position = position
        if on_basis is not None:
            self._on_basis = on_basis

    def __eq__(self, other):
        """
        EXAMPLES::

            sage: X = CombinatorialFreeModule(ZZ, [-2, -1, 1, 2])
            sage: Y = CombinatorialFreeModule(ZZ, [1, 2])
            sage: f  = X.module_morphism(on_basis = Y.monomial * abs)
            sage: g  = X.module_morphism(on_basis = Y.monomial * abs)
            sage: h1 = X.module_morphism(on_basis = X.monomial * abs)
            sage: h2 = X.module_morphism(on_basis = X.monomial * factorial)
            sage: h3 = X.module_morphism(on_basis = Y.monomial * abs, category = Modules(ZZ))
            sage: f == g, f == h1, f == h2, f == h3, f == 1, 1 == f
            (True, False, False, False, False, False)
        """
        return self.__class__ is other.__class__ and parent(self) == parent(other) and self.__dict__ == other.__dict__


    def on_basis(self):
        """
        Return the action of this morphism on basis elements, as per
        :meth:`ModulesWithBasis.HomCategory.ElementMethods.on_basis`.

        OUTPUT:

        - a function from the indices of the basis of the domain to the
          codomain

        EXAMPLES::

            sage: X = CombinatorialFreeModule(ZZ, [-2, -1, 1, 2])
            sage: Y = CombinatorialFreeModule(ZZ, [1, 2])
            sage: phi_on_basis = Y.monomial * abs
            sage: phi = sage.categories.modules_with_basis.ModuleMorphismByLinearity(X, on_basis = phi_on_basis, codomain = Y)
            sage: x = X.basis()
            sage: phi.on_basis()(-2)
            B[2]
            sage: phi.on_basis() == phi_on_basis
            True
        """
        return self._on_basis

    def __call__(self, *args):
        r"""
        Apply this morphism to ``*args``.

        EXAMPLES::

            sage: X = CombinatorialFreeModule(ZZ, [-2, -1, 1, 2])
            sage: Y = CombinatorialFreeModule(ZZ, [1, 2])
            sage: def phi_on_basis(i): return Y.monomial(abs(i))
            sage: phi = sage.categories.modules_with_basis.ModuleMorphismByLinearity(X, on_basis = Y.monomial * abs, codomain = Y)
            sage: x = X.basis()
            sage: phi(x[1]), phi(x[-2]), phi(x[1] + 3 * x[-2])
            (B[1], B[2], B[1] + 3*B[2])

        .. TODO::

            Add more tests for multi-parameter module morphisms.
        """
        before = args[0:self._position]
        after = args[self._position+1:len(args)]
        x = args[self._position]
        assert(x.parent() is self.domain())

        if self._is_module_with_basis_over_same_base_ring:
            return self.codomain().linear_combination( (self._on_basis(*(before+(index,)+after)), coeff ) for (index, coeff) in args[self._position] )
        else:
            return sum(( coeff * self._on_basis(*(before+(index,)+after)) for (index, coeff) in args[self._position]), self._zero)

    # As per the specs of Map, we should in fact implement _call_.
    # However we currently need to abuse Map.__call__ (which strict
    # type checking) for multi-parameter module morphisms
    # To be cleaned up
    _call_ = __call__

class TriangularModuleMorphism(ModuleMorphismByLinearity):
    r"""
    A class for triangular module morphisms; that is, module morphisms
    from `X` to `Y` whose representing matrix in the distinguished
    bases of `X` and `Y` is upper triangular with invertible elements
    on its diagonal.

    See :meth:`ModulesWithBasis.ParentMethods.module_morphism`

    INPUT:

    - ``domain`` -- a module `X` with basis `F`
    - ``codomain`` -- a module `Y` with basis `G` (defaults to `X`)
    - ``on_basis`` -- a function from the index set of the basis `F`
      to the module `Y` which determines the morphism by linearity
    - ``unitriangular`` -- boolean (default: ``False``)
    - ``triangular`` -- (default: ``"upper"``) ``"upper"`` or ``"lower"``:

      * ``"upper"`` - if the :meth:`leading_support()` of the image of
        `F(i)` is `i`, or
      * ``"lower"`` - if the :meth:`trailing_support()` of the image of
        `F(i)` is `i`

    - ``cmp`` -- an optional comparison function on the index set `J` of
      the basis `G` of the codomain.
    - ``invertible`` -- boolean or ``None`` (default: ``None``); should
      be set to ``True`` if Sage is to compute an inverse for ``self``.
      Automatically set to ``True`` if the domain and codomain share the
      same indexing set and to ``False`` otherwise.
    - ``inverse_on_support`` - compute the inverse on the support if the
      codomain and domain have different index sets. See assumptions
      below.

    Assumptions:

    - `X` and `Y` have the same base ring `R`.

    - Let `I` and `J` be the respective index sets of the bases `F` and
      `G`. Either `I = J`, or ``inverse_on_support`` is a
      function `r : J \to I` with the following property: for any `j \in J`,
      `r(j)` should return an `i \in I` such that the leading term (or
      trailing term, if ``triangular`` is set to ``"lower"``) of
      ``on_basis(i)`` (with respect to the comparison ``cmp``, if the
      latter is set, or just the default comparison otherwise) is `j` if
      there exists such an `i`, or ``None`` if not.

    OUTPUT:

    The triangular module morphism from `X` to `Y` which maps `F(i)`
    to ``on_basis(i)`` and is extended by linearity.

    EXAMPLES:

    We construct and invert an upper unitriangular module morphism between
    two free `\QQ`-modules::

        sage: I = range(1,200)
        sage: X = CombinatorialFreeModule(QQ, I); X.rename("X"); x = X.basis()
        sage: Y = CombinatorialFreeModule(QQ, I); Y.rename("Y"); y = Y.basis()
        sage: f = Y.sum_of_monomials * divisors   # This * is map composition.
        sage: phi = X.module_morphism(f, triangular="upper", unitriangular = True, codomain = Y)
        sage: phi(x[2])
        B[1] + B[2]
        sage: phi(x[6])
        B[1] + B[2] + B[3] + B[6]
        sage: phi(x[30])
        B[1] + B[2] + B[3] + B[5] + B[6] + B[10] + B[15] + B[30]
        sage: phi.preimage(y[2])
        -B[1] + B[2]
        sage: phi.preimage(y[6])
        B[1] - B[2] - B[3] + B[6]
        sage: phi.preimage(y[30])
        -B[1] + B[2] + B[3] + B[5] - B[6] - B[10] - B[15] + B[30]
        sage: (phi^-1)(y[30])
        -B[1] + B[2] + B[3] + B[5] - B[6] - B[10] - B[15] + B[30]

    A lower triangular (but not unitriangular) morphism::

        sage: X = CombinatorialFreeModule(QQ, [1, 2, 3]); X.rename("X"); x = X.basis()
        sage: def ut(i): return sum(j*x[j] for j in range(i,4))
        sage: phi = X.module_morphism(ut, triangular="lower", codomain = X)
        sage: phi(x[2])
        2*B[2] + 3*B[3]
        sage: phi.preimage(x[2])
        1/2*B[2] - 1/2*B[3]
        sage: phi(phi.preimage(x[2]))
        B[2]

    Using the ``cmp`` keyword, we can use triangularity even if
    the map becomes triangular only after a permutation of the basis::

        sage: X = CombinatorialFreeModule(QQ, [1, 2, 3]); X.rename("X"); x = X.basis()
        sage: def vt(i): return (x[1] + x[2] if i == 1 else x[2] + (x[3] if i == 3 else 0))
        sage: perm = [0, 2, 1, 3]
        sage: phi = X.module_morphism(vt, triangular="upper", codomain = X,
        ....:                         cmp=lambda a, b: cmp(perm[a], perm[b]))
        sage: [phi(x[i]) for i in range(1, 4)]
        [B[1] + B[2], B[2], B[2] + B[3]]
        sage: [phi.preimage(x[i]) for i in range(1, 4)]
        [B[1] - B[2], B[2], -B[2] + B[3]]

    The same works in the lower-triangular case::

        sage: def wt(i): return (x[1] + x[2] + x[3] if i == 2 else x[i])
        sage: phi = X.module_morphism(wt, triangular="lower", codomain = X,
        ....:                         cmp=lambda a, b: cmp(perm[a], perm[b]))
        sage: [phi(x[i]) for i in range(1, 4)]
        [B[1], B[1] + B[2] + B[3], B[3]]
        sage: [phi.preimage(x[i]) for i in range(1, 4)]
        [B[1], -B[1] + B[2] - B[3], B[3]]

    An injective but not surjective morphism cannot be inverted,
    but the ``inverse_on_support`` keyword allows Sage to find a
    partial inverse::

        sage: X = CombinatorialFreeModule(QQ, [1,2,3]); x = X.basis()
        sage: Y = CombinatorialFreeModule(QQ, [1,2,3,4,5]); y = Y.basis()
        sage: uut = lambda i: sum(  y[j] for j in range(i+1,6)  )
        sage: phi = X.module_morphism(uut, codomain = Y,
        ....:        triangular=True, unitriangular=True,
        ....:        inverse_on_support=lambda i: i-1 if i in [2,3,4] else None)
        sage: phi(x[2])
        B[3] + B[4] + B[5]
        sage: phi.preimage(y[3])
        B[2] - B[3]

    The ``inverse_on_support`` keyword can also be used if the
    bases of the domain and the codomain are identical but one of
    them has to be permuted in order to render the morphism
    triangular. For example::

        sage: X = CombinatorialFreeModule(QQ, [1, 2, 3]); X.rename("X"); x = X.basis()
        sage: def zt(i):
        ....:     return (x[3] if i == 1 else x[1] if i == 2
        ....:             else x[1] + x[2])
        sage: def perm(i):
        ....:     return (2 if i == 1 else 3 if i == 2 else 1)
        sage: phi = X.module_morphism(zt, triangular="upper", codomain = X,
        ....:                         inverse_on_support=perm)
        sage: [phi(x[i]) for i in range(1, 4)]
        [B[3], B[1], B[1] + B[2]]
        sage: [phi.preimage(x[i]) for i in range(1, 4)]
        [B[2], -B[2] + B[3], B[1]]

    The same works if the permutation induces lower triangularity::

        sage: X = CombinatorialFreeModule(QQ, [1, 2, 3]); X.rename("X"); x = X.basis()
        sage: def zt(i):
        ....:     return (x[3] if i == 1 else x[2] if i == 2
        ....:             else x[1] + x[2])
        sage: def perm(i):
        ....:     return 4 - i
        sage: phi = X.module_morphism(zt, triangular="lower", codomain = X,
        ....:                         inverse_on_support=perm)
        sage: [phi(x[i]) for i in range(1, 4)]
        [B[3], B[2], B[1] + B[2]]
        sage: [phi.preimage(x[i]) for i in range(1, 4)]
        [-B[2] + B[3], B[2], B[1]]

    The ``inverse_on_basis`` and ``cmp`` keywords can be combined::

        sage: X = CombinatorialFreeModule(QQ, [1, 2, 3]); X.rename("X"); x = X.basis()
        sage: def zt(i):
        ....:     return (2*x[2] + 3*x[3] if i == 1
        ....:             else x[1] + x[2] + x[3] if i == 2
        ....:             else 4*x[2])
        sage: def perm(i):
        ....:     return (2 if i == 1 else 3 if i == 2 else 1)
        sage: perverse_cmp = lambda a, b: cmp((a-2) % 3, (b-2) % 3)
        sage: phi = X.module_morphism(zt, triangular="upper", codomain = X,
        ....:                         inverse_on_support=perm, cmp=perverse_cmp)
        sage: [phi(x[i]) for i in range(1, 4)]
        [2*B[2] + 3*B[3], B[1] + B[2] + B[3], 4*B[2]]
        sage: [phi.preimage(x[i]) for i in range(1, 4)]
        [-1/3*B[1] + B[2] - 1/12*B[3], 1/4*B[3], 1/3*B[1] - 1/6*B[3]]
    """
    def __init__(self, on_basis, domain, triangular = "upper", unitriangular=False,
                 codomain = None, category = None, cmp = None,
                 inverse = None, inverse_on_support = None, invertible = None):
        """
        TESTS::

            sage: X = CombinatorialFreeModule(QQ, [1, 2, 3]); X.rename("X"); x = X.basis()
            sage: def ut(i): return sum(j*x[j] for j in range(i,4))
            sage: import __main__; __main__.ut = ut
            sage: phi = X.module_morphism(ut, triangular="lower", codomain = X)
            sage: phi.__class__
            <class 'sage.categories.modules_with_basis.TriangularModuleMorphism'>
            sage: TestSuite(phi).run() # known issue; see ModuleMorphism above
            Failure in _test_category:
            ...
            The following tests failed: _test_category
        """
        ModuleMorphismByLinearity.__init__(self, domain = domain, codomain = codomain, category = category)
        if triangular == "upper":
            self._dominant_item = attrcall("leading_item",  cmp)
        else:
            self._dominant_item = attrcall("trailing_item", cmp)
        # We store those two just be able to pass them down to the inverse function
        self._triangular = triangular
        self._cmp = cmp

        self._unitriangular = unitriangular
        self._inverse = inverse
        self.on_basis = on_basis # should this be called on_basis (or _on_basis)?
        self._inverse_on_support = inverse_on_support
        if invertible is not None:
            self._invertible = invertible
        else:
            self._invertible = (domain.basis().keys() == codomain.basis().keys())

    def _test_triangular(self, **options):
        """
        Test that ``self`` is actually triangular

        See also: :class:`sage.misc.sage_unittest.TestSuite`.

        EXAMPLES::

            sage: X = CombinatorialFreeModule(QQ, [1, 2, 3]); x = X.basis()
            sage: Y = CombinatorialFreeModule(QQ, [1, 2, 3]); y = Y.basis()
            sage: f = lambda i: sum(  y[j] for j in range(i,4)  )
            sage: phi = X.module_morphism(f, triangular="lower", codomain = Y)
            sage: phi._test_triangular()

            sage: fw = lambda i: sum(  y[j] for j in range(i+1,4)  )
            sage: phi = X.module_morphism(fw, triangular="lower", codomain = Y)
            sage: phi._test_triangular()
            Traceback (most recent call last):
            ...
            AssertionError: morphism is not triangular on 1

            sage: X = CombinatorialFreeModule(QQ, [1,2,3]); x = X.basis()
            sage: Y = CombinatorialFreeModule(QQ, [1,2,3,4,5]); y = Y.basis()
            sage: uut = lambda i: sum(  y[j] for j in range(i+1,6)  )
            sage: phi = X.module_morphism(uut, codomain = Y,
            ....:      triangular=True, unitriangular=True,
            ....:      inverse_on_support=lambda i: i-1 if i in [2,3,4] else None)
            sage: phi._test_triangular()

            sage: uutw = lambda i: sum(  2*y[j] for j in range(i+1,6)  ) # uni-upper
            sage: phi = X.module_morphism(uutw, codomain = Y,
            ....:      triangular=True, unitriangular=True,
            ....:      inverse_on_support=lambda i: i-1 if i in [2,3,4] else None)
            sage: phi._test_triangular()
            Traceback (most recent call last):
            ...
            AssertionError: morphism is not untriangular on 1
        """
        from sage.misc.lazy_format import LazyFormat
        tester = self._tester(**options)
        for x in self.domain().basis().keys():
            # or should it be self.domain().basis().some_elements() # ?
            bs, co = self._dominant_item(self._on_basis(x))
            if self._unitriangular:
                tester.assertEqual(co, self.domain().base_ring().one(),
                    LazyFormat("morphism is not untriangular on %s")%(x))
            if self._inverse_on_support is not None:
                xback = self._inverse_on_support(bs)
            else:
                xback = bs
            tester.assertEqual(x, xback,
                LazyFormat("morphism is not triangular on %s")%(x))


    def _on_basis(self, i):
        """
        Return the image, by ``self``, of the basis element indexed by ``i``.

        TESTS::

            sage: X = CombinatorialFreeModule(QQ, [1, 2, 3]); x = X.basis()
            sage: Y = CombinatorialFreeModule(QQ, [1, 2, 3]); y = Y.basis()
            sage: f = lambda i: sum(  y[j] for j in range(i,4)  )
            sage: phi = X.module_morphism(f, triangular="lower", codomain = Y)
            sage: phi._on_basis(2)
            B[2] + B[3]
        """
        return self.on_basis(i)

    def __invert__(self):
        """
        Return the triangular morphism which is the inverse of ``self``.

        Raises an error if ``self`` is not invertible.

        TESTS::

            sage: X = CombinatorialFreeModule(QQ, [1, 2, 3]); x = X.basis()
            sage: Y = CombinatorialFreeModule(QQ, [1, 2, 3]); y = Y.basis()
            sage: uut = lambda i: sum(  y[j] for j in range(1,i+1)) # uni-upper
            sage: ult = lambda i: sum(  y[j] for j in range(i,4)  ) # uni-lower
            sage: ut =  lambda i: sum(j*y[j] for j in range(1,i+1)) # upper
            sage: lt =  lambda i: sum(j*y[j] for j in range(i,4  )) # lower
            sage: f_uut = X.module_morphism(uut, triangular="upper", unitriangular=True,  codomain = Y)
            sage: f_ult = X.module_morphism(ult, triangular="lower", unitriangular=True,  codomain = Y)
            sage: f_ut =  X.module_morphism(ut,  triangular="upper",                      codomain = Y)
            sage: f_lt =  X.module_morphism(lt,  triangular="lower",                      codomain = Y)
            sage: (~f_uut)(y[2])
            -B[1] + B[2]
            sage: (~f_ult)(y[2])
            B[2] - B[3]
            sage: (~f_ut)(y[2])
            -1/2*B[1] + 1/2*B[2]
            sage: (~f_lt)(y[2])
            1/2*B[2] - 1/2*B[3]
        """
        if not self._invertible:
            raise ValueError, "Non invertible morphism"
        else:
            return self.section()

    def section(self):
        """
        Return the section (partial inverse) of ``self``.

        Return a partial triangular morphism which is a section of
        ``self``. The section morphism raise a ``ValueError`` if asked to
        apply on an element which is not in the image of ``self``.

        EXAMPLES::

            sage: X = CombinatorialFreeModule(QQ, [1,2,3]); x = X.basis()
            sage: X.rename('X')
            sage: Y = CombinatorialFreeModule(QQ, [1,2,3,4,5]); y = Y.basis()
            sage: uut = lambda i: sum(  y[j] for j in range(i+1,6)  ) # uni-upper
            sage: phi = X.module_morphism(uut, triangular=True, codomain = Y,
            ....:      inverse_on_support=lambda i: i-1 if i in [2,3,4] else None)
            sage: ~phi
            Traceback (most recent call last):
            ...
            ValueError: Non invertible morphism
            sage: phiinv = phi.section()
            sage: map(phiinv*phi, X.basis().list()) == X.basis().list()
            True
            sage: phiinv(Y.basis()[1])
            Traceback (most recent call last):
            ...
            ValueError: B[1] is not in the image of Generic morphism:
              From: X
              To:   Free module generated by {1, 2, 3, 4, 5} over Rational Field
        """
        if self._inverse is not None:
            return self._inverse
        if self._inverse_on_support is None:
            retract_dom = None
        else:
            def retract_dom(i):
                self._dominant_item(self._on_basis(i))[0]

        if self._invertible:
            return self.__class__( self._invert_on_basis,
                domain = self.codomain(),               codomain = self.domain(),
                unitriangular = self._unitriangular,  triangular = self._triangular,
                cmp = self._cmp,
                inverse = self,                       category = self.category_for(),
                inverse_on_support=retract_dom, invertible = self._invertible)
        else:
            return SetMorphism(Hom(self.codomain(), self.domain(),
                                   SetsWithPartialMaps()),
                               self.preimage)

    # This should be removed and optimized (the inverse should not be computed
    # on the basis
    def _invert_on_basis(self, i):
        r"""
        Return the image, by the inverse of ``self``, of the basis element
        indexed by ``i``.

        TESTS::

            sage: X = CombinatorialFreeModule(QQ, [1, 2, 3]); x = X.basis()
            sage: Y = CombinatorialFreeModule(QQ, [1, 2, 3]); y = Y.basis()
            sage: uut = lambda i: sum(  y[j] for j in range(i,4)  ) # uni-upper
            sage: phi = X.module_morphism(uut, triangular=True, codomain = Y)
            sage: phi._invert_on_basis(2)
            B[2] - B[3]
        """
        return self.preimage( self.codomain().monomial(i) )

    def preimage(self, f):
        """
        Return the preimage of `f` under ``self``.

        EXAMPLES::

            sage: X = CombinatorialFreeModule(QQ, [1, 2, 3]); x = X.basis()
            sage: Y = CombinatorialFreeModule(QQ, [1, 2, 3]); y = Y.basis()
            sage: uut = lambda i: sum(  y[j] for j in range(i,4)  ) # uni-upper
            sage: phi = X.module_morphism(uut, triangular=True, codomain = Y)
            sage: phi.preimage(y[1] + y[2])
            B[1] - B[3]

            sage: X = CombinatorialFreeModule(QQ, [1, 2, 3]); x = X.basis()
            sage: Y = CombinatorialFreeModule(QQ, [1, 2, 3, 4]); y = Y.basis()
            sage: uut = lambda i: sum(  y[j] for j in range(i,5)  ) # uni-upper
            sage: phi = X.module_morphism(uut, triangular=True, codomain = Y)
            sage: phi.preimage(y[1] + y[2])
            B[1] - B[3]

            sage: X = CombinatorialFreeModule(QQ, [1,2,3]); x = X.basis()
            sage: X.rename("X")
            sage: Y = CombinatorialFreeModule(QQ, [1,2,3,4,5]); y = Y.basis()
            sage: uut = lambda i: sum(  y[j] for j in range(i+1,6)  ) # uni-upper
            sage: phi = X.module_morphism(uut, triangular=True, codomain = Y,
            ....:         inverse_on_support=lambda i: i-1 if i in [2,3,4] else None)
            sage: phi.preimage(y[2] + y[3])
            B[1] - B[3]
            sage: phi(phi.preimage(y[2] + y[3])) == y[2] + y[3]
            True
            sage: el = x[1] + 3*x[2] + 2*x[3]
            sage: phi.preimage(phi(el)) == el
            True

            sage: phi = X.module_morphism(uut, triangular=True, codomain = Y,
            ....:         inverse_on_support=lambda i: i-1 if i in [2,3,4] else None)
            sage: phi.preimage(y[1])
            Traceback (most recent call last):
            ...
            ValueError: B[1] is not in the image of Generic morphism:
              From: X
              To:   Free module generated by {1, 2, 3, 4, 5} over Rational Field
        """
        F = self.domain()
        G = self.codomain()
        basis_map = self._on_basis
        if not f in G:
            raise ValueError("f(=%s) must be in the codomain of the morphism (=%s) to have a preimage under the latter"%(f, self))

        remainder = f

        out = F.zero()
        while not remainder.is_zero():
            (j,c) = self._dominant_item(remainder)

            if self._inverse_on_support is None:
                j_preimage = j
            else:
                j_preimage = self._inverse_on_support(j)
                if j_preimage is None:
                    raise ValueError("%s is not in the image of %s"%(f, self))
            s = basis_map(j_preimage)
            if not j == self._dominant_item(s)[0]:
                raise ValueError("The morphism (=%s) is not triangular at %s, and therefore a preimage cannot be computed"%(f, s))

            if not self._unitriangular:
                c /= s[j]

            remainder -= s._lmul_(c)
            out += F.term(j_preimage, c)

        return out

    def co_reduced(self, y):
        """
        Reduce element `y` of codomain of ``self`` w.r.t. the image of
        ``self``.

        Suppose that ``self`` is a morphism from `X` to `Y`. Then for any
        `y \in Y`, the call ``self.co_reduced(y)`` returns a normal form for
        `y` in the quotient `Y / I` where `I` is the image of ``self``.

        EXAMPLES::

            sage: X = CombinatorialFreeModule(QQ, [1, 2, 3]); x = X.basis()
            sage: Y = CombinatorialFreeModule(QQ, [1, 2, 3]); y = Y.basis()
            sage: uut = lambda i: sum(  y[j] for j in range(i,4)  ) # uni-upper
            sage: phi = X.module_morphism(uut, triangular=True, codomain = Y)
            sage: phi.co_reduced(y[1] + y[2])
            0
        """
        G = self.codomain()
        basis_map = self._on_basis
        assert y in G

        result    = G.zero()
        remainder = y

        while not remainder.is_zero():
            (j,c) = self._dominant_item(remainder)
            if self._inverse_on_support is None:
                j_preimage = j
            else:
                j_preimage = self._inverse_on_support(j)
            if j_preimage is None:
                dom_term = G.term(j,c)
                remainder -= dom_term
                result += dom_term
            else:
                s = basis_map(j_preimage)
                assert j == self._dominant_item(s)[0]
                if not self._unitriangular:
                    c /= s[j]
                    remainder -= s._lmul_(c)
        return result

    def co_kernel_projection(self, category = None):
        """
        Return a projection on the co-kernel of ``self``.

        INPUT:

        - ``category`` -- the category of the result

        EXAMPLES::

            sage: X = CombinatorialFreeModule(QQ, [1,2,3]); x = X.basis()
            sage: Y = CombinatorialFreeModule(QQ, [1,2,3,4,5]); y = Y.basis()
            sage: uut = lambda i: sum(  y[j] for j in range(i+1,6)  ) # uni-upper
            sage: phi = X.module_morphism(uut, triangular=True, codomain = Y,
            ....:      inverse_on_support=lambda i: i-1 if i in [2,3,4] else None)
            sage: phipro = phi.co_kernel_projection()
            sage: phipro(y[1] + y[2])
            B[1]
            sage: all(phipro(phi(x)).is_zero() for x in X.basis())
            True
            sage: phipro(y[1])
            B[1]
            sage: phipro(y[4])
            -B[5]
            sage: phipro(y[5])
            B[5]
        """
        category = ModulesWithBasis(self.codomain().base_ring()).or_subcategory(category)
        return SetMorphism(Hom(self.codomain(), self.codomain(), category),
                           self.co_reduced)

class DiagonalModuleMorphism(ModuleMorphismByLinearity):
    r"""
    A class for diagonal module morphisms.

    See :meth:`ModulesWithBasis.ParentMethods.module_morphism`.

    INPUT:

    - ``domain``, ``codomain`` -- two modules with basis `F` and `G`,
      respectively
    - ``diagonal`` -- a function `d`

    Assumptions:

    - ``domain`` and ``codomain`` have the same base ring `R`,
    - their respective bases `F` and `G` have the same index set `I`,
    - `d` is a function `I \to R`.

    Return the diagonal module morphism from ``domain`` to ``codomain``
    sending `F(i) \mapsto d(i) G(i)` for all `i \in I`.

    By default, ``codomain`` is currently assumed to be ``domain``.
    (Todo: make a consistent choice with ``*ModuleMorphism``.)

    .. TODO::

        - Implement an optimized ``_call_()`` function.
        - Generalize to a mapcoeffs.
        - Generalize to a mapterms.

    EXAMPLES::

        sage: X = CombinatorialFreeModule(QQ, [1, 2, 3]); X.rename("X")
        sage: phi = X.module_morphism(diagonal = factorial, codomain = X)
        sage: x = X.basis()
        sage: phi(x[1]), phi(x[2]), phi(x[3])
        (B[1], 2*B[2], 6*B[3])
    """
    def __init__(self, diagonal, domain, codomain = None, category = None):
        r"""
        Initialize ``self``.

        TESTS::

            sage: X = CombinatorialFreeModule(QQ, [1, 2, 3]); X.rename("X")
            sage: phi = X.module_morphism(diagonal = factorial, codomain = X)
            sage: phi.__class__
            <class 'sage.categories.modules_with_basis.DiagonalModuleMorphism'>
            sage: TestSuite(phi).run() # known issue; see ModuleMorphismByLinearity.__init__
            Failure in _test_category:
            ...
            The following tests failed: _test_category
        """
        assert codomain is not None
        assert domain.basis().keys() == codomain.basis().keys()
        assert domain.base_ring()    == codomain.base_ring()
        if category is None:
            category = ModulesWithBasis(domain.base_ring())
        ModuleMorphismByLinearity.__init__(self, domain = domain, codomain = codomain, category = category)
        self._diagonal = diagonal

    def _on_basis(self, i):
        """
        Return the image by ``self`` of the basis element indexed by ``i``.

        TESTS::

            sage: X = CombinatorialFreeModule(QQ, [1, 2, 3]); X.rename("X"); x = X.basis()
            sage: Y = CombinatorialFreeModule(QQ, [1, 2, 3]); Y.rename("Y"); y = Y.basis()
            sage: phi = X.module_morphism(diagonal = factorial, codomain = X)
            sage: phi._on_basis(3)
            6*B[3]
        """
        return self.codomain().term(i, self._diagonal(i))

    def __invert__(self):
        """
        Return the inverse diagonal morphism.

        EXAMPLES::

            sage: X = CombinatorialFreeModule(QQ, [1, 2, 3]); X.rename("X"); x = X.basis()
            sage: Y = CombinatorialFreeModule(QQ, [1, 2, 3]); Y.rename("Y"); y = Y.basis()
            sage: phi = X.module_morphism(diagonal = factorial, codomain = X)
            sage: phi_inv = ~phi
            sage: phi_inv
            Generic endomorphism of Y
            sage: phi_inv(y[3])
            1/6*B[3]

        Caveat: this inverse morphism is only well defined if
        `d(\lambda)` is always invertible in the base ring. This is
        condition is *not* tested for, so using an ill defined inverse
        morphism will trigger arithmetic errors.
        """
        return self.__class__(
            pointwise_inverse_function(self._diagonal),
            domain = self.codomain(), codomain = self.domain(), category = self.category_for())


def pointwise_inverse_function(f):
    r"""
    Return the function `x \mapsto 1 / f(x)`.

    INPUT:

    - ``f`` -- a function

    EXAMPLES::

        sage: from sage.categories.modules_with_basis import pointwise_inverse_function
        sage: def f(x): return x
        ....:
        sage: g = pointwise_inverse_function(f)
        sage: g(1), g(2), g(3)
        (1, 1/2, 1/3)

    :func:`pointwise_inverse_function` is an involution::

        sage: f is pointwise_inverse_function(g)
        True

    .. TODO::

        This has nothing to do here!!! Should there be a library for
        pointwise operations on functions somewhere in Sage?
    """
    if hasattr(f, "pointwise_inverse"):
        return f.pointwise_inverse()
    return PointwiseInverseFunction(f)

from sage.structure.sage_object import SageObject
class PointwiseInverseFunction(SageObject):
    r"""
    A class for pointwise inverse functions.

    The pointwise inverse function of a function `f` is the function
    sending every `x` to `1 / f(x)`.

    EXAMPLES::

        sage: from sage.categories.modules_with_basis import PointwiseInverseFunction
        sage: f = PointwiseInverseFunction(factorial)
        sage: f(0), f(1), f(2), f(3)
        (1, 1, 1/2, 1/6)
    """

    def __eq__(self, other):
        """
        TESTS::

            sage: from sage.categories.modules_with_basis import PointwiseInverseFunction
            sage: f = PointwiseInverseFunction(factorial)
            sage: g = PointwiseInverseFunction(factorial)
            sage: f is g
            False
            sage: f == g
            True
        """
        return self.__class__ is other.__class__ and self.__dict__ == other.__dict__

    def __init__(self, f):
        """
        TESTS::

            sage: from sage.categories.modules_with_basis import PointwiseInverseFunction
            sage: f = PointwiseInverseFunction(factorial)
            sage: f(0), f(1), f(2), f(3)
            (1, 1, 1/2, 1/6)
            sage: TestSuite(f).run()
        """
        self._pointwise_inverse = f

    def __call__(self, *args):
        """
        TESTS::

            sage: from sage.categories.modules_with_basis import PointwiseInverseFunction
            sage: g = PointwiseInverseFunction(operator.mul)
            sage: g(5,7)
            1/35
        """
        return ~(self._pointwise_inverse(*args))

    def pointwise_inverse(self):
        """
        TESTS::

            sage: from sage.categories.modules_with_basis import PointwiseInverseFunction
            sage: g = PointwiseInverseFunction(operator.mul)
            sage: g.pointwise_inverse() is operator.mul
            True
        """
        return self._pointwise_inverse
<|MERGE_RESOLUTION|>--- conflicted
+++ resolved
@@ -3,32 +3,25 @@
 
 AUTHORS:
 
-- Nicolas M. Thiery (2008-2010): initial revision
+- Nicolas M. Thiery (2008-2014): initial revision, axiomatization
 - Jason Bandlow and Florent Hivert (2010): Triangular Morphisms
 - Christian Stump (2010): :trac:`9648` module_morphism's to a wider class
   of codomains
 """
 #*****************************************************************************
 #  Copyright (C) 2008 Teresa Gomez-Diaz (CNRS) <Teresa.Gomez-Diaz@univ-mlv.fr>
-#                2008-2011 Nicolas M. Thiery <nthiery at users.sf.net>
+#                2008-2014 Nicolas M. Thiery <nthiery at users.sf.net>
 #
 #  Distributed under the terms of the GNU General Public License (GPL)
 #                  http://www.gnu.org/licenses/
 #******************************************************************************
 
-<<<<<<< HEAD
 from sage.misc.lazy_import import LazyImport
-=======
->>>>>>> 1bd33197
 from sage.misc.cachefunc import cached_method
 from sage.misc.misc import attrcall
 from sage.misc.superseded import deprecated_function_alias
 from sage.misc.sage_itertools import max_cmp, min_cmp
-<<<<<<< HEAD
 from sage.categories.category import HomCategory
-=======
-from sage.categories.all import Sets, CommutativeAdditiveSemigroups, Modules, HomCategory
->>>>>>> 1bd33197
 from sage.categories.cartesian_product import CartesianProductsCategory
 from sage.categories.tensor import tensor, TensorProductsCategory
 from sage.categories.dual import DualObjectsCategory
