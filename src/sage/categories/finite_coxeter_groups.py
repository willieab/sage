--- conflicted
+++ resolved
@@ -12,13 +12,9 @@
 from sage.misc.cachefunc import cached_method, cached_in_parent_method
 from sage.misc.lazy_attribute import lazy_attribute
 from sage.categories.category_with_axiom import CategoryWithAxiom, axiom
-<<<<<<< HEAD
-=======
 from sage.categories.generalized_coxeter_groups import GeneralizedCoxeterGroups
 from sage.categories.complex_reflection_groups import ComplexReflectionGroups
->>>>>>> a384a064
 from sage.categories.coxeter_groups import CoxeterGroups
-from sage.categories.complex_reflection_groups import ComplexReflectionGroups
 
 class FiniteCoxeterGroups(CategoryWithAxiom):
     r"""
@@ -52,30 +48,14 @@
         sage: DihedralGroup(5)
         Dihedral group of order 10 as a permutation group
     """
-<<<<<<< HEAD
-    _base_category_class_and_axiom = (CoxeterGroups, "Finite")
-
-    @cached_method
     def extra_super_categories(self):
         r"""
         EXAMPLES::
 
-=======
-    def extra_super_categories(self):
-        r"""
-        EXAMPLES::
-
->>>>>>> a384a064
             sage: ComplexReflectionGroups().super_categories()
             [Category of groups]
         """
         return [ComplexReflectionGroups().Finite().WellGenerated()]
-<<<<<<< HEAD
-
-    class SubcategoryMethods:
-        Irreducible = axiom("Irreducible")
-=======
->>>>>>> a384a064
 
     class ParentMethods:
         """
@@ -641,16 +621,3 @@
             G.add_vertices(R)
             G.add_edges([v,vp] for v in R for vp in self.coxeter_knuth_neighbor(v))
             return G
-<<<<<<< HEAD
-
-    class Irreducible(CategoryWithAxiom):
-        r"""
-        The category of finite irreducible Coxeter groups.
-        """
-        class ParentMethods:
-            pass
-
-        class ElementMethods:
-            pass
-=======
->>>>>>> a384a064
