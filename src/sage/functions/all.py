--- conflicted
+++ resolved
@@ -35,12 +35,7 @@
 from .bessel import (bessel_I, bessel_J, bessel_K, bessel_Y,
                     Bessel, struve_H, struve_L)
 
-<<<<<<< HEAD
-from special import (spherical_bessel_J, spherical_bessel_Y,
-=======
-from .special import (hypergeometric_U,
-                     spherical_bessel_J, spherical_bessel_Y,
->>>>>>> 671c3d1a
+from .special import (spherical_bessel_J, spherical_bessel_Y,
                      spherical_hankel1, spherical_hankel2,
                      spherical_harmonic,
                      error_fcn, elliptic_e,
@@ -88,8 +83,4 @@
                           sinh_integral, cosh_integral, Shi, Chi,
                           exponential_integral_1, Ei, exp_integral_ei)
 
-<<<<<<< HEAD
-from hypergeometric import hypergeometric, hypergeometric_M, hypergeometric_U
-=======
-from .hypergeometric import hypergeometric
->>>>>>> 671c3d1a
+from .hypergeometric import hypergeometric, hypergeometric_M, hypergeometric_U