--- conflicted
+++ resolved
@@ -37,13 +37,8 @@
 # it under the terms of the GNU General Public License as published by
 # the Free Software Foundation, either version 2 of the License, or
 # (at your option) any later version.
-<<<<<<< HEAD
-#                  http://www.gnu.org/licenses/
-#*****************************************************************************
-=======
 #                  https://www.gnu.org/licenses/
 # ****************************************************************************
->>>>>>> 9d686f22
 
 from sage.misc.all import prod
 from sage.arith.all import quadratic_residues, gcd
