r"""
Genus


AUTHORS:

- David Kohel & Gabriele Nebe (2007): First created
- Simon Brandhorst (2018): various bugfixes and printing
- Simon Brandhorst (2018): enumeration of genera
- Simon Brandhorst (2020): genus representative
"""
# ****************************************************************************
#       Copyright (C) 2007 David Kohel <kohel@maths.usyd.edu.au>
#                          Gabriele Nebe <nebe@math.rwth-aachen.de>
#                          Simon Brandhorst <sbrandhorst@web.de>
#
#  Distributed under the terms of the GNU General Public License (GPL)
#
#                  https://www.gnu.org/licenses/
# ****************************************************************************
from __future__ import print_function

from sage.misc.all import prod
from sage.arith.all import LCM
from sage.matrix.matrix_space import MatrixSpace
from sage.matrix.constructor import matrix
from sage.rings.integer_ring import IntegerRing, ZZ
from sage.rings.rational_field import RationalField, QQ
from sage.rings.integer import Integer
from sage.interfaces.gp import gp
from sage.libs.pari import pari
from sage.rings.finite_rings.finite_field_constructor import FiniteField
from copy import copy, deepcopy
from sage.misc.misc import verbose

def genera(sig_pair, determinant, max_scale=None, even=False):
    r"""
    Return a list of all global genera with the given conditions.

    Here a genus is called global if it is non-empty.

    INPUT:

    - ``sig_pair`` -- a pair of non-negative integers giving the signature

    - ``determinant`` -- an integer; the sign is ignored

    - ``max_scale`` -- (default: ``None``) an integer; the maximum scale of a
      jordan block

    - ``even`` -- boolean (default: ``False``)

    OUTPUT:

    A list of all (non-empty) global genera with the given conditions.

    EXAMPLES::

        sage: QuadraticForm.genera((4,0), 125, even=True)
        [Genus of
        None
        Signature:  (4, 0)
        Genus symbol at 2:    1^-4
        Genus symbol at 5:     1^1 5^3, Genus of
        None
        Signature:  (4, 0)
        Genus symbol at 2:    1^-4
        Genus symbol at 5:     1^-2 5^1 25^-1, Genus of
        None
        Signature:  (4, 0)
        Genus symbol at 2:    1^-4
        Genus symbol at 5:     1^2 5^1 25^1, Genus of
        None
        Signature:  (4, 0)
        Genus symbol at 2:    1^-4
        Genus symbol at 5:     1^3 125^1]
    """
    from sage.misc.mrange import mrange_iter
    # input checks
    ZZ = IntegerRing()
    determinant = ZZ(determinant)
    sig_pair = (ZZ(sig_pair[0]), ZZ(sig_pair[1]))
    even = bool(even)
    if not all(s >= 0 for s in sig_pair):
        raise ValueError("the signature vector must be a pair of non negative integers.")
    if max_scale is None:
        max_scale = determinant
    else:
        max_scale = ZZ(max_scale)
    rank = sig_pair[0] + sig_pair[1]
    genera = []
    local_symbols = []
    # every global genus has a 2-adic symbol
    if determinant % 2:
        local_symbols.append(_local_genera(2, rank, 0, 0, even=even))
    # collect the p-adic symbols
    for pn in determinant.factor():
        p = pn[0]
        det_val = pn[1]
        mscale_p = max_scale.valuation(p)
        local_symbol_p = _local_genera(p, rank, det_val, mscale_p, even)
        local_symbols.append(local_symbol_p)
    # take the cartesian product of the collection of all possible
    # local genus symbols one for each prime
    # and check which combinations produce a global genus
    # TODO:
    # we are overcounting. Find a more
    # clever way to directly match the symbols for different primes.
    for g in mrange_iter(local_symbols):
        # create a Genus from a list of local symbols
        G = GenusSymbol_global_ring(sig_pair, g, representative=None, check=True)
        # discard the empty genera
        if is_GlobalGenus(G):
            genera.append(G)
    # render the output deterministic for testing
    genera.sort(key=lambda x: [s.symbol_tuple_list() for s in x.local_symbols()])
    return genera


def _local_genera(p, rank, det_val, max_scale, even):
    r"""
    Return all `p`-adic genera with the given conditions.

    This is a helper function for :meth:`genera`.
    No input checks are done.

    INPUT:

    - ``p`` -- a prime number

    - ``rank`` -- the rank of this genus

    - ``det_val`` -- valuation of the determinant at p

    - ``max_scale`` -- an integer the maximal scale of a jordan block

    - ``even`` -- ``bool``; is ignored if `p` is not `2`

    EXAMPLES::

        sage: from sage.quadratic_forms.genera.genus import _local_genera
        sage: _local_genera(2,3,1,2,False)
        [Genus symbol at 2:    1^-2 [2^1]_1,
         Genus symbol at 2:    1^2 [2^1]_1,
         Genus symbol at 2:    1^2 [2^1]_7,
         Genus symbol at 2:    [1^2 2^1]_3,
         Genus symbol at 2:    1^-2 [2^1]_7,
         Genus symbol at 2:    [1^-2 2^1]_7,
         Genus symbol at 2:    [1^-2 2^1]_1,
         Genus symbol at 2:    [1^2 2^1]_7,
         Genus symbol at 2:    [1^2 2^1]_5,
         Genus symbol at 2:    [1^-2 2^1]_3,
         Genus symbol at 2:    [1^-2 2^1]_5,
         Genus symbol at 2:    [1^2 2^1]_1]

    Setting a maximum scale::

        sage: _local_genera(5, 2, 2, 1, True)
        [Genus symbol at 5:     5^-2, Genus symbol at 5:     5^2]
        sage: _local_genera(5, 2, 2, 2, True)
        [Genus symbol at 5:     1^-1 25^-1,
         Genus symbol at 5:     1^1 25^-1,
         Genus symbol at 5:     1^-1 25^1,
         Genus symbol at 5:     1^1 25^1,
         Genus symbol at 5:     5^-2,
         Genus symbol at 5:     5^2]
    """
    from sage.misc.mrange import cantor_product
    from sage.combinat.integer_lists.invlex import IntegerListsLex
    scales_rks = [] # contains possibilities for scales and ranks
    for rkseq in IntegerListsLex(rank, length=max_scale+1):   # rank sequences
        # sum(rkseq) = rank
        # len(rkseq) = max_scale + 1
        # now assure that we get the right determinant
        d = 0
        pgensymbol = []
        for i in range(max_scale + 1):
            d += i * rkseq[i]
            # blocks of rank 0 are omitted
            if rkseq[i] != 0:
                pgensymbol.append([i, rkseq[i], 0])
        if d == det_val:
            scales_rks.append(pgensymbol)
    # add possible determinant square classes
    symbols = []
    if p != 2:
        for g in scales_rks:
            n = len(g)
            for v in cantor_product([-1, 1], repeat=n):
                g1 = deepcopy(g)
                for k in range(n):
                    g1[k][2] = v[k]
                g1 = Genus_Symbol_p_adic_ring(p, g1)
                symbols.append(g1)
    # for p == 2 we have to include determinant, even/odd, oddity
    # further restrictions apply and are defered to _blocks
    # (brute force sieving is too slow)
    # TODO: If this is too slow, enumerate only the canonical symbols.
    # as a drawback one has to reconstruct the symbol from the canonical symbol
    # this is more work for the programmer
    if p == 2:
        for g in scales_rks:
            n = len(g)
            poss_blocks = []
            for b in g:
                b += [0, 0]
                poss_blocks.append(_blocks(b, even_only=(even and b[0]==0)))
            for g1 in cantor_product(*poss_blocks):
                g1 = list(g1)
                if is_2_adic_genus(g1):
                    g1 = Genus_Symbol_p_adic_ring(p, g1)
                    # some of our symbols have the same canonical symbol
                    # thus they are equivalent - we want only one in
                    # each equivalence class
                    if not g1 in symbols:
                        symbols.append(g1)
    return symbols


def _blocks(b, even_only=False):
    r"""
    Return all viable `2`-adic jordan blocks with rank and scale given by ``b``

    This is a helper function for :meth:`_local_genera`.
    It is based on the existence conditions for a modular `2`-adic genus symbol.

    INPUT:

    - ``b`` -- a list of `5` non-negative integers the first two are kept
      and all possibilities for the remaining `3` are enumerated

    - ``even_only`` -- bool (default: ``True``) if set, the blocks are even

    EXAMPLES::

        sage: from sage.quadratic_forms.genera.genus import _blocks
        sage: _blocks([15, 2, 0, 0, 0])
        [[15, 2, 3, 0, 0],
         [15, 2, 7, 0, 0],
         [15, 2, 1, 1, 2],
         [15, 2, 5, 1, 6],
         [15, 2, 1, 1, 6],
         [15, 2, 5, 1, 2],
         [15, 2, 7, 1, 0],
         [15, 2, 3, 1, 4]]
    """
    blocks = []
    rk = b[1]
    # recall: 2-genus_symbol is [scale, rank, det, even/odd, oddity]
    if rk == 0:
        assert b[2] == 1
        assert b[3] == 0
        assert b[4] == 0
        blocks.append(copy(b))
    elif rk == 1 and not even_only:
        for det in [1, 3, 5, 7]:
            b1 = copy(b)
            b1[2] = det
            b1[3] = 1
            b1[4] = det
            blocks.append(b1)
    elif rk == 2:
        b1 = copy(b)
        # even case
        b1[3] = 0
        b1[4] = 0
        b1[2] = 3
        blocks.append(b1)
        b1 = copy(b1)
        b1[2] = 7
        blocks.append(b1)
        # odd case
        if not even_only:
            # format (det, oddity)
            for s in [(1,2), (5,6), (1,6), (5,2), (7,0), (3,4)]:
                b1 = copy(b)
                b1[2] = s[0]
                b1[3] = 1
                b1[4] = s[1]
                blocks.append(b1)
    elif rk % 2 == 0:
        # the even case has even rank
        b1 = copy(b)
        b1[3] = 0
        b1[4] = 0
        d = (-1)**(rk//2) % 8
        for det in [d, d * (-3) % 8]:
            b1 = copy(b1)
            b1[2] = det
            blocks.append(b1)
        # odd case
        if not even_only:
            for s in [(1,2), (5,6), (1,6), (5,2), (7,0), (3,4)]:
                b1 = copy(b)
                b1[2] = s[0]*(-1)**(rk//2 -1) % 8
                b1[3] = 1
                b1[4] = s[1]
                blocks.append(b1)
            for s in [(1,4), (5,0)]:
                b1 = copy(b)
                b1[2] = s[0]*(-1)**(rk//2 - 2) % 8
                b1[3] = 1
                b1[4] = s[1]
                blocks.append(b1)
    elif rk % 2 == 1 and not even_only:
        # odd case
        for t in [1, 3, 5, 7]:
            d = (-1)**(rk//2)*t % 8
            for det in [d, -3*d % 8]:
                b1 = copy(b)
                b1[2] = det
                b1[3] = 1
                b1[4] = t
                blocks.append(b1)
    # convert ints to integers
    return [[ZZ(i) for i in bl] for bl in blocks]


def Genus(A, factored_determinant=None):
    r"""
    Given a nonsingular symmetric matrix `A`, return the genus of `A`.

    INPUT:

    - ``A`` -- a symmetric matrix with integer coefficients

    - ``factored_determinant`` -- (default: ``None``) a factorization object
      the factored determinant of ``A``

    OUTPUT:

    A :class:`GenusSymbol_global_ring` object, encoding the Conway-Sloane
    genus symbol of the quadratic form whose Gram matrix is `A`.

    EXAMPLES::

        sage: A = Matrix(ZZ, 2, 2, [1,1,1,2])
        sage: Genus(A)
        Genus of
        [1 1]
        [1 2]
        Signature:  (2, 0)
        Genus symbol at 2:    [1^2]_2

        sage: A = Matrix(ZZ, 2, 2, [2,1,1,2])
        sage: Genus(A, A.det().factor())
        Genus of
        [2 1]
        [1 2]
        Signature:  (2, 0)
        Genus symbol at 2:    1^-2
        Genus symbol at 3:     1^-1 3^-1
    """
    if factored_determinant is None:
        D = A.determinant()
        D = 2*D
        D = D.factor()
    else:
        D = factored_determinant * 2
    sig_pair = signature_pair_of_matrix(A)
    local_symbols = []
    for f in D:
        p = f[0]
        val = f[1]
        symbol = p_adic_symbol(A, p, val = val)
        G = Genus_Symbol_p_adic_ring(p, symbol)
        local_symbols.append(G)
    return GenusSymbol_global_ring(sig_pair, local_symbols, representative=A)

def LocalGenusSymbol(A, p):
    r"""
    Return the local symbol of `A` at the prime `p`.

    INPUT:

    - ``A`` -- a symmetric, non-singular matrix with coefficients in `\ZZ`
    - ``p`` -- a prime number

    OUTPUT:

    A :class:`Genus_Symbol_p_adic_ring` object, encoding the Conway-Sloane
    genus symbol at `p` of the quadratic form whose Gram matrix is `A`.

    EXAMPLES::

        sage: from sage.quadratic_forms.genera.genus import LocalGenusSymbol
        sage: A = Matrix(ZZ, 2, 2, [1,1,1,2])
        sage: LocalGenusSymbol(A, 2)
        Genus symbol at 2:    [1^2]_2
        sage: LocalGenusSymbol(A, 3)
        Genus symbol at 3:     1^2

        sage: A = Matrix(ZZ, 2, 2, [1,0,0,2])
        sage: LocalGenusSymbol(A, 2)
        Genus symbol at 2:    [1^1 2^1]_2
        sage: LocalGenusSymbol(A, 3)
        Genus symbol at 3:     1^-2
    """
    val = A.determinant().valuation(p)
    symbol = p_adic_symbol(A, p, val = val)
    return Genus_Symbol_p_adic_ring(p, symbol)



def is_GlobalGenus(G):
    r"""
    Return if `G` represents the genus of a global quadratic form or lattice.

    INPUT:

    - ``G`` -- :class:`GenusSymbol_global_ring` object

    OUTPUT:

    - boolean

    EXAMPLES::

        sage: from sage.quadratic_forms.genera.genus import is_GlobalGenus
        sage: A = Matrix(ZZ, 2, 2, [1,1,1,2])
        sage: G = Genus(A)
        sage: is_GlobalGenus(G)
        True
        sage: G=Genus(matrix.diagonal([2,2,2,2]))
        sage: G._local_symbols[0]._symbol=[[0,2,3,0,0],[1,2,5,1,0]]
        sage: G._representative=None
        sage: is_GlobalGenus(G)
        False

    """
    D = G.determinant()
    r, s = G.signature_pair()
    oddity = r - s
    for loc in G._local_symbols:
        p = loc._prime
        sym = loc._symbol
        v = sum([ss[0] * ss[1] for ss in sym])
        a = D // (p**v)
        b = Integer(prod([ss[2] for ss in sym]))
        if p == 2:
            if not is_2_adic_genus(sym):
                verbose(mesg="False in is_2_adic_genus(sym)", level=2)
                return False
            if (a*b).kronecker(p) != 1:
                verbose(mesg="False in (%s*%s).kronecker(%s)"%(a,b,p), level=2)
                return False
            oddity -= loc.excess()
        else:
            if a.kronecker(p) != b:
                verbose(mesg="False in %s.kronecker(%s) != *%s"%(a,p,b), level=2)
                return False
            oddity += loc.excess()
    if oddity % 8 != 0:
        verbose(mesg="False in oddity", level=2)
        return False
    return True



def is_2_adic_genus(genus_symbol_quintuple_list):
    r"""
    Given a `2`-adic local symbol (as the underlying list of quintuples)
    check whether it is the `2`-adic symbol of a `2`-adic form.

    INPUT:

    - ``genus_symbol_quintuple_list`` -- a quintuple of integers (with certain
      restrictions).

    OUTPUT:

    boolean

    EXAMPLES::

        sage: from sage.quadratic_forms.genera.genus import LocalGenusSymbol, is_2_adic_genus

        sage: A = Matrix(ZZ, 2, 2, [1,1,1,2])
        sage: G2 = LocalGenusSymbol(A, 2)
        sage: is_2_adic_genus(G2.symbol_tuple_list())
        True

        sage: A = Matrix(ZZ, 2, 2, [1,1,1,2])
        sage: G3 = LocalGenusSymbol(A, 3)
        sage: is_2_adic_genus(G3.symbol_tuple_list())  ## This raises an error
        Traceback (most recent call last):
        ...
        TypeError: The genus symbols are not quintuples, so it's not a genus symbol for the prime p=2.

        sage: A = Matrix(ZZ, 2, 2, [1,0,0,2])
        sage: G2 = LocalGenusSymbol(A, 2)
        sage: is_2_adic_genus(G2.symbol_tuple_list())
        True
    """
    ## TO DO: Add explicit checking for the prime p here to ensure it's p=2... not just the quintuple checking below

    for s in genus_symbol_quintuple_list:

        ## Check that we have a quintuple (i.e. that p=2 and not p >2)
        if len(s) != 5:
            raise TypeError("The genus symbols are not quintuples, so it's not a genus symbol for the prime p=2.")

        ## Check the Conway-Sloane conditions
        if s[1] == 1:
            if s[3] == 0 or s[2] != s[4]:
                return False
        if s[1] == 2 and s[3] == 1:
            if s[2]%8 in (1,7):
               if not s[4] in (0,2,6):
                  return False
            if s[2]%8 in (3,5):
               if not s[4] in (2,4,6):
                  return False
        if (s[1] - s[4])% 2 == 1:
            return False
        if s[3] == 0 and s[4] != 0:
            return False
    return True



def canonical_2_adic_compartments(genus_symbol_quintuple_list):
    r"""
    Given a `2`-adic local symbol (as the underlying list of quintuples)
    this returns a list of lists of indices of the
    genus_symbol_quintuple_list which are in the same compartment.  A
    compartment is defined to be a maximal interval of Jordan
    components all (scaled) of type I (i.e. odd).

    INPUT:

    - ``genus_symbol_quintuple_list`` -- a quintuple of integers (with certain
      restrictions).

    OUTPUT:

    a list of lists of integers.

    EXAMPLES::

        sage: from sage.quadratic_forms.genera.genus import LocalGenusSymbol
        sage: from sage.quadratic_forms.genera.genus import canonical_2_adic_compartments

        sage: A = Matrix(ZZ, 2, 2, [1,1,1,2])
        sage: G2 = LocalGenusSymbol(A, 2); G2.symbol_tuple_list()
        [[0, 2, 1, 1, 2]]
        sage: canonical_2_adic_compartments(G2.symbol_tuple_list())
        [[0]]

        sage: A = Matrix(ZZ, 2, 2, [1,0,0,2])
        sage: G2 = LocalGenusSymbol(A, 2); G2.symbol_tuple_list()
        [[0, 1, 1, 1, 1], [1, 1, 1, 1, 1]]
        sage: canonical_2_adic_compartments(G2.symbol_tuple_list())
        [[0, 1]]

        sage: A = DiagonalQuadraticForm(ZZ, [1,2,3,4]).Hessian_matrix()
        sage: G2 = LocalGenusSymbol(A, 2); G2.symbol_tuple_list()
        [[1, 2, 3, 1, 4], [2, 1, 1, 1, 1], [3, 1, 1, 1, 1]]
        sage: canonical_2_adic_compartments(G2.symbol_tuple_list())
        [[0, 1, 2]]

        sage: A = Matrix(ZZ, 2, 2, [2,1,1,2])
        sage: G2 = LocalGenusSymbol(A, 2); G2.symbol_tuple_list()
        [[0, 2, 3, 0, 0]]
        sage: canonical_2_adic_compartments(G2.symbol_tuple_list())   ## No compartments here!
        []

    .. NOTE::

        See [Co1999]_ Conway-Sloane 3rd edition, pp. 381-382 for definitions
        and examples.
    """
    symbol = genus_symbol_quintuple_list
    compartments = []
    i = 0
    r = len(symbol)
    while i < r:
        s = symbol[i]
        if s[3] == 1:
            v = s[0]
            c = []
            while i < r and symbol[i][3] == 1 and symbol[i][0] == v:
                c.append(i)
                i += 1
                v += 1
            compartments.append(c)
        else:
            i += 1
    return compartments

def canonical_2_adic_trains(genus_symbol_quintuple_list, compartments=None):
    r"""
    Given a `2`-adic local symbol (as the underlying list of quintuples)
    this returns a list of lists of indices of the
    genus_symbol_quintuple_list which are in the same train.  A train
    is defined to be a maximal interval of Jordan components so that
    at least one of each adjacent pair (allowing zero-dimensional
    Jordan components) is (scaled) of type I (i.e. odd).
    Note that an interval of length one respects this condition as
    there is no pair in this interval.
    In particular, every Jordan component is part of a train.

    INPUT:

    - ``genus_symbol_quintuple_list`` -- a quintuple of integers (with certain
      restrictions).
    - ``compartments`` -- this argument is deprecated

    OUTPUT:

    a list of lists of distinct integers.

    EXAMPLES::

        sage: from sage.quadratic_forms.genera.genus import LocalGenusSymbol
        sage: from sage.quadratic_forms.genera.genus import canonical_2_adic_compartments
        sage: from sage.quadratic_forms.genera.genus import canonical_2_adic_trains

        sage: A = Matrix(ZZ, 2, 2, [1,1,1,2])
        sage: G2 = LocalGenusSymbol(A, 2); G2.symbol_tuple_list()
        [[0, 2, 1, 1, 2]]
        sage: canonical_2_adic_trains(G2.symbol_tuple_list())
        [[0]]

        sage: A = Matrix(ZZ, 2, 2, [1,0,0,2])
        sage: G2 = LocalGenusSymbol(A, 2); G2.symbol_tuple_list()
        [[0, 1, 1, 1, 1], [1, 1, 1, 1, 1]]
        sage: canonical_2_adic_compartments(G2.symbol_tuple_list())
        [[0, 1]]

        sage: A = DiagonalQuadraticForm(ZZ, [1,2,3,4]).Hessian_matrix()
        sage: G2 = LocalGenusSymbol(A, 2); G2.symbol_tuple_list()
        [[1, 2, 3, 1, 4], [2, 1, 1, 1, 1], [3, 1, 1, 1, 1]]
        sage: canonical_2_adic_trains(G2.symbol_tuple_list())
        [[0, 1, 2]]

        sage: A = Matrix(ZZ, 2, 2, [2,1,1,2])
        sage: G2 = LocalGenusSymbol(A, 2); G2.symbol_tuple_list()
        [[0, 2, 3, 0, 0]]
        sage: canonical_2_adic_trains(G2.symbol_tuple_list())
        [[0]]
        sage: symbol = [[0, 1,  1, 1, 1],[1, 2, -1, 0, 0],[2, 1,  1, 1, 1],[3, 1,  1, 1, 1],[4, 1,  1, 1, 1],[5, 2, -1, 0, 0],[7, 1,  1, 1, 1],[10, 1, 1, 1, 1],[11, 1, 1, 1, 1],[12, 1, 1, 1, 1]]
        sage: canonical_2_adic_trains(symbol)
        [[0, 1, 2, 3, 4, 5], [6], [7, 8, 9]]

    Check that :trac:`24818` is fixed::

        sage: symbol = [[0, 1,  1, 1, 1],[1, 3, 1, 1, 1]]
        sage: canonical_2_adic_trains(symbol)
        [[0, 1]]

    .. NOTE::

        See [Co1999]_, pp. 381-382 for definitions and examples.

    """
    if compartments is not None:
        from sage.misc.superseded import deprecation
        deprecation(23955, "the compartments keyword has been deprecated")

    # avoid a special case for the end of symbol
    # if a jordan component has rank zero it is considered even.
    symbol = genus_symbol_quintuple_list
    symbol.append([symbol[-1][0]+1, 0, 1, 0, 0]) #We have just modified the input globally!
    # Hence, we have to remove the last entry of symbol at the end.
    try:

        trains = []
        new_train = [0]
        for i in range(1,len(symbol)-1):
            # start a new train if there are two adjacent even symbols
            prev, cur = symbol[i-1:i+1]
            if  cur[0] - prev[0] > 2:
                trains.append(new_train)
                new_train = [i]    # create a new train starting at
            elif (cur[0] - prev[0] == 2) and cur[3]*prev[3] == 0:
                trains.append(new_train)
                new_train = [i]
            elif prev[3] == 0 and cur[3] == 0:
                trains.append(new_train)
                new_train = [i]
            else:
                # there is an odd jordan block adjacent to this jordan block
                # the train continues
                new_train.append(i)
        # the last train was never added.
        trains.append(new_train)
        return trains
    finally:
        #revert the input list to its original state
        symbol.pop()

def canonical_2_adic_reduction(genus_symbol_quintuple_list):
    r"""
    Given a `2`-adic local symbol (as the underlying list of quintuples)
    this returns a canonical `2`-adic symbol (again as a raw list of
    quintuples of integers) which has at most one minus sign per train
    and this sign appears on the smallest dimensional Jordan component
    in each train.  This results from applying the "sign-walking" and
    "oddity fusion" equivalences.

    INPUT:

    - ``genus_symbol_quintuple_list`` -- a quintuple of integers (with certain
      restrictions)

    - ``compartments`` -- a list of lists of distinct integers (optional)

    OUTPUT:

    a list of lists of distinct integers.

    EXAMPLES::

        sage: from sage.quadratic_forms.genera.genus import LocalGenusSymbol
        sage: from sage.quadratic_forms.genera.genus import canonical_2_adic_reduction

        sage: A = Matrix(ZZ, 2, 2, [1,1,1,2])
        sage: G2 = LocalGenusSymbol(A, 2); G2.symbol_tuple_list()
        [[0, 2, 1, 1, 2]]
        sage: canonical_2_adic_reduction(G2.symbol_tuple_list())
        [[0, 2, 1, 1, 2]]

        sage: A = Matrix(ZZ, 2, 2, [1,0,0,2])
        sage: G2 = LocalGenusSymbol(A, 2); G2.symbol_tuple_list()
        [[0, 1, 1, 1, 1], [1, 1, 1, 1, 1]]
        sage: canonical_2_adic_reduction(G2.symbol_tuple_list())   ## Oddity fusion occurred here!
        [[0, 1, 1, 1, 2], [1, 1, 1, 1, 0]]

        sage: A = DiagonalQuadraticForm(ZZ, [1,2,3,4]).Hessian_matrix()
        sage: G2 = LocalGenusSymbol(A, 2); G2.symbol_tuple_list()
        [[1, 2, 3, 1, 4], [2, 1, 1, 1, 1], [3, 1, 1, 1, 1]]
        sage: canonical_2_adic_reduction(G2.symbol_tuple_list())   ## Oddity fusion occurred here!
        [[1, 2, -1, 1, 6], [2, 1, 1, 1, 0], [3, 1, 1, 1, 0]]

        sage: A = Matrix(ZZ, 2, 2, [2,1,1,2])
        sage: G2 = LocalGenusSymbol(A, 2); G2.symbol_tuple_list()
        [[0, 2, 3, 0, 0]]
        sage: canonical_2_adic_reduction(G2.symbol_tuple_list())
        [[0, 2, -1, 0, 0]]

    .. NOTE::

        See [Co1999]_ Conway-Sloane 3rd edition, pp. 381-382 for definitions
        and examples.

    .. TODO::

        Add an example where sign walking occurs!
    """
    # Protect the input from unwanted modification
    genus_symbol_quintuple_list = deepcopy(genus_symbol_quintuple_list)
    canonical_symbol = genus_symbol_quintuple_list
    # Canonical determinants:
    for i in range(len(genus_symbol_quintuple_list)):
        d = genus_symbol_quintuple_list[i][2]
        if d in (1,7):
            canonical_symbol[i][2] = 1
        else:
            canonical_symbol[i][2] = -1
    # Oddity fusion:
    compartments = canonical_2_adic_compartments(genus_symbol_quintuple_list)
    for compart in compartments:
        oddity = sum([ genus_symbol_quintuple_list[i][4] for i in compart ]) % 8
        for i in compart:
            genus_symbol_quintuple_list[i][4] = 0
        genus_symbol_quintuple_list[compart[0]][4] = oddity
    verbose(mesg="End oddity fusion: %s" %canonical_symbol, level=2)
    # Sign walking:
    trains = canonical_2_adic_trains(genus_symbol_quintuple_list)
    for train in trains:
        t = len(train)
        for i in range(t-1):
            t1 = train[t-i-1]
            if canonical_symbol[t1][2] == -1:
                canonical_symbol[t1][2] = 1
                canonical_symbol[t1-1][2] *= -1
                for compart in compartments:
                    if t1-1 in compart or t1 in compart:
                        o = canonical_symbol[compart[0]][4]
                        canonical_symbol[compart[0]][4] = (o+4) % 8
    verbose(mesg="End sign walking: %s" %canonical_symbol, level=2)
    return canonical_symbol


def basis_complement(B):
    r"""
    Given an echelonized basis matrix `B` (over a field), calculate a
    matrix whose rows form a basis complement (to the rows of `B`).

    INPUT:

    - ``B`` -- matrix over a field in row echelon form

    OUTPUT:

    a rectangular matrix over a field

    EXAMPLES::

        sage: from sage.quadratic_forms.genera.genus import basis_complement

        sage: A = Matrix(ZZ, 2, 2, [1,1,1,1])
        sage: B = A.kernel().echelonized_basis_matrix(); B
        [ 1 -1]
        sage: basis_complement(B)
        [0 1]
    """
    F = B.parent().base_ring()
    m = B.nrows()
    n = B.ncols()
    C = MatrixSpace(F,n-m,n,sparse=True)(0)
    k = 0
    l = 0
    for i in range(m):
        for j in range(k,n):
             if B[i,j] == 0:
                 C[l,j] = 1
                 l += 1
             else:
                 k = j+1
                 break
    for j in range(k,n):
        C[l+j-k,j] = 1
    return C



def signature_pair_of_matrix(A):
    r"""
    Computes the signature pair `(p, n)` of a non-degenerate symmetric
    matrix, where

    - `p` is the number of positive eigenvalues of `A`
    - `n` is the number of negative eigenvalues of `A`

    INPUT:

    - ``A`` -- symmetric matrix (assumed to be non-degenerate)

    OUTPUT:

    - `(p, n)` -- a pair (tuple) of integers.

    EXAMPLES::

        sage: from sage.quadratic_forms.genera.genus import signature_pair_of_matrix

        sage: A = Matrix(ZZ, 2, 2, [-1,0,0,3])
        sage: signature_pair_of_matrix(A)
        (1, 1)

        sage: A = Matrix(ZZ, 2, 2, [-1,1,1,7])
        sage: signature_pair_of_matrix(A)
        (1, 1)

        sage: A = Matrix(ZZ, 2, 2, [3,1,1,7])
        sage: signature_pair_of_matrix(A)
        (2, 0)

        sage: A = Matrix(ZZ, 2, 2, [-3,1,1,-11])
        sage: signature_pair_of_matrix(A)
        (0, 2)


        sage: A = Matrix(ZZ, 2, 2, [1,1,1,1])
        sage: signature_pair_of_matrix(A)
        Traceback (most recent call last):
        ...
        ArithmeticError: given matrix is not invertible
    """
    from sage.quadratic_forms.quadratic_form import QuadraticForm
    s_vec = QuadraticForm(A.base_extend(A.base_ring().fraction_field())).signature_vector()

    # Check that the matrix is non-degenerate (i.e. no zero eigenvalues)
    if s_vec[2]:
        raise ArithmeticError("given matrix is not invertible")

    # Return the pair (p,n)
    return s_vec[:2]


def p_adic_symbol(A, p, val):
    r"""
    Given a symmetric matrix `A` and prime `p`, return the genus symbol at `p`.

    .. TODO::

        Some description of the definition of the genus symbol.

    INPUT:

    - ``A`` -- symmetric matrix with integer coefficients
    - ``p`` -- prime number
    - ``val`` -- non-negative integer; valuation of the maximal elementary
      divisor of `A` needed to obtain enough precision.
      Calculation is modulo `p` to the ``val+3``.

    OUTPUT:

    a list of lists of integers

    EXAMPLES::

        sage: from sage.quadratic_forms.genera.genus import p_adic_symbol

        sage: A = DiagonalQuadraticForm(ZZ, [1,2,3,4]).Hessian_matrix()
        sage: p_adic_symbol(A, 2, 2)
        [[1, 2, 3, 1, 4], [2, 1, 1, 1, 1], [3, 1, 1, 1, 1]]

        sage: p_adic_symbol(A, 3, 1)
        [[0, 3, 1], [1, 1, -1]]

    """
    if p % 2 == 0:
        return two_adic_symbol(A, val)
    m0 = min([ c.valuation(p) for c in A.list() ])
    q = p**m0
    n = A.nrows()
    A = MatrixSpace(IntegerRing(),n,n)([ c // q for c in A.list() ])
    A_p = MatrixSpace(FiniteField(p),n,n)(A)
    B_p = A_p.kernel().echelonized_basis_matrix()
    if B_p.nrows() == 0:
        e0 = Integer(A_p.det()).kronecker(p)
        n0 = A.nrows()
        return [ [m0,n0,e0] ]
    else:
        C_p = basis_complement(B_p)
        e0 = Integer((C_p*A_p*C_p.transpose()).det()).kronecker(p)
        n0 = C_p.nrows()
        sym = [ [0,n0,e0] ]
    r = B_p.nrows()
    B = MatrixSpace(IntegerRing(),r,n)(B_p)
    C = MatrixSpace(IntegerRing(),n-r,n)(C_p)
    # Construct the blocks for the Jordan decomposition [F,X;X,A_new]
    F = MatrixSpace(RationalField(),n-r,n-r)(C*A*C.transpose())
    U = F**-1
    d = LCM([ c.denominator() for c in U.list() ])
    R = IntegerRing().quotient_ring(Integer(p)**(val+3))
    u = R(d)**-1
    MatR = MatrixSpace(R,n-r,n-r)
    MatZ = MatrixSpace(IntegerRing(),n-r,n-r)
    U = MatZ(MatR(MatZ(U*d))*u)
    # X = C*A*B.transpose()
    # A = B*A*B.transpose() - X.transpose()*U*X
    X = C*A
    A = B*(A - X.transpose()*U*X)*B.transpose()
    return [ [s[0]+m0] + s[1:] for s in sym + p_adic_symbol(A, p, val) ]



def is_even_matrix(A):
    r"""
    Determines if the integral symmetric matrix `A` is even
    (i.e. represents only even numbers).  If not, then it returns the
    index of an odd diagonal entry.  If it is even, then we return the
    index -1.

    INPUT:

    - ``A`` -- symmetric integer matrix

    OUTPUT:

    a pair of the form (boolean, integer)

    EXAMPLES::

        sage: from sage.quadratic_forms.genera.genus import is_even_matrix

        sage: A = Matrix(ZZ, 2, 2, [1,1,1,1])
        sage: is_even_matrix(A)
        (False, 0)

        sage: A = Matrix(ZZ, 2, 2, [2,1,1,2])
        sage: is_even_matrix(A)
        (True, -1)
    """
    for i in range(A.nrows()):
        if A[i,i]%2 == 1:
            return False, i
    return True, -1



def split_odd(A):
    r"""
    Given a non-degenerate Gram matrix `A (\mod 8)`, return a splitting
    ``[u] + B`` such that u is odd and `B` is not even.

    INPUT:

    - ``A`` -- an odd symmetric matrix with integer coefficients (which admits a
      splitting as above).

    OUTPUT:

    a pair ``(u, B)`` consisting of an odd integer `u` and an odd
    integral symmetric matrix `B`.

    EXAMPLES::

        sage: from sage.quadratic_forms.genera.genus import is_even_matrix
        sage: from sage.quadratic_forms.genera.genus import split_odd

        sage: A = Matrix(ZZ, 2, 2, [1,2,2,3])
        sage: is_even_matrix(A)
        (False, 0)
        sage: split_odd(A)
        (1, [-1])

        sage: A = Matrix(ZZ, 2, 2, [1,2,2,5])
        sage: split_odd(A)
        (1, [1])

        sage: A = Matrix(ZZ, 2, 2, [1,1,1,1])
        sage: is_even_matrix(A)
        (False, 0)
        sage: split_odd(A)      ## This fails because no such splitting exists. =(
        Traceback (most recent call last):
        ...
        RuntimeError: The matrix A does not admit a non-even splitting.

        sage: A = Matrix(ZZ, 2, 2, [1,2,2,6])
        sage: split_odd(A)      ## This fails because no such splitting exists. =(
        Traceback (most recent call last):
        ...
        RuntimeError: The matrix A does not admit a non-even splitting.

    """
    n0 = A.nrows()
    if n0 == 1:
       return A[0,0], MatrixSpace(IntegerRing(),0,A.ncols())([])
    even, i = is_even_matrix(A)
    R = A.parent().base_ring()
    C = MatrixSpace(R,n0-1,n0)(0)
    u = A[i,i]
    for j in range(n0-1):
        if j < i:
            C[j,j] = 1
            C[j,i] = -A[j,i]*u
        else:
            C[j,j+1] = 1
            C[j,i] = -A[j+1,i]*u
        B = C*A*C.transpose()
    even, j = is_even_matrix(B)
    if even:
        I = A.parent()(1)
        # TODO: we could manually (re)construct the kernel here...
        if i == 0:
            I[1,0] = 1 - A[1,0]*u
            i = 1
        else:
            I[0,i] = 1 - A[0,i]*u
            i = 0
        A = I*A*I.transpose()
        u = A[i,i]
        C = MatrixSpace(R,n0-1,n0)(0)
        for j in range(n0-1):
            if j < i:
               C[j,j] = 1
               C[j,i] = -A[j,i]*u
            else:
                C[j,j+1] = 1
                C[j,i] = -A[j+1,i]*u
            B = C*A*C.transpose()
    even, j = is_even_matrix(B)
    if even:
        print("B:")
        print(B)
        raise RuntimeError("The matrix A does not admit a non-even splitting.")
    return u, B



def trace_diag_mod_8(A):
    r"""
    Return the trace of the diagonalised form of `A` of an integral
    symmetric matrix which is diagonalizable `\mod 8`.  (Note that since
    the Jordan decomposition into blocks of size `<=` 2 is not unique
    here, this is not the same as saying that `A` is always diagonal in
    any `2`-adic Jordan decomposition!)

    INPUT:

    - ``A`` -- symmetric matrix with coefficients in `\ZZ` which is odd in
      `\ZZ/2\ZZ` and has determinant not divisible by `8`.

    OUTPUT:

    an integer

    EXAMPLES::

        sage: from sage.quadratic_forms.genera.genus import is_even_matrix
        sage: from sage.quadratic_forms.genera.genus import split_odd
        sage: from sage.quadratic_forms.genera.genus import trace_diag_mod_8

        sage: A = Matrix(ZZ, 2, 2, [1,2,2,3])
        sage: is_even_matrix(A)
        (False, 0)
        sage: split_odd(A)
        (1, [-1])
        sage: trace_diag_mod_8(A)
        0

        sage: A = Matrix(ZZ, 2, 2, [1,2,2,5])
        sage: split_odd(A)
        (1, [1])
        sage: trace_diag_mod_8(A)
        2
    """
    tr = 0
    while A.nrows() > 0:
       u, A = split_odd(A)
       tr += u
    return IntegerRing()(tr)



def two_adic_symbol(A, val):
    r"""
    Given a symmetric matrix `A` and prime `p`, return the genus symbol at `p`.

    The genus symbol of a component 2^m*f is of the form ``(m,n,s,d[,o])``,
    where

    - m = valuation of the component
    - n = dimension of f
    - d = det(f) in {1,3,5,7}
    - s = 0 (or 1) if even (or odd)
    - o = oddity of f (= 0 if s = 0) in `Z/8Z`

    INPUT:

    - ``A`` -- symmetric matrix with integer coefficients, non-degenerate
    - ``val`` -- non-negative integer; valuation of maximal `2`-elementary divisor

    OUTPUT:

    a list of lists of integers (representing a Conway-Sloane `2`-adic symbol)

    EXAMPLES::

        sage: from sage.quadratic_forms.genera.genus import two_adic_symbol

        sage: A = diagonal_matrix(ZZ, [1,2,3,4])
        sage: two_adic_symbol(A, 2)
        [[0, 2, 3, 1, 4], [1, 1, 1, 1, 1], [2, 1, 1, 1, 1]]

    """
    m0 = min([ c.valuation(2) for c in A.list() ])
    q = 2**m0
    A = A.parent()([ c // q for c in A.list() ])
    ZZ = IntegerRing()
    n = A.nrows()
    A_2 = MatrixSpace(FiniteField(2),n,n)(A)
    K_2 = A_2.kernel()
    R_8 = ZZ.quotient_ring(Integer(8))

    ## Deal with the matrix being non-degenerate mod 2.
    if K_2.dimension() == 0:
        A_8 = MatrixSpace(R_8,n)(A)
        n0 = A.nrows()
        # d0 = ZZ(A_8.determinant()) # no determinant over Z/8Z
        d0 = ZZ(R_8(MatrixSpace(ZZ,n)(A_8).determinant()))
        if d0 == 0:    ## SANITY CHECK: The mod 8 determinant shouldn't be zero.
            print("A:")
            print(A)
            assert False
        even, i = is_even_matrix(A_2)    ## Determine whether the matrix is even or odd.
        if even:
            return [ [m0,n0,d0,0,0] ]
        else:
            tr8 = trace_diag_mod_8(A_8)  ## Here we already know that A_8 is odd and diagonalizable mod 8.
            return [ [m0,n0,d0,1,tr8] ]

    ## Deal with the matrix being degenerate mod 2.
    else:
        B_2 = K_2.echelonized_basis_matrix()
        C_2 = basis_complement(B_2)
        n0 = C_2.nrows()
        C = MatrixSpace(ZZ,n0,n)(C_2)
        A_new = C*A*C.transpose()
        # compute oddity modulo 8:
        A_8 = MatrixSpace(R_8,n0,n0)(A_new)
        # d0 = A_8.det() # no determinant over Z/8Z
        d0 = ZZ(R_8(MatrixSpace(ZZ,n0,n0)(A_8).determinant()))
        if d0 == 0:
            print("A:")
            print(A_new)
            assert False
        even, i = is_even_matrix(A_new)
        if even:
            sym = [ [0,n0,d0,0,0] ]
        else:
            tr8 = trace_diag_mod_8(A_8)
            sym = [ [0,n0,d0,1,tr8] ]
    r = B_2.nrows()
    B = MatrixSpace(ZZ,r,n)(B_2)
    C = MatrixSpace(IntegerRing(),n-r,n)(C_2)
    F = MatrixSpace(RationalField(),n-r,n-r)(C*A*C.transpose())
    U = F**-1
    d = LCM([ c.denominator() for c in U.list() ])
    R = IntegerRing().quotient_ring(Integer(2)**(val+3))
    u = R(d)**-1
    MatR = MatrixSpace(R,n-r,n-r)
    MatZ = MatrixSpace(IntegerRing(),n-r,n-r)
    U = MatZ(MatR(MatZ(U*d))*u)
    X = C*A
    A = B*(A - X.transpose()*U*X)*B.transpose()
    return [ [s[0]+m0] + s[1:] for s in sym + two_adic_symbol(A, val) ]


class Genus_Symbol_p_adic_ring(object):
    r"""
    Local genus symbol over a p-adic ring.

    The genus symbol of a component `p^m A` for odd prime `= p` is of the
    form `(m,n,d)`, where

    - `m` = valuation of the component
    - `n` = rank of A
    - `d = det(A) \in \{1,u\}` for a normalized quadratic non-residue `u`.

    The genus symbol of a component `2^m A` is of the form `(m, n, s, d, o)`,
    where

    - `m` = valuation of the component
    - `n` = rank of `A`
    - `d` = det(A) in `\{1,3,5,7\}`
    - `s` = 0 (or 1) if even (or odd)
    - `o` = oddity of `A` (= 0 if s = 0) in `Z/8Z`
          = the trace of the diagonalization of `A`

    The genus symbol is a list of such symbols (ordered by `m`) for each
    of the Jordan blocks `A_1,...,A_t`.

    Reference: [Co1999]_ Conway and Sloane 3rd edition, Chapter 15, Section 7.


    .. WARNING::

        This normalization seems non-standard, and we
        should review this entire class to make sure that we have our
        doubling conventions straight throughout!  This is especially
        noticeable in the determinant and excess methods!!

    INPUT:

    - ``prime`` -- a prime number
    - ``symbol`` -- the list of invariants for Jordan blocks `A_t,...,A_t` given
      as a list of lists of integers
    """
    def __init__(self, prime, symbol, check = True):
        r"""
        Create the local genus symbol of given prime and local invariants.


        EXAMPLES::

            sage: from sage.quadratic_forms.genera.genus import p_adic_symbol
            sage: from sage.quadratic_forms.genera.genus import Genus_Symbol_p_adic_ring

            sage: A = diagonal_matrix(ZZ, [1,2,3,4])
            sage: p = 2
            sage: s2 = p_adic_symbol(A, p, 2); s2
            [[0, 2, 3, 1, 4], [1, 1, 1, 1, 1], [2, 1, 1, 1, 1]]
            sage: G = Genus_Symbol_p_adic_ring(p,s2);G
            Genus symbol at 2:    [1^-2 2^1 4^1]_6
            sage: G == loads(dumps(G))
            True

            sage: A = diagonal_matrix(ZZ, [1,2,3,4])
            sage: p = 3
            sage: s3 = p_adic_symbol(A, p, 1); s3
            [[0, 3, -1], [1, 1, 1]]
            sage: G = Genus_Symbol_p_adic_ring(p,s3);G
            Genus symbol at 3:     1^-3 3^1
            sage: G == loads(dumps(G))
            True


        """
        if check:
           pass
        self._prime = prime
        self._symbol = symbol
        self._canonical_symbol = None

    def __repr__(self):
        r"""
        String representation for the `p`-adic genus symbol

        OUTPUT:

        a string

        EXAMPLES::

            sage: from sage.quadratic_forms.genera.genus import Genus_Symbol_p_adic_ring
            sage: symbol = [[0, 4, -1, 0, 0],[1, 2, 1, 1, 2],[2, 1, 1, 1, 1],[4, 4, 1, 0, 0],[5, 1, 1, 1, 1]]
            sage: g = Genus_Symbol_p_adic_ring(2,symbol)
            sage: g
            Genus symbol at 2:    1^-4 [2^2 4^1]_3:16^4 [32^1]_1

        TESTS:

        Check that :trac:`25776` is fixed::

            sage: from sage.quadratic_forms.genera.genus import Genus
            sage: G = Genus(matrix.diagonal([2,2,64]))
            sage: G
            Genus of
            [ 2  0  0]
            [ 0  2  0]
            [ 0  0 64]
            Signature:  (3, 0)
            Genus symbol at 2:    [2^2]_2:[64^1]_1

            sage: a = matrix.diagonal([1,3])
            sage: b = 2 * matrix(ZZ,2,[2,1,1,2])
            sage: c = matrix.block_diagonal([a, b])
            sage: Genus(c)
            Genus of
            [1 0|0 0]
            [0 3|0 0]
            [---+---]
            [0 0|4 2]
            [0 0|2 4]
            Signature:  (4, 0)
            Genus symbol at 2:    [1^2]_0 2^2
            Genus symbol at 3:     1^2 3^2
        """
        p=self._prime
        CS_string = ""
        if p==2:
            CS = self.canonical_symbol()
            for train in self.trains():
                #mark the beginning of a train with a colon
                CS_string += " :"
                #collect the indices where compartments begin and end
                compartment_begins = []
                compartment_ends = []
                for comp in self.compartments():
                    compartment_begins.append(comp[0])
                    compartment_ends.append(comp[-1])

                for block_index in train:
                    if block_index in compartment_begins:
                        #mark the beginning of this compartment with [
                        CS_string += "["
                    block = CS[block_index]
                    block_string = "%s^%s " % (p**block[0],block[2]*block[1])
                    CS_string += block_string
                    if block_index in compartment_ends:
                        #close this compartment with ] and remove a space
                        CS_string = CS_string[:-1] + "]"
                        # the oddity belongs to the compartment
                        # and is saved in its first block
                        i = compartment_ends.index(block_index)
                        compartment_start = compartment_begins[i]
                        oddity = CS[compartment_start][4]
                        CS_string +="_%s " % oddity
            # remove the first colon
            CS_string = CS_string[2:]
            # remove some unnecessary whitespace
            CS_string = CS_string.replace("  :",":")

        else:
            for s in self._symbol:
                CS_string += " %s^%s" % (p**s[0], s[2]*s[1])
        rep = "Genus symbol at %s:    %s" % (p, CS_string)
        return rep.rstrip()

    def _latex_(self):
        r"""
        The LaTeX representation of this local genus symbol.

        EXAMPLES::

            sage: from sage.quadratic_forms.genera.genus import Genus_Symbol_p_adic_ring
            sage: symbol = [[0, 4, -1, 0, 0],[1, 2, 1, 1, 2],[2, 1, 1, 1, 1],[4, 4, 1, 0, 0],[5, 1, 1, 1, 1]]
            sage: g = Genus_Symbol_p_adic_ring(2,symbol)
            sage: g._canonical_symbol = [[0, 4, 1, 0, 0],[1, 2, 1, 1, 3],[2, 1, 1, 1, 0],[4, 4, 1, 0, 0],[5, 1, 1, 1, 1]]
            sage: latex(g)
            \mbox{Genus symbol at } 2\mbox{: }1^{4} [2^{2} 4^{1}]_{3} :16^{4} [32^{1}]_{1}
        """
        p=self._prime
        CS_string = ""
        if p==2:
            CS = self.canonical_symbol()
            for train in self.trains():
                # mark the beginning of a train with a colon
                CS_string += " :"
                # collect the indices where compartments begin and end
                compartment_begins = []
                compartment_ends = []
                for comp in self.compartments():
                    compartment_begins.append(comp[0])
                    compartment_ends.append(comp[-1])

                for block_index in train:
                    if block_index in compartment_begins:
                        # mark the beginning of this compartment with [
                        CS_string += "["
                    block = CS[block_index]
                    block_string = "%s^{%s} " % (p**block[0],block[2]*block[1])
                    CS_string += block_string
                    if block_index in compartment_ends:
                        # close this compartment with ] and remove a space
                        CS_string = CS_string[:-1] + "]"
                        # the oddity belongs to the compartment
                        # and is saved in its first block
                        i = compartment_ends.index(block_index)
                        compartment_start = compartment_begins[i]
                        oddity = CS[compartment_start][4]
                        CS_string +="_{%s}" % oddity
            #remove the first colon
            CS_string = CS_string[2:]

        else:
            for s in self._symbol:
                CS_string += " {%s}^{%s}" % (p**s[0], s[2]*s[1])
        return r"\mbox{Genus symbol at } %s\mbox{: }%s" % (p,CS_string)

    def __eq__(self, other):
        r"""
        Determines if two genus symbols are equal (not just equivalent!).

        INPUT:

        - other -- a :class:`Genus_Symbol_p_adic_ring` object

        OUTPUT:

        boolean

        EXAMPLES::

            sage: from sage.quadratic_forms.genera.genus import p_adic_symbol
            sage: from sage.quadratic_forms.genera.genus import Genus_Symbol_p_adic_ring

            sage: A = diagonal_matrix(ZZ, [1,2,3,4])
            sage: p = 2
            sage: G2 =  Genus_Symbol_p_adic_ring(p, p_adic_symbol(A, p, 2))
            sage: p = 3
            sage: G3 = Genus_Symbol_p_adic_ring(p, p_adic_symbol(A, p, 1))

            sage: G2 == G3
            False
            sage: G3 == G2
            False
            sage: G2 == G2
            True
            sage: G3 == G3
            True

        """
        p = self._prime
        if p != other._prime:
            return False
        return self.canonical_symbol() == other.canonical_symbol()


    def __ne__(self, other):
        r"""
        Determines if two genus symbols are unequal (not just inequivalent!).

        INPUT:

        - other -- a :class:`Genus_Symbol_p_adic_ring` object

        OUTPUT:

        boolean

        EXAMPLES::

            sage: from sage.quadratic_forms.genera.genus import p_adic_symbol
            sage: from sage.quadratic_forms.genera.genus import Genus_Symbol_p_adic_ring

            sage: A = diagonal_matrix(ZZ, [1,2,3,4])
            sage: p = 2
            sage: G2 =  Genus_Symbol_p_adic_ring(p, p_adic_symbol(A, p, 2))
            sage: p = 3
            sage: G3 = Genus_Symbol_p_adic_ring(p, p_adic_symbol(A, p, 1))

            sage: G2 != G3
            True
            sage: G3 != G2
            True
            sage: G2 != G2
            False
            sage: G3 != G3
            False

        """
        return not self == other


    ## Added these two methods to make this class iterable...
    #def  __getitem__(self, i):
    #    return self._symbol[i]
    #
    #def len(self):
    #    return len(self._symbol)
    ## ------------------------------------------------------

    def canonical_symbol(self):
        r"""
        Return (and cache) the canonical p-adic genus symbol.  This is
        only really affects the `2`-adic symbol, since when `p > 2` the
        symbol is already canonical.

        OUTPUT:

        a list of lists of integers

        EXAMPLES::

            sage: from sage.quadratic_forms.genera.genus import p_adic_symbol
            sage: from sage.quadratic_forms.genera.genus import Genus_Symbol_p_adic_ring

            sage: A = Matrix(ZZ, 2, 2, [1,1,1,2])
            sage: p = 2
            sage: G2 = Genus_Symbol_p_adic_ring(p, p_adic_symbol(A, p, 2)); G2.symbol_tuple_list()
            [[0, 2, 1, 1, 2]]
            sage: G2.canonical_symbol()
            [[0, 2, 1, 1, 2]]

            sage: A = Matrix(ZZ, 2, 2, [1,0,0,2])
            sage: p = 2
            sage: G2 = Genus_Symbol_p_adic_ring(p, p_adic_symbol(A, p, 2)); G2.symbol_tuple_list()
            [[0, 1, 1, 1, 1], [1, 1, 1, 1, 1]]
            sage: G2.canonical_symbol()   ## Oddity fusion occurred here!
            [[0, 1, 1, 1, 2], [1, 1, 1, 1, 0]]

            sage: A = DiagonalQuadraticForm(ZZ, [1,2,3,4]).Hessian_matrix()
            sage: p = 2
            sage: G2 = Genus_Symbol_p_adic_ring(p, p_adic_symbol(A, p, 2)); G2.symbol_tuple_list()
            [[1, 2, 3, 1, 4], [2, 1, 1, 1, 1], [3, 1, 1, 1, 1]]
            sage: G2.canonical_symbol()   ## Oddity fusion occurred here!
            [[1, 2, -1, 1, 6], [2, 1, 1, 1, 0], [3, 1, 1, 1, 0]]

            sage: A = Matrix(ZZ, 2, 2, [2,1,1,2])
            sage: p = 2
            sage: G2 = Genus_Symbol_p_adic_ring(p, p_adic_symbol(A, p, 2)); G2.symbol_tuple_list()
            [[0, 2, 3, 0, 0]]
            sage: G2.canonical_symbol()
            [[0, 2, -1, 0, 0]]


            sage: A = DiagonalQuadraticForm(ZZ, [1,2,3,4]).Hessian_matrix()
            sage: p = 3
            sage: G3 = Genus_Symbol_p_adic_ring(p, p_adic_symbol(A, p, 2)); G3.symbol_tuple_list()
            [[0, 3, 1], [1, 1, -1]]
            sage: G3.canonical_symbol()
            [[0, 3, 1], [1, 1, -1]]

        .. NOTE::

            See [Co1999]_ Conway-Sloane 3rd edition, pp. 381-382 for definitions
            and examples.

        .. TODO::

            Add an example where sign walking occurs!
        """
        symbol = self._symbol
        if self._prime == 2:
            if self._canonical_symbol is None:
                self._canonical_symbol = canonical_2_adic_reduction(symbol)
            return self._canonical_symbol
        else:
            return self._symbol


    def gram_matrix(self, check=True):
        r"""
        Return a gram matrix of a representative of this local genus.

        INPUT:

        - check (default: ``True``) -- double check the result

        EXAMPLES::

            sage: from sage.quadratic_forms.genera.genus import p_adic_symbol
            sage: from sage.quadratic_forms.genera.genus import Genus_Symbol_p_adic_ring
            sage: A = DiagonalQuadraticForm(ZZ, [1,2,3,4]).Hessian_matrix()
            sage: p = 2
            sage: G2 = Genus_Symbol_p_adic_ring(p, p_adic_symbol(A, p, 2))
            sage: G2.gram_matrix()
            [2 0|0|0]
            [0 6|0|0]
            [---+-+-]
            [0 0|4|0]
            [---+-+-]
            [0 0|0|8]
        """
        G = []
        p = self._prime
        symbol = self.symbol_tuple_list()
        for block in symbol:
            G.append(_gram_from_jordan_block(p, block))
        G = matrix.block_diagonal(G)
        # check calculation
        if check:
            symG = p_adic_symbol(G, p, symbol[-1][0])
            assert Genus_Symbol_p_adic_ring(p, symG) == self, "oops"
        return G

    def prime(self):
        r"""
        Return the prime number `p` of this `p`-adic local symbol.

        OUTPUT:

        - an integer

        EXAMPLES::

            sage: from sage.quadratic_forms.genera.genus import LocalGenusSymbol
            sage: M1 = matrix(ZZ,[2])
            sage: p = 2
            sage: G0 = LocalGenusSymbol(M1, 2)
            sage: G0.prime()
            2
        """
        return self._prime

    def is_even(self):
        r"""
        Return if the underlying `p`-adic lattice is even.

        If `p` is odd, every lattice is even.

        EXAMPLES::

            sage: from sage.quadratic_forms.genera.genus import LocalGenusSymbol
            sage: M0 = matrix(ZZ,[1])
            sage: G0 = LocalGenusSymbol(M0, 2)
            sage: G0.is_even()
            False
            sage: G1 = LocalGenusSymbol(M0, 3)
            sage: G1.is_even()
            True
            sage: M2 = matrix(ZZ,[2])
            sage: G2 = LocalGenusSymbol(M2, 2)
            sage: G2.is_even()
            True
        """
        if self.prime() != 2:
            return True
        sym = self.symbol_tuple_list()[0]
        return sym[0] > 0 or sym[3]==0

    def symbol_tuple_list(self):
        r"""
        Return a copy of the underlying list of lists of integers
        defining the genus symbol.

        OUTPUT:

        a list of lists of integers

        EXAMPLES::

            sage: from sage.quadratic_forms.genera.genus import p_adic_symbol
            sage: from sage.quadratic_forms.genera.genus import Genus_Symbol_p_adic_ring

            sage: A = DiagonalQuadraticForm(ZZ, [1,2,3,4]).Hessian_matrix()
            sage: p = 3
            sage: G3 = Genus_Symbol_p_adic_ring(p, p_adic_symbol(A, p, 2)); G3
            Genus symbol at 3:     1^3 3^-1
            sage: G3.symbol_tuple_list()
            [[0, 3, 1], [1, 1, -1]]
            sage: type(G3.symbol_tuple_list())
            <... 'list'>

            sage: A = DiagonalQuadraticForm(ZZ, [1,2,3,4]).Hessian_matrix()
            sage: p = 2
            sage: G2 = Genus_Symbol_p_adic_ring(p, p_adic_symbol(A, p, 2)); G2
            Genus symbol at 2:    [2^-2 4^1 8^1]_6
            sage: G2.symbol_tuple_list()
            [[1, 2, 3, 1, 4], [2, 1, 1, 1, 1], [3, 1, 1, 1, 1]]
            sage: type(G2.symbol_tuple_list())
            <... 'list'>
        """
        return deepcopy(self._symbol)

    def number_of_blocks(self):
        r"""
        Return the number of positive dimensional symbols/Jordan blocks.

        OUTPUT:

        A non-negative integer

        EXAMPLES::

            sage: from sage.quadratic_forms.genera.genus import p_adic_symbol
            sage: from sage.quadratic_forms.genera.genus import Genus_Symbol_p_adic_ring

            sage: A = DiagonalQuadraticForm(ZZ, [1,2,3,4]).Hessian_matrix()
            sage: p = 2
            sage: G2 = Genus_Symbol_p_adic_ring(p, p_adic_symbol(A, p, 2)); G2.symbol_tuple_list()
            [[1, 2, 3, 1, 4], [2, 1, 1, 1, 1], [3, 1, 1, 1, 1]]
            sage: G2.number_of_blocks()
            3

            sage: A = DiagonalQuadraticForm(ZZ, [1,2,3,4]).Hessian_matrix()
            sage: p = 3
            sage: G3 = Genus_Symbol_p_adic_ring(p, p_adic_symbol(A, p, 2)); G3.symbol_tuple_list()
            [[0, 3, 1], [1, 1, -1]]
            sage: G3.number_of_blocks()
            2
        """
        return len(self._symbol)


    def determinant(self):
        r"""
        Returns the (`p`-part of the) determinant (square-class) of the
        Hessian matrix of the quadratic form (given by regarding the
        integral symmetric matrix which generated this genus symbol as
        the Gram matrix of `Q`) associated to this local genus symbol.

        OUTPUT:

        an integer

        EXAMPLES::

            sage: from sage.quadratic_forms.genera.genus import p_adic_symbol
            sage: from sage.quadratic_forms.genera.genus import Genus_Symbol_p_adic_ring

            sage: A = DiagonalQuadraticForm(ZZ, [1,2,3,4]).Hessian_matrix()
            sage: p = 2
            sage: G2 = Genus_Symbol_p_adic_ring(p, p_adic_symbol(A, p, 2)); G2
            Genus symbol at 2:    [2^-2 4^1 8^1]_6
            sage: G2.determinant()
            128

            sage: A = DiagonalQuadraticForm(ZZ, [1,2,3,4]).Hessian_matrix()
            sage: p = 3
            sage: G3 = Genus_Symbol_p_adic_ring(p, p_adic_symbol(A, p, 2)); G3
            Genus symbol at 3:     1^3 3^-1
            sage: G3.determinant()
            3
        """
        p = self._prime
        return prod([ p**(s[0]*s[1]) for s in self._symbol ])

    det = determinant

    def dimension(self):
        r"""
        Return the dimension of a quadratic form associated to this genus symbol.

        OUTPUT:

        an non-negative integer

        EXAMPLES::

            sage: from sage.quadratic_forms.genera.genus import p_adic_symbol
            sage: from sage.quadratic_forms.genera.genus import Genus_Symbol_p_adic_ring

            sage: A = DiagonalQuadraticForm(ZZ, [1,2,3,4]).Hessian_matrix()
            sage: p = 2
            sage: G2 = Genus_Symbol_p_adic_ring(p, p_adic_symbol(A, p, 2)); G2
            Genus symbol at 2:    [2^-2 4^1 8^1]_6
            sage: G2.dimension()
            4

            sage: A = DiagonalQuadraticForm(ZZ, [1,2,3,4]).Hessian_matrix()
            sage: p = 3
            sage: G3 = Genus_Symbol_p_adic_ring(p, p_adic_symbol(A, p, 2)); G3
            Genus symbol at 3:     1^3 3^-1
            sage: G3.dimension()
            4

        """
        return sum([ s[1] for s in self._symbol ])

    dim = dimension
    rank = dimension

    def excess(self):
        r"""
        Returns the p-excess of the quadratic form whose Hessian
        matrix is the symmetric matrix A.  When p = 2 the p-excess is
        called the oddity.

        .. WARNING::

            This normalization seems non-standard, and we
            should review this entire class to make sure that we have our
            doubling conventions straight throughout!

        REFERENCE:

        [Co1999]_ Conway and Sloane Book, 3rd edition, pp 370-371.

        OUTPUT:

        an integer

        EXAMPLES::

            sage: from sage.quadratic_forms.genera.genus import p_adic_symbol
            sage: from sage.quadratic_forms.genera.genus import Genus_Symbol_p_adic_ring

            sage: AC = diagonal_matrix(ZZ, [1,3,-3])
            sage: p=2; Genus_Symbol_p_adic_ring(p, p_adic_symbol(AC, p, 2)).excess()
            1
            sage: p=3; Genus_Symbol_p_adic_ring(p, p_adic_symbol(AC, p, 2)).excess()
            0
            sage: p=5; Genus_Symbol_p_adic_ring(p, p_adic_symbol(AC, p, 2)).excess()
            0
            sage: p=7; Genus_Symbol_p_adic_ring(p, p_adic_symbol(AC, p, 2)).excess()
            0
            sage: p=11; Genus_Symbol_p_adic_ring(p, p_adic_symbol(AC, p, 2)).excess()
            0

            sage: AC = 2 * diagonal_matrix(ZZ, [1,3,-3])
            sage: p=2; Genus_Symbol_p_adic_ring(p, p_adic_symbol(AC, p, 2)).excess()
            1
            sage: p=3; Genus_Symbol_p_adic_ring(p, p_adic_symbol(AC, p, 2)).excess()
            0
            sage: p=5; Genus_Symbol_p_adic_ring(p, p_adic_symbol(AC, p, 2)).excess()
            0
            sage: p=7; Genus_Symbol_p_adic_ring(p, p_adic_symbol(AC, p, 2)).excess()
            0
            sage: p=11; Genus_Symbol_p_adic_ring(p, p_adic_symbol(AC, p, 2)).excess()
            0

            sage: A = 2*diagonal_matrix(ZZ, [1,2,3,4])
            sage: p=2; Genus_Symbol_p_adic_ring(p, p_adic_symbol(A, p, 2)).excess()
            2
            sage: p=3; Genus_Symbol_p_adic_ring(p, p_adic_symbol(A, p, 2)).excess()
            6
            sage: p=5; Genus_Symbol_p_adic_ring(p, p_adic_symbol(A, p, 2)).excess()
            0
            sage: p=7; Genus_Symbol_p_adic_ring(p, p_adic_symbol(A, p, 2)).excess()
            0
            sage: p=11; Genus_Symbol_p_adic_ring(p, p_adic_symbol(A, p, 2)).excess()
            0

        """
        p = self._prime
        if self._prime == 2:
           k = 0
           for s in self._symbol:
               if s[0]%2 == 1 and s[2] in (3,5):
                   k += 1
           return Integer(sum([ s[4] for s in self._symbol ]) + 4*k).mod(8)
        else:
           k = 0
           for s in self._symbol:
               if s[0]%2 == 1 and s[2] == -1:
                   k += 1
           return Integer(sum([ s[1]*(p**s[0]-1) for s in self._symbol ]) + 4*k).mod(8)



    def trains(self):
        r"""
        Compute the indices for each of the trains in this local genus
        symbol if it is associated to the prime p=2 (and raise an
        error for all other primes).

        OUTPUT:

        a list of non-negative integers

        EXAMPLES::

            sage: from sage.quadratic_forms.genera.genus import p_adic_symbol
            sage: from sage.quadratic_forms.genera.genus import Genus_Symbol_p_adic_ring

            sage: A = DiagonalQuadraticForm(ZZ, [1,2,3,4]).Hessian_matrix()
            sage: p = 2
            sage: G2 = Genus_Symbol_p_adic_ring(p, p_adic_symbol(A, p, 2)); G2
            Genus symbol at 2:    [2^-2 4^1 8^1]_6
            sage: G2.trains()
            [[0, 1, 2]]

        """
        ## Check that p = 2
        if self._prime != 2:
            raise TypeError("trains() only makes sense when the prime of the p_adic_Genus_Symbol is p=2")
        symbol = self._symbol
        return canonical_2_adic_trains(symbol)


    def compartments(self):
        r"""
        Compute the indices for each of the compartments in this local genus
        symbol if it is associated to the prime p=2 (and raise an
        error for all other primes).

        OUTPUT:

        a list of non-negative integers

        EXAMPLES::

            sage: from sage.quadratic_forms.genera.genus import p_adic_symbol
            sage: from sage.quadratic_forms.genera.genus import Genus_Symbol_p_adic_ring

            sage: A = DiagonalQuadraticForm(ZZ, [1,2,3,4]).Hessian_matrix()
            sage: p = 2
            sage: G2 = Genus_Symbol_p_adic_ring(p, p_adic_symbol(A, p, 2)); G2
            Genus symbol at 2:    [2^-2 4^1 8^1]_6
            sage: G2.compartments()
            [[0, 1, 2]]

        """
        ## Check that p = 2
        if self._prime != 2:
            raise TypeError("compartments() only makes sense when the prime of the p_adic_Genus_Symbol is p=2")
        symbol = self._symbol
        return canonical_2_adic_compartments(symbol)

class GenusSymbol_global_ring(object):
    r"""
    This represents a collection of local genus symbols (at primes)
    and signature information which represent the genus of a
    non-degenerate integral lattice.

    INPUT:

    - ``signature_pair`` -- a tuple of two non-negative integers

    - ``local_symbols`` -- a list of :class:`Genus_Symbol_p_adic_ring`` instances
      sorted by their primes

    - ``representative`` -- (default: ``None``) integer symmetric matrix;
      the gram matrix of a representative of this genus

    - ``check`` -- (default: ``True``) a boolean; checks the input

    EXAMPLES::

        sage: from sage.quadratic_forms.genera.genus import GenusSymbol_global_ring, LocalGenusSymbol
        sage: A = matrix.diagonal(ZZ, [2,4,6,8])
        sage: local_symbols = [LocalGenusSymbol(A, p) for p in (2*A.det()).prime_divisors()]
        sage: G = GenusSymbol_global_ring((4,0),local_symbols, representative=A);G
        Genus of
        [2 0 0 0]
        [0 4 0 0]
        [0 0 6 0]
        [0 0 0 8]
        Signature:  (4, 0)
        Genus symbol at 2:    [2^-2 4^1 8^1]_6
        Genus symbol at 3:     1^3 3^-1

    .. SEEALSO::

        :func:`Genus` to create a :class:`GenusSymbol_global_ring` from the gram matrix directly.
    """

    def __init__(self, signature_pair, local_symbols, representative=None, check=True):
        r"""
        Initialize a global genus symbol.

        EXAMPLES::

            sage: from sage.quadratic_forms.genera.genus import Genus

            sage: A = DiagonalQuadraticForm(ZZ, [1,2,3,4]).Hessian_matrix()
            sage: G = Genus(A)
            sage: G == loads(dumps(G))
            True
        """
        if check:
            if not all(isinstance(sym, Genus_Symbol_p_adic_ring) for sym in local_symbols):
                raise TypeError("local symbols must be a list of local genus symbols")
            n = signature_pair[0] + signature_pair[1]
            if not all(sym.dimension()==n for sym in local_symbols):
                raise TypeError("all local symbols must be of the same dimension")
            if representative is not None:
                if not representative.is_symmetric():
                    raise ValueError("the representative must be a symmetric matrix")
            # check the symbols are sorted increasing by their prime
            if any(local_symbols[i].prime() >= local_symbols[i+1].prime()
                   for i in range(len(local_symbols)-1)):
                raise ValueError("the local symbols must be sorted by their primes")
            if local_symbols[0].prime() != 2:
                raise ValueError("the first symbol must be 2-adic")


        self._representative = representative
        self._signature = signature_pair
        self._local_symbols = local_symbols


    def __repr__(self):
        r"""
        Return a string representing the global genus symbol.

        OUTPUT:

        a string

        EXAMPLES::

            sage: from sage.quadratic_forms.genera.genus import Genus
            sage: A = DiagonalQuadraticForm(ZZ, [1,2,3,4]).Hessian_matrix()
            sage: GS = Genus(A)
            sage: GS
            Genus of
            [2 0 0 0]
            [0 4 0 0]
            [0 0 6 0]
            [0 0 0 8]
            Signature:  (4, 0)
            Genus symbol at 2:    [2^-2 4^1 8^1]_6
            Genus symbol at 3:     1^3 3^-1

            sage: A2 = Matrix(ZZ,2,2,[2,-1,-1,2])
            sage: Genus(A2)
            Genus of
            [ 2 -1]
            [-1  2]
            Signature:  (2, 0)
            Genus symbol at 2:    1^-2
            Genus symbol at 3:     1^-1 3^-1

        """
        rep = "Genus"
        if self.dimension() <= 20:
            rep += " of\n%s" %self._representative
        rep += "\nSignature:  %s"%(self._signature,)
        for s in self._local_symbols:
            rep += "\n" + s.__repr__()
        return rep

    def _latex_(self):
        r"""
        The Latex representation of this lattice.

        EXAMPLES::

            sage: D4 = QuadraticForm(Matrix(ZZ,4,4,[2,0,0,-1,0,2,0,-1,0,0,2,-1,-1,-1,-1,2]))
            sage: G = D4.global_genus_symbol()
            sage: latex(G)
            \mbox{Genus of}\\ \left(\begin{array}{rrrr}
            2 & 0 & 0 & -1 \\
            0 & 2 & 0 & -1 \\
            0 & 0 & 2 & -1 \\
            -1 & -1 & -1 & 2
            \end{array}\right)\\ \mbox{Signature: } (4, 0)\\ \mbox{Genus symbol at } 2\mbox{: }1^{-2}  :2^{-2}
        """
        rep = r"\mbox{Genus"
        if self.dimension() <= 20:
            rep += r" of}\\ %s" %self._representative._latex_()
        else:
            rep +=r"}"
        rep += r"\\ \mbox{Signature: } %s"%(self._signature,)
        for s in self._local_symbols:
            rep += r"\\ " + s._latex_()
        return rep


    def __eq__(self, other):
        r"""
        Determines if two global genus symbols are equal (not just equivalent!).

        INPUT:

        a :class:`GenusSymbol_global_ring` object

        OUTPUT:

        boolean

        EXAMPLES::

            sage: from sage.quadratic_forms.genera.genus import Genus

            sage: A1 = DiagonalQuadraticForm(ZZ, [1,2,3,4]).Hessian_matrix()
            sage: GS1 = Genus(A1)
            sage: A2 = DiagonalQuadraticForm(ZZ, [1,2,3,5]).Hessian_matrix()
            sage: GS2 = Genus(A2)

            sage: GS1 == GS2
            False

            sage: GS2 == GS1
            False

            sage: GS1 == GS1
            True

            sage: GS2 == GS2
            True

        TESTS::

            sage: D4=QuadraticForm(Matrix(ZZ,4,4,[2,0,0,-1,0,2,0,-1,0,0,2,-1,-1,-1,-1,2]))
            sage: G=D4.global_genus_symbol()
            sage: sage.quadratic_forms.genera.genus.is_GlobalGenus(G)
            True
            sage: G==deepcopy(G)
            True
            sage: sage.quadratic_forms.genera.genus.is_GlobalGenus(G)
            True
        """
        if self is other:
            return True
        t = len(self._local_symbols)
        if t != len(other._local_symbols):
            return False
        for i in range(t):
            if self._local_symbols[i] != other._local_symbols[i]:
                return False
        return True



    def __ne__(self, other):
        r"""
        Determine if two global genus symbols are unequal (not just inequivalent!).

        INPUT:

        a ``GenusSymbol_global_ring`` object

        OUTPUT:

        boolean

        EXAMPLES::

            sage: from sage.quadratic_forms.genera.genus import Genus

            sage: A1 = DiagonalQuadraticForm(ZZ, [1,2,3,4]).Hessian_matrix()
            sage: GS1 = Genus(A1)
            sage: A2 = DiagonalQuadraticForm(ZZ, [1,2,3,5]).Hessian_matrix()
            sage: GS2 = Genus(A2)

            sage: GS1 != GS2
            True

            sage: GS2 != GS1
            True

            sage: GS1 != GS1
            False

            sage: GS2 != GS2
            False

        """
        return not self == other

    def is_even(self):
        r"""
        Return if this genus is even.

        EXAMPLES::

            sage: G = Genus(Matrix(ZZ,2,[2,1,1,2]))
            sage: G.is_even()
            True
        """
        return self._local_symbols[0].is_even()

    def signature_pair(self):
        r"""
        Return the signature pair `(p, n)` of the (non-degenerate)
        global genus symbol, where p is the number of positive
        eigenvalues and n is the number of negative eigenvalues.

        OUTPUT:

        a pair of integers `(p, n)` each `>= 0`

        EXAMPLES::

            sage: A = matrix.diagonal(ZZ, [1,-2,3,4,8,-11])
            sage: GS = Genus(A)
            sage: GS.signature_pair()
            (4, 2)
        """
        return self._signature

    signature_pair_of_matrix = signature_pair

    def signature(self):
        r"""
        Return the signature of this genus.

        The signature is `p - n` where `p` is the number of positive eigenvalues
        and `n` the number of negative eigenvalues.

        EXAMPLES::

            sage: A = matrix.diagonal(ZZ, [1,-2,3,4,8,-11])
            sage: GS = Genus(A)
            sage: GS.signature()
            2
        """
        p, n = self.signature_pair()
        return p - n

    def determinant(self):
        r"""
        Return the determinant of this genus, where the determinant
        is the Hessian determinant of the quadratic form whose Gram
        matrix is the Gram matrix giving rise to this global genus
        symbol.

        OUTPUT:

        an integer

        EXAMPLES::

            sage: A = matrix.diagonal(ZZ, [1,-2,3,4])
            sage: GS = Genus(A)
            sage: GS.determinant()
            -24
        """
        p, n = self.signature_pair()
        return (-1)**n*prod([ G.determinant() for G in self._local_symbols ])

    det = determinant

    def dimension(self):
        r"""
        Return the dimension of this genus.

        EXAMPLES::

            sage: A = Matrix(ZZ, 2, 2, [1,1,1,2])
            sage: G = Genus(A)
            sage: G.dimension()
            2
        """
        p, n = self.signature_pair()
        return p + n

    dim = dimension
    rank = dimension

    def discriminant_form(self):
        r"""
        Return the discriminant form associated to this genus.

        EXAMPLES::

            sage: A = matrix.diagonal(ZZ, [2,-4,6,8])
            sage: GS = Genus(A)
            sage: GS.discriminant_form()
            Finite quadratic module over Integer Ring with invariants (2, 2, 4, 24)
            Gram matrix of the quadratic form with values in Q/2Z:
            [ 1/2    0    0    0]
            [   0  3/2    0    0]
            [   0    0  7/4    0]
            [   0    0    0 7/24]
            sage: A = matrix.diagonal(ZZ, [1,-4,6,8])
            sage: GS = Genus(A)
            sage: GS.discriminant_form()
            Finite quadratic module over Integer Ring with invariants (2, 4, 24)
            Gram matrix of the quadratic form with values in Q/Z:
            [ 1/2    0    0]
            [   0  3/4    0]
            [   0    0 7/24]
        """
        from sage.modules.torsion_quadratic_module import TorsionQuadraticForm
        qL = []
        for gs in self._local_symbols:
            p = gs._prime
            for block in gs.symbol_tuple_list():
                qL.append(_gram_from_jordan_block(p, block, True))
        q = matrix.block_diagonal(qL)
        return TorsionQuadraticForm(q)

    def rational_representative(self):
        r"""
        Return a representative of the rational
        bilinear form defined by this genus.

        OUTPUT:

        A diagonal_matrix.

        EXAMPLES::

            sage: from sage.quadratic_forms.genera.genus import genera
            sage: G = genera((8,0),1)[0]
            sage: G
            Genus of
            None
            Signature:  (8, 0)
            Genus symbol at 2:    1^8
            sage: G.rational_representative()
            [1 0 0 0 0 0 0 0]
            [0 1 0 0 0 0 0 0]
            [0 0 1 0 0 0 0 0]
            [0 0 0 1 0 0 0 0]
            [0 0 0 0 1 0 0 0]
            [0 0 0 0 0 2 0 0]
            [0 0 0 0 0 0 1 0]
            [0 0 0 0 0 0 0 2]
        """
        from sage.quadratic_forms.all import QuadraticForm, quadratic_form_from_invariants
        sminus = self.signature_pair_of_matrix()[1]
        det = self.determinant()
        m = self.rank()
        P = []
        for sym in self._local_symbols:
            p = sym._prime
            # it is important to use the definition of Cassels here!
            if QuadraticForm(QQ,2*sym.gram_matrix()).hasse_invariant(p) == -1:
                P.append(p)
        q = quadratic_form_from_invariants(F=QQ, rk=m, det=det,
                                           P=P, sminus=sminus)
        return q.Hessian_matrix()/2

<<<<<<< HEAD
=======
    def _compute_representative(self, LLL=True):
        r"""
        Compute a representative of this genus and cache it.

        INPUT:

        - ``LLL`` -- boolean (default: ``True``); whether or not to LLL reduce the result

        TESTS::

            sage: from sage.quadratic_forms.genera.genus import genera
            sage: for det in range(1,5):
            ....:     G = genera((4,0), det, even=False)
            ....:     assert all(g==Genus(g.representative()) for g in G)
            sage: for det in range(1,5):
            ....:     G = genera((1,2), det, even=False)
            ....:     assert all(g==Genus(g.representative()) for g in G)
            sage: for det in range(1,9): # long time (8s, 2020)
            ....:     G = genera((2,2), det, even=False) # long time
            ....:     assert all(g==Genus(g.representative()) for g in G) # long time
        """
        from sage.modules.free_quadratic_module_integer_symmetric import IntegralLattice, local_modification
        even = self.is_even()
        q = self.rational_representative()
        n = q.nrows()
        # the associated quadratic form xGx.T/2 should be integral
        L = IntegralLattice(4*q).maximal_overlattice()
        p = 2
        sym2 = self.local_symbols()[0]
        if not self.is_even():
            # the quadratic form of xGx.T/2 must be integral
            # for things to work
            # solve this by multiplying the basis by 2
            L = local_modification(L, 4*sym2.gram_matrix(), p)
            L = L.overlattice(L.basis_matrix()/2)
        else:
            L = local_modification(L, sym2.gram_matrix(), p)
        for sym in self._local_symbols[1:]:
            p = sym.prime()
            L = local_modification(L, sym.gram_matrix(), p)
        L = L.gram_matrix().change_ring(ZZ)
        if LLL:
            sig = self.signature_pair_of_matrix()
            if sig[0]*sig[1] != 0:
                from sage.env import SAGE_EXTCODE
                m = pari(L)
                gp.read(SAGE_EXTCODE + "/pari/simon/qfsolve.gp")
                m = gp.eval('qflllgram_indefgoon(%s)'%m)
                # convert the output string to sage
                L = pari(m).sage()[0]
            elif sig[1] != 0:
                U = -(-L).LLL_gram()
                L = U.T * L * U
            else:
                U = L.LLL_gram()
                L = U.T * L * U
        # confirm the computation
        assert Genus(L) == self
        L.set_immutable()
        self._representative = L

    def representative(self):
        r"""
        Return a representative in this genus.

        EXAMPLES::

            sage: from sage.quadratic_forms.genera.genus import genera
            sage: g = genera([1,3],24)[0]
            sage: g
            Genus of
            None
            Signature:  (1, 3)
            Genus symbol at 2:    [1^-1 2^3]_0
            Genus symbol at 3:     1^3 3^1

        A representative of ``g`` is not known yet.
        Let us trigger its computation:

            sage: g.representative()
            [ 0  0  0  2]
            [ 0 -1  0  0]
            [ 0  0 -6  0]
            [ 2  0  0  0]
            sage: g == Genus(g.representative())
            True
        """
        if self._representative is None:
            self._compute_representative()
        return self._representative
>>>>>>> 686fc321

    def local_symbols(self):
        r"""
        Return a copy of the list of local symbols of this symbol.

        EXAMPLES::

            sage: from sage.quadratic_forms.genera.genus import Genus
            sage: A = matrix.diagonal(ZZ, [2,-4,6,8])
            sage: GS = Genus(A)
            sage: GS.local_symbols()
            [Genus symbol at 2:    [2^-2 4^1 8^1]_4,
             Genus symbol at 3:     1^-3 3^-1]
        """
        return deepcopy(self._local_symbols)


def _gram_from_jordan_block(p, block, discr_form=False):
    r"""
    Return the gram matrix of this jordan block.

    This is a helper for :meth:`discriminant_form` and :meth:`gram_matrix`.
    No input checks.

    INPUT:

    - ``p`` -- a prime number

    - ``block`` -- a list of 3 integers or 5 integers if `p` is `2`

    - ``discr_form`` -- bool (default: ``False``); if ``True`` invert the scales
      to obtain a gram matrix for the discriminant form instead.

    EXAMPLES::

        sage: from sage.quadratic_forms.genera.genus import _gram_from_jordan_block
        sage: block = [1, 3, 1]
        sage: _gram_from_jordan_block(5, block)
        [5 0 0]
        [0 5 0]
        [0 0 5]
        sage: block = [1, 4, 7, 1, 2]
        sage: _gram_from_jordan_block(2, block)
        [0 2 0 0]
        [2 0 0 0]
        [0 0 2 0]
        [0 0 0 2]

    For the discriminant form we obtain::

        sage: block = [1, 3, 1]
        sage: _gram_from_jordan_block(5, block, True)
        [4/5   0   0]
        [  0 2/5   0]
        [  0   0 2/5]
        sage: block = [1, 4, 7, 1, 2]
        sage: _gram_from_jordan_block(2, block, True)
        [  0 1/2   0   0]
        [1/2   0   0   0]
        [  0   0 1/2   0]
        [  0   0   0 1/2]
        """
    from sage.quadratic_forms.genera.normal_form import _min_nonsquare
    level = block[0]
    rk = block[1]
    det = block[2]
    if p == 2:
        o = block[3]
        t = block[4]
        U = matrix(QQ,2,[0,1,1,0])
        V = matrix(QQ,2,[2,1,1,2])
        W = matrix(QQ,1,[1])
        if o == 0:
            if det in [1, 7]:
                qL = (rk // 2) * [U]
            else:
                qL = (rk//2 - 1)*[U] + [V]
        if o == 1:
            if rk % 2 == 1:
                qL = max(0, (rk - 3) // 2) * [U]
                if t*det % 8 in [3, 5]:
                    qL += [V]
                elif rk >= 3:
                    qL += [U]
                qL += [t * W]
            else:
                if det in [3, 5]:
                    det = -1
                else:
                    det = 1
                qL = max(0, (rk - 4) // 2) * [U]
                if (det , t) == (1, 0):
                    qL += [U, 1 * W, 7 * W]
                if (det , t) == (1, 2):
                    qL += [U, 1 * W, 1 * W]
                if (det , t) == (1, 4):
                    qL += [V, 1 * W, 3 * W]
                if (det , t) == (1, 6):
                    qL += [U, 7 * W, 7 * W]
                if (det , t) == (-1, 0):
                    qL += [V, 1 * W, 7 * W]
                if (det , t) == (-1, 2):
                    qL += [U, 3 * W, 7 * W]
                if (det , t) == (-1, 4):
                    qL += [U, 1 * W, 3 * W]
                if (det , t) == (-1, 6):
                    qL += [U, 1 * W, 5 * W]
                # if the rank is 2 there is a U too much
                if rk == 2:
                    qL = qL[-2:]
        q = matrix.block_diagonal(qL)
        if discr_form:
            q = q / 2**level
        else:
            q = q * 2**level
    if p != 2 and discr_form:
        q = matrix.identity(QQ, rk)
        d = 2**(rk % 2)
        if Integer(d).kronecker(p) != det:
            u = _min_nonsquare(p)
            q[0,0] = u
        q = q * (2 / p**level)
    if p != 2 and not discr_form:
        q = matrix.identity(QQ, rk)
        if det != 1:
            u = _min_nonsquare(p)
            q[0,0] = u
        q = q * p**level
    return q<|MERGE_RESOLUTION|>--- conflicted
+++ resolved
@@ -2323,8 +2323,6 @@
                                            P=P, sminus=sminus)
         return q.Hessian_matrix()/2
 
-<<<<<<< HEAD
-=======
     def _compute_representative(self, LLL=True):
         r"""
         Compute a representative of this genus and cache it.
@@ -2415,7 +2413,6 @@
         if self._representative is None:
             self._compute_representative()
         return self._representative
->>>>>>> 686fc321
 
     def local_symbols(self):
         r"""
