--- conflicted
+++ resolved
@@ -1544,11 +1544,7 @@
         """
         return self.det() / ZZ(2**self.dim())
 
-<<<<<<< HEAD
     def change_ring(self, R):
-=======
-    def base_change_to(self, R):
->>>>>>> 82e02a10
         """
         Alters the quadratic form to have all coefficients
         defined over the new base_ring R.  Here R must be
@@ -1561,10 +1557,12 @@
         arithmetic evaluations.
 
         INPUT:
-            R -- a ring
+        
+        - R -- a ring
 
         OUTPUT:
-            quadratic form
+        
+        quadratic form
 
         EXAMPLES::
 
