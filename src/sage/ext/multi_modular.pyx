--- conflicted
+++ resolved
@@ -26,16 +26,11 @@
 cdef arith_llong ai
 ai = arith_llong()
 
-<<<<<<< HEAD
-# TODO: have one global instance for sharing, copy for MutableMultiModularBasis
-
-=======
 # We use both integer and double operations, hence the min.
 MAX_MODULUS = min(int(sqrt(int(MOD_INT_OVERFLOW))-1), int(2)**int(20))
 
 
 # TODO: have one global instance for sharing, copy for MutableMultiModularBasis
->>>>>>> 2e0df62f
 cdef class MultiModularBasis_base:
     r"""
     This class stores a list of machine-sized prime numbers,
@@ -44,28 +39,17 @@
 
     Lifting implemented via Garner's algorithm, which has the advantage
     that all reductions are word-sized. For each $i$ precompute
-<<<<<<< HEAD
 
        $\prod_j=1^{i-1} m_j$ and $\prod_j=1^{i-1} m_j^{-1} (mod m_i)$
     """
 
-=======
-
-       $\prod_j=1^{i-1} m_j$ and $\prod_j=1^{i-1} m_j^{-1} (mod m_i)$
-    """
-
->>>>>>> 2e0df62f
     def __new__(self, height):
         r"""
         Allocate the space for the moduli and precomputation lists
         and initalize the first element of that list.
         """
         cdef mod_int p
-<<<<<<< HEAD
-        p = next_prime(START_PRIME_MAX-1)
-=======
         p = next_prime(MAX_MODULUS/7)
->>>>>>> 2e0df62f
 
         self.n = 1
 
@@ -95,11 +79,7 @@
         INPUT:
             height -- as integer
                           determines how many primes are computed
-<<<<<<< HEAD
-                          (their product must be at least height)
-=======
                           (their product will be at least 2*height)
->>>>>>> 2e0df62f
                       as list
                           a list of prime moduli to start with
         """
@@ -113,11 +93,7 @@
             if self.moduli == NULL or self.partial_products == NULL or self.C == NULL:
                 raise MemoryError, "out of memory allocating multi-modular prime list"
             for i from 0 <= i < len(m):
-<<<<<<< HEAD
-                if m[i] > MOD_INT_MAX:
-=======
                 if m[i] > MAX_MODULUS:
->>>>>>> 2e0df62f
                     raise ValueError, "given modulus cannot be manipulated in a single machine word"
                 self.moduli[i] = m[i]
             for i from 1 <= i < len(m):
@@ -134,29 +110,18 @@
         cdef Integer h
         h = ZZ(height)
         self._extend_moduli_to_height_c(h.value)
-<<<<<<< HEAD
-
-    cdef int _extend_moduli_to_height_c(self, mpz_t height) except -1:
+
+    cdef int _extend_moduli_to_height_c(self, mpz_t height0) except -1:
         r"""
         Expand the list of primes and perform precomputations.
 
-=======
-
-    cdef int _extend_moduli_to_height_c(self, mpz_t height0) except -1:
-        r"""
-        Expand the list of primes and perform precomputations.
-
->>>>>>> 2e0df62f
         INPUT:
             height -- determines how many primes are computed
                       (their product must be at least height)
         """
-<<<<<<< HEAD
-=======
         cdef mpz_t height
         mpz_init(height)
         mpz_mul_2exp(height, height0, 1)
->>>>>>> 2e0df62f
         if mpz_cmp(height, self.partial_products[self.n-1]) <= 0:
             return self.n
         cdef int i
@@ -177,13 +142,6 @@
         old_count = self.n
         new_count = self.n + len(new_moduli)
 
-<<<<<<< HEAD
-        cdef int new_count, old_count
-        old_count = self.n
-        new_count = self.n + len(new_moduli)
-
-=======
->>>>>>> 2e0df62f
         self.moduli = <mod_int*>sage_realloc(self.moduli, sizeof(mod_int)*new_count)
         self.partial_products = <mpz_t*>sage_realloc(self.partial_products, sizeof(mpz_t)*new_count)
         self.C = <mod_int*>sage_realloc(self.C, sizeof(mod_int)*new_count)
@@ -248,7 +206,6 @@
         # record the product and half product for balancing the lifts.
         mpz_set(self.product, self.partial_products[self.n-1])
         mpz_fdiv_q_ui(self.half_product, self.product, 2)
-<<<<<<< HEAD
 
     cdef void _refresh_precomputations(self, int start):
         r"""
@@ -259,18 +216,6 @@
         for i from start <= i < self.n:
             self.C[i] = ai.c_inverse_mod_longlong(mpz_fdiv_ui(self.partial_products[i-1], self.moduli[i]), self.moduli[i])
 
-=======
-
-    cdef void _refresh_precomputations(self, int start):
-        r"""
-        Compute and store $\prod_j=1^{i-1} m_j^{-1} (mod m_i)$ of i >= start.
-        """
-        if start == 0:
-            start = 1 # first one is trivial, never used
-        for i from start <= i < self.n:
-            self.C[i] = ai.c_inverse_mod_longlong(mpz_fdiv_ui(self.partial_products[i-1], self.moduli[i]), self.moduli[i])
-
->>>>>>> 2e0df62f
     cdef int min_moduli_count(self, mpz_t height) except -1:
         r"""
         Compute the minimum number of primes needed to uniquely determin
