"""
Function Fields

AUTHORS:

- William Stein (2010): initial version

- Robert Bradshaw (2010-05-30): added is_finite()

<<<<<<< HEAD
- Julian Rueth (2011-06-08, 2011-09-14, 2014-06-24, 2014-06-27): fixed hom(),
  extension(); use @cached_method; added support for relative vector spaces;
  added change_variable_name(), separable_model()
=======
- Julian Rueth (2011-06-08, 2011-09-14, 2014-06-23, 2014-06-24): fixed hom(),
  extension(); use @cached_method; added derivation(); added support for
  relative vector spaces
>>>>>>> a54e0dd9

- Maarten Derickx (2011-09-11): added doctests

- Syed Ahmad Lavasani (2011-12-16): added genus(), is_RationalFunctionField()

EXAMPLES:

We create an extension of a rational function fields, and do some
simple arithmetic in it::

    sage: K.<x> = FunctionField(GF(5^2,'a')); K
    Rational function field in x over Finite Field in a of size 5^2
    sage: R.<y> = K[]
    sage: L.<y> = K.extension(y^3 - (x^3 + 2*x*y + 1/x)); L
    Function field in y defined by y^3 + 3*x*y + (4*x^4 + 4)/x
    sage: y^2
    y^2
    sage: y^3
    2*x*y + (x^4 + 1)/x
    sage: a = 1/y; a
    (4*x/(4*x^4 + 4))*y^2 + 2*x^2/(4*x^4 + 4)
    sage: a * y
    1

We next make an extension of the above function field, illustrating
that arithmetic with a tower of 3 fields is fully supported::

    sage: S.<t> = L[]
    sage: M.<t> = L.extension(t^2 - x*y)
    sage: M
    Function field in t defined by t^2 + 4*x*y
    sage: t^2
    x*y
    sage: 1/t
    ((1/(x^4 + 1))*y^2 + 2*x/(4*x^4 + 4))*t
    sage: M.base_field()
    Function field in y defined by y^3 + 3*x*y + (4*x^4 + 4)/x
    sage: M.base_field().base_field()
    Rational function field in x over Finite Field in a of size 5^2

TESTS::

    sage: TestSuite(K).run()
    sage: TestSuite(L).run()  # long time (8s on sage.math, 2012)
    sage: TestSuite(M).run()  # long time (52s on sage.math, 2012)

The following two test suites do not pass ``_test_elements`` yet since
``R.an_element()`` has a ``_test_category`` method wich it should not have.
It is not the fault of the function field code so this will
be fixed in another ticket::

    sage: TestSuite(R).run(skip = '_test_elements')
    sage: TestSuite(S).run(skip = '_test_elements')
"""
#*****************************************************************************
#       Copyright (C) 2010 William Stein <wstein@gmail.com>
#       Copyright (C) 2010 Robert Bradshaw <robertwb@math.washington.edu>
#       Copyright (C) 2011-2014 Julian Rueth <julian.rueth@gmail.com>
#       Copyright (C) 2011 Maarten Derickx <m.derickx.student@gmail.com>
#
#  Distributed under the terms of the GNU General Public License (GPL)
#  as published by the Free Software Foundation; either version 2 of
#  the License, or (at your option) any later version.
#                  http://www.gnu.org/licenses/
#*****************************************************************************

from sage.rings.ring import Field
from function_field_element import FunctionFieldElement, FunctionFieldElement_rational, FunctionFieldElement_polymod

from sage.misc.cachefunc import cached_method

#is needed for genus computation
from sage.rings.polynomial.polynomial_ring_constructor import PolynomialRing
from sage.interfaces.all import singular

from sage.categories.function_fields import FunctionFields
CAT = FunctionFields()

def is_FunctionField(x):
    """
    Return True if ``x`` is of function field type.

    EXAMPLES::

        sage: from sage.rings.function_field.function_field import is_FunctionField
        sage: is_FunctionField(QQ)
        False
        sage: is_FunctionField(FunctionField(QQ,'t'))
        True
    """
    if isinstance(x, FunctionField): return True
    return x in FunctionFields()

class FunctionField(Field):
    """
    The abstract base class for all function fields.

    EXAMPLES::

        sage: K.<x> = FunctionField(QQ)
        sage: isinstance(K, sage.rings.function_field.function_field.FunctionField)
        True
    """
    def is_perfect(self):
        r"""
        Return whether this field is perfect, i.e., its characteristic is `p=0`
        or every element has a `p`-th root.

        EXAMPLES::

            sage: FunctionField(QQ, 'x').is_perfect()
            True
            sage: FunctionField(GF(2), 'x').is_perfect()
            False

        """
        return self.characteristic() == 0

    def some_elements(self):
         """
         Return a list of elements in the function field.

         EXAMPLES::

            sage: K.<x> = FunctionField(QQ)
            sage: elements = K.some_elements()
            sage: elements # random output
            [(x - 3/2)/(x^2 - 12/5*x + 1/18)]
            sage: False in [e in K for e in elements]
            False
         """
         return [self.random_element(), self.random_element(), self.random_element()]

    def characteristic(self):
        """
        Return the characteristic of this function field.

        EXAMPLES::

            sage: K.<x> = FunctionField(QQ)
            sage: K.characteristic()
            0
            sage: K.<x> = FunctionField(GF(7))
            sage: K.characteristic()
            7
            sage: R.<y> = K[]
            sage: L.<y> = K.extension(y^2-x)
            sage: L.characteristic()
            7
        """
        return self.constant_base_field().characteristic()

    def is_finite(self):
        """
        Return whether this function field is finite, which it is not.

        EXAMPLES::

            sage: R.<t> = FunctionField(QQ)
            sage: R.is_finite()
            False
            sage: R.<t> = FunctionField(GF(7))
            sage: R.is_finite()
            False
        """
        return False

    def extension(self, f, names=None):
        """
        Create an extension L = K[y]/(f(y)) of a function field,
        defined by a univariate polynomial in one variable over this
        function field K.

        INPUT:

            - ``f`` -- a univariate polynomial over self
            - ``names`` -- None or string or length-1 tuple

        OUTPUT:

            - a function field

        EXAMPLES::

            sage: K.<x> = FunctionField(QQ); R.<y> = K[]
            sage: K.extension(y^5 - x^3 - 3*x + x*y)
            Function field in y defined by y^5 + x*y - x^3 - 3*x

        A nonintegral defining polynomial::

            sage: K.<t> = FunctionField(QQ); R.<y> = K[]
            sage: K.extension(y^3 + (1/t)*y + t^3/(t+1))
            Function field in y defined by y^3 + 1/t*y + t^3/(t + 1)

        The defining polynomial need not be monic or integral::

            sage: K.extension(t*y^3 + (1/t)*y + t^3/(t+1))
            Function field in y defined by t*y^3 + 1/t*y + t^3/(t + 1)
        """
        from constructor import FunctionField_polymod as FunctionField_polymod_Constructor
        return FunctionField_polymod_Constructor(f, names)

    def order_with_basis(self, basis, check=True):
        """
        Return the order with given basis over the maximal order of
        the base field.

        INPUT:

           - ``basis`` -- a list of elements of self
           - ``check`` -- bool (default: True); if True, check that
             the basis is really linearly independent and that the
             module it spans is closed under multiplication, and
             contains the identity element.

        OUTPUT:

            - an order in this function field

        EXAMPLES::

            sage: K.<x> = FunctionField(QQ); R.<y> = K[]; L.<y> = K.extension(y^3 + x^3 + 4*x + 1)
            sage: O = L.order_with_basis([1, y, y^2]); O
            Order in Function field in y defined by y^3 + x^3 + 4*x + 1
            sage: O.basis()
            (1, y, y^2)

        Note that 1 does not need to be an element of the basis, as long it is in the module spanned by it::

            sage: O = L.order_with_basis([1+y, y, y^2]); O
            Order in Function field in y defined by y^3 + x^3 + 4*x + 1
            sage: O.basis()
            (y + 1, y, y^2)

        The following error is raised when the module spanned by the basis is not closed under multiplication::

            sage: O = L.order_with_basis([1, x^2 + x*y, (2/3)*y^2]); O
            Traceback (most recent call last):
            ...
            ValueError: The module generated by basis [1, x*y + x^2, 2/3*y^2] must be closed under multiplication

        and this happens when the identity is not in the module spanned by the basis::

            sage: O = L.order_with_basis([x, x^2 + x*y, (2/3)*y^2])
            Traceback (most recent call last):
            ...
            ValueError: The identity element must be in the module spanned by basis [x, x*y + x^2, 2/3*y^2]
        """
        from function_field_order import FunctionFieldOrder_basis
        return FunctionFieldOrder_basis([self(a) for a in basis], check=check)

    def order(self, x, check=True):
        """
        Return the order in this function field generated over the
        maximal order by x or the elements of x if x is a list.

        INPUT:

           - ``x`` -- element of self, or a list of elements of self
           - ``check`` -- bool (default: True); if True, check that
             x really generates an order

        EXAMPLES::

            sage: K.<x> = FunctionField(QQ); R.<y> = K[]; L.<y> = K.extension(y^3 + x^3 + 4*x + 1)
            sage: O = L.order(y); O
            Order in Function field in y defined by y^3 + x^3 + 4*x + 1
            sage: O.basis()
            (1, y, y^2)

            sage: Z = K.order(x); Z
            Order in Rational function field in x over Rational Field
            sage: Z.basis()
            (1,)

        Orders with multiple generators, not yet supported::

            sage: Z = K.order([x,x^2]); Z
            Traceback (most recent call last):
            ...
            NotImplementedError
        """
        if not isinstance(x, (list, tuple)):
            x = [x]
        if len(x) == 1:
            g = x[0]
            basis = [self(1)]
            for i in range(self.degree()-1):
                basis.append(basis[-1]*g)
        else:
            raise NotImplementedError
        return self.order_with_basis(basis, check=check)

    def _coerce_map_from_(self, R):
        """
        Return True if there is a coerce map from R to self.

        EXAMPLES::

            sage: K.<x> = FunctionField(QQ); R.<y> = K[]; L.<y> = K.extension(y^3 + x^3 + 4*x + 1)
            sage: L.equation_order()
            Order in Function field in y defined by y^3 + x^3 + 4*x + 1
            sage: L._coerce_map_from_(L.equation_order())
            True
            sage: L._coerce_map_from_(GF(7))
            False
        """
        from function_field_order import FunctionFieldOrder
        if isinstance(R, FunctionFieldOrder) and R.fraction_field() == self:
            return True
        return False

    def _intermediate_fields(self, base):
        r"""
        Return the fields which lie in between ``base`` and this field in the
        tower of function fields.

        INPUT:

        - ``base`` -- a function field, either this field or a field from which
          this field has been created as an extension

        OUTPUT:

        A list of fields. The first entry is ``base``, the last entry is this field.

        EXAMPLES::

            sage: K.<x> = FunctionField(QQ)
            sage: K._intermediate_fields(K)
            [Rational function field in x over Rational Field]

            sage: R.<y> = K[]
            sage: L.<y> = K.extension(y^2-x)
            sage: L._intermediate_fields(K)
            [Function field in y defined by y^2 - x, Rational function field in x over Rational Field]

            sage: R.<z> = L[]
            sage: M.<z> = L.extension(z^2-y)
            sage: M._intermediate_fields(L)
            [Function field in z defined by z^2 - y, Function field in y defined by y^2 - x]
            sage: M._intermediate_fields(K)
            [Function field in z defined by z^2 - y, Function field in y defined by y^2 - x, Rational function field in x over Rational Field]

        TESTS::

            sage: K._intermediate_fields(M)
            Traceback (most recent call last):
            ...
            ValueError: field has not been constructed as a finite extension of base
            sage: K._intermediate_fields(QQ)
            Traceback (most recent call last):
            ...
            TypeError: base must be a function field

        """
        if not is_FunctionField(base):
            raise TypeError("base must be a function field")

        ret = [self]
        while ret[-1] is not base:
            ret.append(ret[-1].base_field())
            if ret[-1] is ret[-2]:
                raise ValueError("field has not been constructed as a finite extension of base")
        return ret

    def rational_function_field(self):
        r"""
        Return the rational function field from which this field has been
        created as an extension.

        EXAMPLES::

            sage: K.<x> = FunctionField(QQ)
            sage: K.rational_function_field()
            Rational function field in x over Rational Field

            sage: R.<y> = K[]
            sage: L.<y> = K.extension(y^2-x)
            sage: L.rational_function_field()
            Rational function field in x over Rational Field

            sage: R.<z> = L[]
            sage: M.<z> = L.extension(z^2-y)
            sage: M.rational_function_field()
            Rational function field in x over Rational Field
        """
        return self if is_RationalFunctionField(self) else self.base_field().rational_function_field()

class FunctionField_polymod(FunctionField):
    """
    A function field defined by a univariate polynomial, as an
    extension of the base field.

    EXAMPLES:

    We make a function field defined by a degree 5 polynomial over the
    rational function field over the rational numbers::

        sage: K.<x> = FunctionField(QQ)
        sage: R.<y> = K[]
        sage: L.<y> = K.extension(y^5 - (x^3 + 2*x*y + 1/x)); L
        Function field in y defined by y^5 - 2*x*y + (-x^4 - 1)/x

    We next make a function field over the above nontrivial function
    field L::

        sage: S.<z> = L[]
        sage: M.<z> = L.extension(z^2 + y*z + y); M
        Function field in z defined by z^2 + y*z + y
        sage: 1/z
        ((x/(-x^4 - 1))*y^4 - 2*x^2/(-x^4 - 1))*z - 1
        sage: z * (1/z)
        1

    We drill down the tower of function fields::

        sage: M.base_field()
        Function field in y defined by y^5 - 2*x*y + (-x^4 - 1)/x
        sage: M.base_field().base_field()
        Rational function field in x over Rational Field
        sage: M.base_field().base_field().constant_field()
        Rational Field
        sage: M.constant_base_field()
        Rational Field

    .. WARNING::

        It is not checked if the polynomial used to define this function field is irreducible
        Hence it is not guaranteed that this object really is a field!
        This is illustrated below.

    ::

        sage: K.<x>=FunctionField(QQ)
        sage: R.<y> = K[]
        sage: L.<y>=K.extension(x^2-y^2)
        sage: (y-x)*(y+x)
        0
        sage: 1/(y-x)
        1
        sage: y-x==0; y+x==0
        False
        False
    """
    def __init__(self, polynomial, names,
            element_class = FunctionFieldElement_polymod,
            category=CAT):
        """
        Create a function field defined as an extension of another
        function field by adjoining a root of a univariate polynomial.

        INPUT:

            - ``polynomial`` -- a univariate polynomial over a function field
            - ``names`` -- variable names (as a tuple of length 1 or string)
            - ``category`` -- a category (defaults to category of function fields)

        EXAMPLES:

        We create an extension of a function field::

            sage: K.<x> = FunctionField(QQ); R.<y> = K[]
            sage: L = K.extension(y^5 - x^3 - 3*x + x*y); L
            Function field in y defined by y^5 + x*y - x^3 - 3*x

        Note the type::

            sage: type(L)
            <class 'sage.rings.function_field.function_field.FunctionField_polymod_with_category'>

        We can set the variable name, which doesn't have to be y::

            sage: L.<w> = K.extension(y^5 - x^3 - 3*x + x*y); L
            Function field in w defined by y^5 + x*y - x^3 - 3*x
        """
        from sage.rings.polynomial.polynomial_element import is_Polynomial
        if polynomial.parent().ngens()>1 or not is_Polynomial(polynomial):
            raise TypeError("polynomial must be univariate a polynomial")
        if names is None:
            names = (polynomial.variable_name(), )
        if polynomial.degree() <= 0:
            raise ValueError("polynomial must have positive degree")
        base_field = polynomial.base_ring()
        if not isinstance(base_field, FunctionField):
            raise TypeError("polynomial must be over a FunctionField")
        self._element_class = element_class
        self._element_init_pass_parent = False
        self._base_field = base_field
        self._polynomial = polynomial

        Field.__init__(self, base_field,
                                names=names, category = category)

        self._hash = hash(polynomial)
        self._ring = self._polynomial.parent()
        self._populate_coercion_lists_(coerce_list=[base_field, self._ring])
        self._gen = self(self._ring.gen())

    def __reduce__(self):
        """
        Returns the arguments which were used to create this instance. The rationale for this is explained in the documentation of ``UniqueRepresentation``.

        EXAMPLES::

            sage: K.<x> = FunctionField(QQ); R.<y> = K[]
            sage: L = K.extension(y^2-x)
            sage: clazz,args = L.__reduce__()
            sage: clazz(*args)
            Function field in y defined by y^2 - x
        """
        from constructor import FunctionField_polymod as FunctionField_polymod_Constructor
        return  FunctionField_polymod_Constructor, (self._polynomial, self._names)

    def __hash__(self):
        """
        Return hash of this function field.

        EXAMPLES::

            sage: K.<x> = FunctionField(QQ); R.<y> = K[]
            sage: L = K.extension(y^5 - x^3 - 3*x + x*y); hash(L)
            3183366741743088279             # 64-bit
            2003022487                      # 32-bit
        """
        return self._hash

    def monic_integral_model(self, names=None):
        """
        Return a function field isomorphic to this field but which is an
        extension of a rational function field with defining polynomial that is
        monic and integral over the constant base field.

        INPUT:

        - ``names`` -- a string, a tuple of up to two strings, or ``None``
          (default: ``None``), the name of the generator of the field, and
          the name of the generator of the underlying rational function
          field (if a tuple); if ``None``, then the names are chosen
          automatically.

        OUTPUT:

        A triple ``(F,f,t)`` where ``F`` is a function field, ``f`` is an
        isomorphism from ``F`` to this field, and ``t`` is the inverse of
        ``f``.

        EXAMPLES::

            sage: K.<x> = FunctionField(QQ)
            sage: R.<y> = K[]
            sage: L.<y> = K.extension(x^2*y^5 - 1/x); L
            Function field in y defined by x^2*y^5 - 1/x
            sage: A, from_A, to_A = L.monic_integral_model('z')
            sage: A
            Function field in z defined by y^5 - x^12
            sage: from_A
            Function Field morphism:
              From: Function field in z defined by y^5 - x^12
              To:   Function field in y defined by x^2*y^5 - 1/x
              Defn: z |--> x^3*y
                    x |--> x
            sage: to_A
            Function Field morphism:
              From: Function field in y defined by x^2*y^5 - 1/x
              To:   Function field in z defined by y^5 - x^12
              Defn: y |--> 1/x^3*z
                    x |--> x
            sage: to_A(y)
            1/x^3*z
            sage: from_A(to_A(y))
            y
            sage: from_A(to_A(1/y))
            x^3*y^4
            sage: from_A(to_A(1/y)) == 1/y
            True

        This also works for towers of function fields::

            sage: R.<z> = L[]
            sage: M.<z> = L.extension(z^2*y - 1/x)
            sage: M.monic_integral_model()
            (Function field in z_ defined by x^10 - x^18, Function Field morphism:
              From: Function field in z_ defined by x^10 - x^18
              To:   Function field in z defined by y*z^2 - 1/x
              Defn: z_ |--> x^2*z
                    x |--> x, Function Field morphism:
              From: Function field in z defined by y*z^2 - 1/x
              To:   Function field in z_ defined by x^10 - x^18
              Defn: z |--> 1/x^2*z_
                    y |--> 1/x^15*z_^8
                    x |--> x)

        TESTS:

        If the field is already a monic integral extension, then it is returned
        unchanged::

            sage: K.<x> = FunctionField(QQ)
            sage: R.<y> = K[]
            sage: L.<y> = K.extension(y^2-x)
            sage: L.monic_integral_model()
            (Function field in y defined by y^2 - x, Function Field endomorphism of Function field in y defined by y^2 - x
              Defn: y |--> y
                    x |--> x, Function Field endomorphism of Function field in y defined by y^2 - x
              Defn: y |--> y
                    x |--> x)

        Unless ``names`` does not match with the current names::

            sage: L.monic_integral_model(names=('yy','xx'))
            (Function field in yy defined by y^2 - xx, Function Field morphism:
              From: Function field in yy defined by y^2 - xx
              To:   Function field in y defined by y^2 - x
              Defn: yy |--> y
                    xx |--> x, Function Field morphism:
              From: Function field in y defined by y^2 - x
              To:   Function field in yy defined by y^2 - xx
              Defn: y |--> yy
                    x |--> xx)

        """
        if names is None:
            pass
        elif not isinstance(names, tuple):
            names = (names,)
        elif len(names) > 2:
            raise ValueErorr("names must contain at most 2 entries")

        if self.base_field() is not self.rational_function_field():
            L,from_L,to_L = self.simple_model()
            ret,ret_to_L,L_to_ret = L.monic_integral_model(names)
            from_ret = ret.hom( [from_L(ret_to_L(ret.gen())), from_L(ret_to_L(ret.base_field().gen()))] )
            to_ret = self.hom( [L_to_ret(to_L(k.gen())) for k in self._intermediate_fields(self.rational_function_field())] )
            return ret, from_ret, to_ret
        else:
            if self.polynomial().is_monic() and all([c.denominator().is_one() for c in self.polynomial()]):
                # self is already monic and integral
                if names is None or names == ():
                    names = (self.variable_name(),)
                return self.change_variable_name(names)
            else:
                if names is None or names == ():
                    names = (self.variable_name()+"_",)
                if len(names) == 1:
                    names = (names[0], self.rational_function_field().variable_name())

                g, d = self._make_monic_integral(self.polynomial())
                K,from_K,to_K = self.base_field().change_variable_name(names[1])
                g = g.map_coefficients(to_K)
                ret = K.extension(g, names=names[0])
                from_ret = ret.hom([self.gen() * d, self.base_field().gen()])
                to_ret = self.hom([ret.gen() / d, ret.base_field().gen()])
                return ret, from_ret, to_ret

    def _make_monic_integral(self, f):
        r"""
        Let y be a root of ``f``.  This function returns a monic
        integral polynomial g and an element d of the base field such
        that g(y*d)=0.

        EXAMPLES::

            sage: K.<x> = FunctionField(QQ); R.<y> = K[];
            sage: L.<y> = K.extension(x^2*y^5 - 1/x)
            sage: g, d = L._make_monic_integral(L.polynomial()); g,d
            (y^5 - x^12, x^3)
            sage: (y*d).is_integral()
            True
            sage: g.is_monic()
            True
            sage: g(y*d)
            0
        """
        R = f.base_ring()
        if not isinstance(R, RationalFunctionField):
            raise NotImplementedError

        # make f monic
        n = f.degree()
        c = f.leading_coefficient()
        if c != 1:
            f = f / c

        # find lcm of denominators
        from sage.rings.arith import lcm
        # would be good to replace this by minimal...
        d = lcm([b.denominator() for b in f.list() if b])
        if d != 1:
            x = f.parent().gen()
            g = (d**n) * f(x/d)
        else:
            g = f
        return g, d

    def constant_field(self):
        """
        Return the algebraic closure of the constant field of the base
        field in this function field.

        EXAMPLES::

            sage: K.<x> = FunctionField(QQ); R.<y> = K[]
            sage: L.<y> = K.extension(y^5 - (x^3 + 2*x*y + 1/x))
            sage: L.constant_field()
            Traceback (most recent call last):
            ...
            NotImplementedError
        """
        raise NotImplementedError

    def constant_base_field(self):
        """
        Return the constant field of the base rational function field.

        EXAMPLES::

            sage: K.<x> = FunctionField(QQ); R.<y> = K[]
            sage: L.<y> = K.extension(y^5 - (x^3 + 2*x*y + 1/x)); L
            Function field in y defined by y^5 - 2*x*y + (-x^4 - 1)/x
            sage: L.constant_base_field()
            Rational Field
            sage: S.<z> = L[]
            sage: M.<z> = L.extension(z^2 - y)
            sage: M.constant_base_field()
            Rational Field
        """
        return self.base_field().constant_base_field()

    @cached_method(key=lambda self, base: self.base_field() if base is None else base)
    def degree(self, base=None):
        """
        Return the degree of this function field over the function field
        ``base``.

        INPUT:

        - ``base`` -- a function field or ``None`` (default: ``None``), a
          function field from which this field has been constructed as a finite
          extension.

        EXAMPLES::

            sage: K.<x> = FunctionField(QQ)
            sage: R.<y> = K[]
            sage: L.<y> = K.extension(y^5 - (x^3 + 2*x*y + 1/x)); L
            Function field in y defined by y^5 - 2*x*y + (-x^4 - 1)/x
            sage: L.degree()
            5
            sage: L.degree(L)
            1

            sage: R.<z> = L[]
            sage: M.<z> = L.extension(z^2 - y)
            sage: M.degree(L)
            2
            sage: M.degree(K)
            10

        TESTS::

            sage: L.degree(M)
            Traceback (most recent call last):
            ...
            ValueError: base must be None or the rational function field

        """
        if base is None:
            base = self.base_field()
        if base is self:
            from sage.rings.integer_ring import ZZ
            return ZZ(1)
        return self._polynomial.degree() * self.base_field().degree(base)

    def _repr_(self):
        """
        Return string representation of this function field.

        EXAMPLES::

            sage: K.<x> = FunctionField(QQ); R.<y> = K[]
            sage: L.<y> = K.extension(y^5 - (x^3 + 2*x*y + 1/x))
            sage: L._repr_()
            'Function field in y defined by y^5 - 2*x*y + (-x^4 - 1)/x'
        """
        return "Function field in %s defined by %s"%(self.variable_name(), self._polynomial)

    def base_field(self):
        """
        Return the base field of this function field.  This function
        field is presented as L = K[y]/(f(y)), and the base field is
        by definition the field K.

        EXAMPLES::

            sage: K.<x> = FunctionField(QQ); R.<y> = K[]
            sage: L.<y> = K.extension(y^5 - (x^3 + 2*x*y + 1/x))
            sage: L.base_field()
            Rational function field in x over Rational Field
        """
        return self._base_field

    def random_element(self, *args, **kwds):
        """
        Create a random element of this function field.  Parameters
        are passed onto the random_element method of the base_field.

        EXAMPLES::

            sage: K.<x> = FunctionField(QQ); R.<y> = K[]
            sage: L.<y> = K.extension(y^2 - (x^2 + x))
            sage: L.random_element() # random
            ((x^2 - x + 2/3)/(x^2 + 1/3*x - 1))*y^2 + ((-1/4*x^2 + 1/2*x - 1)/(-5/2*x + 2/3))*y + (-1/2*x^2 - 4)/(-12*x^2 + 1/2*x - 1/95)
        """
        return self(self._ring.random_element(degree=self.degree(), *args, **kwds))

    def polynomial(self):
        """
        Return the univariate polynomial that defines this function
        field, i.e., the polynomial f(y) so that this function field
        is of the form K[y]/(f(y)).

        EXAMPLES::

            sage: K.<x> = FunctionField(QQ); R.<y> = K[]
            sage: L.<y> = K.extension(y^5 - (x^3 + 2*x*y + 1/x))
            sage: L.polynomial()
            y^5 - 2*x*y + (-x^4 - 1)/x
        """
        return self._polynomial

    def polynomial_ring(self):
        """
        Return the polynomial ring used to represent elements of this
        function field.  If we view this function field as being presented
        as K[y]/(f(y)), then this function returns the ring K[y].

        EXAMPLES::

            sage: K.<x> = FunctionField(QQ); R.<y> = K[]
            sage: L.<y> = K.extension(y^5 - (x^3 + 2*x*y + 1/x))
            sage: L.polynomial_ring()
            Univariate Polynomial Ring in y over Rational function field in x over Rational Field
        """
        return self._ring

    @cached_method(key=lambda self, base: self.base_field() if base is None else base)
    def vector_space(self, base=None):
        """
        Return a vector space `V` and isomorphisms from this field to `V` and
        from `V` to this field.

        This function allows us to identify the elements of this field with
        elements of a vector space over the base field, which is useful for
        representation and arithmetic with orders, ideals, etc.

        INPUT:

        - ``base`` -- a function field or ``None`` (default: ``None``), the
          returned vector space is over ``base`` which defaults to the base
          field of this function field.

        OUTPUT:

        - ``V`` -- a vector space over base field
        - ``from_V`` -- an isomorphism from V to this field
        - ``to_V`` -- an isomorphism from this field to V

        EXAMPLES:

        We define a function field::

            sage: K.<x> = FunctionField(QQ); R.<y> = K[]
            sage: L.<y> = K.extension(y^5 - (x^3 + 2*x*y + 1/x)); L
            Function field in y defined by y^5 - 2*x*y + (-x^4 - 1)/x

        We get the vector spaces, and maps back and forth::

            sage: V, from_V, to_V = L.vector_space()
            sage: V
            Vector space of dimension 5 over Rational function field in x over Rational Field
            sage: from_V
            Isomorphism morphism:
              From: Vector space of dimension 5 over Rational function field in x over Rational Field
              To:   Function field in y defined by y^5 - 2*x*y + (-x^4 - 1)/x
            sage: to_V
            Isomorphism morphism:
              From: Function field in y defined by y^5 - 2*x*y + (-x^4 - 1)/x
              To:   Vector space of dimension 5 over Rational function field in x over Rational Field

        We convert an element of the vector space back to the function field::

            sage: from_V(V.1)
            y

        We define an interesting element of the function field::

            sage: a = 1/L.0; a
            (-x/(-x^4 - 1))*y^4 + 2*x^2/(-x^4 - 1)

        We convert it to the vector space, and get a vector over the base field::

            sage: to_V(a)
            (2*x^2/(-x^4 - 1), 0, 0, 0, -x/(-x^4 - 1))

        We convert to and back, and get the same element::

            sage: from_V(to_V(a)) == a
            True

        In the other direction::

            sage: v = x*V.0 + (1/x)*V.1
            sage: to_V(from_V(v)) == v
            True

        And we show how it works over an extension of an extension field::

            sage: R2.<z> = L[]; M.<z> = L.extension(z^2 -y)
            sage: M.vector_space()
            (Vector space of dimension 2 over Function field in y defined by y^5 - 2*x*y + (-x^4 - 1)/x, Isomorphism morphism:
              From: Vector space of dimension 2 over Function field in y defined by y^5 - 2*x*y + (-x^4 - 1)/x
              To:   Function field in z defined by z^2 - y, Isomorphism morphism:
              From: Function field in z defined by z^2 - y
              To:   Vector space of dimension 2 over Function field in y defined by y^5 - 2*x*y + (-x^4 - 1)/x)

        We can also get the vector space of ``M`` over ``K``::

            sage: M.vector_space(K)
            (Vector space of dimension 10 over Rational function field in x over Rational Field, Isomorphism morphism:
              From: Vector space of dimension 10 over Rational function field in x over Rational Field
              To:   Function field in z defined by z^2 - y, Isomorphism morphism:
              From: Function field in z defined by z^2 - y
              To:   Vector space of dimension 10 over Rational function field in x over Rational Field)

        """
        from maps import MapVectorSpaceToFunctionField, MapFunctionFieldToVectorSpace
        if base is None:
            base = self.base_field()
        degree = self.degree(base)
        V = base**degree;
        from_V = MapVectorSpaceToFunctionField(V, self)
        to_V   = MapFunctionFieldToVectorSpace(self, V)
        return (V, from_V, to_V)

    def maximal_order(self):
        """
        Return the maximal_order of self.  If we view self as L =
        K[y]/(f(y)), then this is the ring of elements of L that are
        integral over K.

        EXAMPLES:

        This is not yet implemented...::

            sage: K.<x> = FunctionField(QQ); R.<y> = K[]
            sage: L.<y> = K.extension(y^5 - (x^3 + 2*x*y + 1/x))
            sage: L.maximal_order()
            Traceback (most recent call last):
            ...
            NotImplementedError
        """
        raise NotImplementedError

    def _element_constructor_(self, x):
        r"""
        Make ``x`` into an element of this function field, possibly not canonically.

        INPUT:

            - ``x`` -- the element

        OUTPUT:

            ``x``, as an element of this function field

        TESTS::

            sage: K.<x> = FunctionField(QQ); R.<y> = K[]
            sage: L.<y> = K.extension(y^5 - (x^3 + 2*x*y + 1/x))
            sage: L._element_constructor_(L.polynomial_ring().gen())
            y
        """
        if x.parent() is self._ring:
            return FunctionFieldElement_polymod(self, x)
        if isinstance(x, FunctionFieldElement):
            return FunctionFieldElement_polymod(self, self._ring(x.element()))
        return FunctionFieldElement_polymod(self, self._ring(x))

    def gen(self, n=0):
        """
        Return the ``n``-th generator of this function field. By default ``n`` is 0; any other
        value of ``n`` leads to an error. The generator is the class of y, if we view
        self as being presented as K[y]/(f(y)).

        EXAMPLES::

            sage: K.<x> = FunctionField(QQ); R.<y> = K[]
            sage: L.<y> = K.extension(y^5 - (x^3 + 2*x*y + 1/x))
            sage: L.gen()
            y
            sage: L.gen(1)
            Traceback (most recent call last):
            ...
            IndexError: Only one generator.
        """
        if n != 0: raise IndexError("Only one generator.")
        return self._gen

    def ngens(self):
        """
        Return the number of generators of this function field over
        its base field.  This is by definition 1.

        EXAMPLES::

            sage: K.<x> = FunctionField(QQ); R.<y> = K[]
            sage: L.<y> = K.extension(y^5 - (x^3 + 2*x*y + 1/x))
            sage: L.ngens()
            1
        """
        return 1

    def equation_order(self):
        """
        If we view self as being presented as K[y]/(f(y)), then this
        function returns the order generated by the class of y.  If f
        is not monic, then :meth:`_make_monic_integral` is called, and instead we
        get the order generated by some integral multiple of a root of f.

        EXAMPLES::

            sage: K.<x> = FunctionField(QQ); R.<y> = K[]
            sage: L.<y> = K.extension(y^5 - (x^3 + 2*x*y + 1/x))
            sage: O = L.equation_order()
            sage: O.basis()
            (1, x*y, x^2*y^2, x^3*y^3, x^4*y^4)

        We try an example, in which the defining polynomial is not
        monic and is not integral::

            sage: K.<x> = FunctionField(QQ); R.<y> = K[]
            sage: L.<y> = K.extension(x^2*y^5 - 1/x); L
            Function field in y defined by x^2*y^5 - 1/x
            sage: O = L.equation_order()
            sage: O.basis()
            (1, x^3*y, x^6*y^2, x^9*y^3, x^12*y^4)
        """
        d = self._make_monic_integral(self.polynomial())[1]
        return self.order(d*self.gen(), check=False)

    def hom(self, im_gens, base_morphism=None):
        """
        Create a homomorphism from self to another function field.

        INPUT:

           - ``im_gens`` -- a list of images of the generators of self
             and of successive base rings.

           - ``base_morphism`` -- (default: None) a homomorphism of
             the base ring, after the im_gens are used.  Thus if
             im_gens has length 2, then base_morphism should be a morphism
             from self.base_ring().base_ring().

        EXAMPLES:

        We create a rational function field, and a quadratic extension of it::

            sage: K.<x> = FunctionField(QQ); R.<y> = K[]
            sage: L.<y> = K.extension(y^2 - x^3 - 1)

        We make the field automorphism that sends y to -y::

            sage: f = L.hom(-y); f
            Function Field endomorphism of Function field in y defined by y^2 - x^3 - 1
              Defn: y |--> -y

        Evaluation works::

            sage: f(y*x - 1/x)
            -x*y - 1/x

        We try to define an invalid morphism::

            sage: f = L.hom(y+1)
            Traceback (most recent call last):
            ...
            ValueError: invalid morphism

        We make a morphism of the base rational function field::

            sage: phi = K.hom(x+1); phi
            Function Field endomorphism of Rational function field in x over Rational Field
              Defn: x |--> x + 1
            sage: phi(x^3 - 3)
            x^3 + 3*x^2 + 3*x - 2
            sage: (x+1)^3-3
            x^3 + 3*x^2 + 3*x - 2

        We make a morphism by specifying where the generators and the
        base generators go::

            sage: L.hom([-y, x])
            Function Field endomorphism of Function field in y defined by y^2 - x^3 - 1
              Defn: y |--> -y
                    x |--> x

        The usage of the keyword base_morphism is not implemented yet::

            sage: L.hom([-y, x-1], base_morphism=phi)
            Traceback (most recent call last):
            ...
            NotImplementedError: Function field homorphisms with optional argument base_morphism are not implemented yet. Please specify the images of the generators of the base fields manually.

        We make another extension of a rational function field::

            sage: K2.<t> = FunctionField(QQ); R2.<w> = K2[]
            sage: L2.<w> = K2.extension((4*w)^2 - (t+1)^3 - 1)

        We define a morphism, by giving the images of generators::

            sage: f = L.hom([4*w, t+1]); f
            Function Field morphism:
              From: Function field in y defined by y^2 - x^3 - 1
              To:   Function field in w defined by 16*w^2 - t^3 - 3*t^2 - 3*t - 2
              Defn: y |--> 4*w
                    x |--> t + 1

        Evaluation works, as expected::

            sage: f(y+x)
            4*w + t + 1
            sage: f(x*y + x/(x^2+1))
            (4*t + 4)*w + (t + 1)/(t^2 + 2*t + 2)

        We make another extension of a rational function field::

            sage: K3.<yy> = FunctionField(QQ); R3.<xx> = K3[]
            sage: L3.<xx> = K3.extension(yy^2 - xx^3 - 1)

        This is the function field L with the generators exchanged. We define a morphism to L::

            sage: g = L3.hom([x,y]); g
            Function Field morphism:
              From: Function field in xx defined by -xx^3 + yy^2 - 1
              To:   Function field in y defined by y^2 - x^3 - 1
              Defn: xx |--> x
                    yy |--> y

        """
        if base_morphism is not None:
            raise NotImplementedError("Function field homorphisms with optional argument base_morphism are not implemented yet. Please specify the images of the generators of the base fields manually.")

        if not isinstance(im_gens, (list,tuple)):
            im_gens = [im_gens]
        if len(im_gens) == 0:
            raise ValueError("no images specified")

        if len(im_gens) > 1:
            base_morphism = self.base_field().hom(im_gens[1:], base_morphism)

        # the codomain of this morphism is the field containing all the im_gens
        codomain = im_gens[0].parent();
        if base_morphism is not None:
            if base_morphism.codomain().has_coerce_map_from(codomain):
                codomain = base_morphism.codomain();

        from maps import FunctionFieldMorphism_polymod
        return FunctionFieldMorphism_polymod(self.Hom(codomain), im_gens[0], base_morphism)

    @cached_method
    def genus(self):
        """
        Return the genus of this function field
        For now, the genus is computed using singular

        EXAMPLES::

            sage: K.<x> = FunctionField(QQ); R.<y> = K[]
            sage: L.<y> = K.extension(y^3 - (x^3 + 2*x*y + 1/x))
            sage: L.genus()
            3
        """
        # unfortunately singular can not compute the genus with the polynomial_ring()._singular_
        # object because genus method only accepts a ring of transdental degree 2 over a prime field
        # not a ring of transdental degree 1 over a rational function field of one variable

        if is_RationalFunctionField(self._base_field) and self._base_field.constant_field().is_prime_field():

            #Making the auxiliary ring which only has polynomials with integral coefficients.
            tmpAuxRing = PolynomialRing(self._base_field.constant_field(), str(self._base_field.gen())+','+str(self._ring.gen()))
            intMinPoly, d = self._make_monic_integral(self._polynomial)
            curveIdeal = tmpAuxRing.ideal(intMinPoly)

            singular.lib('normal.lib') #loading genus method in singular
            return int(curveIdeal._singular_().genus())

        else:
            raise NotImplementedError("Computation of genus over this rational function field not implemented yet")

    def _simple_model(self, name='v'):
        r"""
        Helper method for :meth:`simple_model` which, for a tower of extensions
        `M/L/K(x)` over a rational function field `K(x)` with `K` perfect,
        finds a finite extension `N/K(x)` isomorphic to `M`.

        INPUT:

        - ``name`` -- a string, the name of the generator of `N`

        ALGORITHM:

        Since `K` is perfect, the extension `M/K(x)` is simple, i.e., generated
        by a single element [BM1940]_. Therefore, there are only finitely many
        intermediate fields (Exercise 3.6.7 in [Bosch2009]_).
        Let `a` be a generator of `M/L` and let `a` be a generator of `L/K(x)`.
        For some `i` the field `N_i=K(x)(a+x^ib)` is isomorphic to `M` and so
        it is enough to test for all terms of the form `a+x^ib` whether they
        generate a field of the right degree.
        Indeed, suppose for contradiction that for all `i` we had `N_i\neq M`.
        Then `N_i=N_j` for some `i,j`.  Thus `(a+x^ib)-(a+x^jb)=b(x^i-x^j)\in
        N_j` and so `b\in N_j`.  Similarly,
        `a+x^ib-x^{i-j}(a+x^jb)=a(1+x^{i-j})\in N_j` and so `a\in N_j`.
        Therefore, `N_j=M`.

        REFERENCES:

        .. [BM1940] Becker, M. F., and Saunders MacLane. The minimum number of
        generators for inseparable algebraic extensions. Bulletin of the
        American Mathematical Society 46, no. 2 (1940): 182-186.

        .. [Bosch2009] Bosch, S., Algebra, Springer 2009

        TESTS::

            sage: K.<x> = FunctionField(QQ)
            sage: R.<y> = K[]
            sage: L.<y> = K.extension(y^2-x)
            sage: R.<z> = L[]
            sage: M.<z> = L.extension(z^2-y)
            sage: M._simple_model()
            (Function field in v defined by x^4 - x,
             Function Field morphism:
              From: Function field in v defined by x^4 - x
              To:   Function field in z defined by z^2 - y
              Defn: v |--> z,
             Function Field morphism:
              From: Function field in z defined by z^2 - y
              To:   Function field in v defined by x^4 - x
              Defn: z |--> v
                    y |--> v^2)

        Check that this also works for inseparable extensions::

            sage: K.<x> = FunctionField(GF(2))
            sage: R.<y> = K[]
            sage: L.<y> = K.extension(y^2-x)
            sage: R.<z> = L[]
            sage: M.<z> = L.extension(z^2-y)
            sage: M._simple_model()
            (Function field in v defined by x^4 + x,
             Function Field morphism:
              From: Function field in v defined by x^4 + x
              To:   Function field in z defined by z^2 + y
              Defn: v |--> z,
             Function Field morphism:
              From: Function field in z defined by z^2 + y
              To:   Function field in v defined by x^4 + x
              Defn: z |--> v
                    y |--> v^2)

        An example where the generator of the last extension does not generate
        the extension of the rational function field::

            sage: K.<x> = FunctionField(GF(2))
            sage: R.<y> = K[]
            sage: L.<y> = K.extension(y^2-x)
            sage: R.<z> = L[]
            sage: M.<z> = L.extension(z^3-1)
            sage: M._simple_model()
            (Function field in v defined by x^6 + x*x^4 + x^2*x^2 + x^3 + 1,
             Function Field morphism:
               From: Function field in v defined by x^6 + x*x^4 + x^2*x^2 + x^3 + 1
               To:   Function field in z defined by z^3 + 1
               Defn: v |--> z + y,
             Function Field morphism:
               From: Function field in z defined by z^3 + 1
               To:   Function field in v defined by x^6 + x*x^4 + x^2*x^2 + x^3 + 1
               Defn: z |--> v^4 + x^2
                     y |--> v^4 + v + x^2)

        """
        M = self
        L = M.base_field()
        K = L.base_field()

        assert(is_RationalFunctionField(K))
        assert(K is not L)
        assert(L is not M)

        if not K.constant_field().is_perfect():
            raise NotImplementedError("simple_model() only implemented over perfect constant fields")

        x = K.gen()
        b = L.gen()
        a = M.gen()

        # using a+x^i*b tends to lead to huge powers of x in the minimal
        # polynomial of the resulting field; it is better to try terms of
        # the form a+i*b first (but in characteristic p>0 there are only
        # finitely many of these)
        # We systematically try elements of the form a+b*factor*x^exponent
        factor = self.constant_base_field().zero()
        exponent = 0
        while True:
            v = M(a+b*factor*x**exponent)
            minpoly = v.matrix(K).minpoly()
            if minpoly.degree() == M.degree()*L.degree():
                break
            factor += 1
            if factor == 0:
                factor = self.constant_base_field().one()
                exponent += 1

        N = K.extension(minpoly, names=(name,))

        # the morphism N -> M, v |-> v
        N_to_M = N.hom(v)

        # the morphism M -> N, b |-> M_b, a |-> M_a
        V, V_to_M, M_to_V = M.vector_space(K)
        V, V_to_N, N_no_V = N.vector_space(K)
        from sage.matrix.matrix_space import MatrixSpace
        MS = MatrixSpace(V.base_field(), V.dimension())
        # the power basis of v over K
        B = [M_to_V(v**i) for i in range(V.dimension())]
        B = MS(B)
        M_b = V_to_N(B.solve_left(M_to_V(b)))
        M_a = V_to_N(B.solve_left(M_to_V(a)))
        M_to_N = M.hom([M_a,M_b])

        return N, N_to_M, M_to_N

    @cached_method
    def simple_model(self, name=None):
        """
        Return a function field isomorphic to this field which is a simple
        extension of a rational function field.

        INPUT:

        - ``name`` -- a string or ``None`` (default: ``None``), the name of generator of the
          simple extension. If ``None``, then the name of the generator will be
          the same as the name of the generator of this function field.

        OUTPUT:

        A triple ``(F,f,t)`` where ``F`` is a field isomorphic to this field,
        ``f`` is an isomorphism from ``F`` to this function field and ``t`` is
        the inverse of ``f``.

        EXAMPLES::

        A tower of four function fields::

            sage: K.<x> = FunctionField(QQ); R.<z> = K[]
            sage: L.<z> = K.extension(z^2-x); R.<u> = L[]
            sage: M.<u> = L.extension(u^2-z); R.<v> = M[]
            sage: N.<v> = M.extension(v^2-u)

        The fields N and M as simple extensions of K::

            sage: N.simple_model()
            (Function field in v defined by x^8 - x,
             Function Field morphism:
              From: Function field in v defined by x^8 - x
              To:   Function field in v defined by v^2 - u
              Defn: v |--> v,
             Function Field morphism:
              From: Function field in v defined by v^2 - u
              To:   Function field in v defined by x^8 - x
              Defn: v |--> v
                    u |--> v^2
                    z |--> v^4
                    x |--> x)
            sage: M.simple_model()
            (Function field in u defined by x^4 - x,
             Function Field morphism:
              From: Function field in u defined by x^4 - x
              To:   Function field in u defined by u^2 - z
              Defn: u |--> u,
             Function Field morphism:
              From: Function field in u defined by u^2 - z
              To:   Function field in u defined by x^4 - x
              Defn: u |--> u
                    z |--> u^2
                    x |--> x)

        An optional parameter ``name`` can be used to set the name of the
        generator of the simple extension::

            sage: M.simple_model(name='t')
            (Function field in t defined by x^4 - x, Function Field morphism:
              From: Function field in t defined by x^4 - x
              To:   Function field in u defined by u^2 - z
              Defn: t |--> u, Function Field morphism:
              From: Function field in u defined by u^2 - z
              To:   Function field in t defined by x^4 - x
              Defn: u |--> t
                    z |--> t^2
                    x |--> x)

        An example with higher degrees::

            sage: K.<x> = FunctionField(GF(3)); R.<y> = K[]
            sage: L.<y> = K.extension(y^5-x); R.<z> = L[]
            sage: M.<z> = L.extension(z^3-x)
            sage: M.simple_model()
            (Function field in z defined by x^15 + x*x^12 + x^2*x^9 + 2*x^3*x^6 + 2*x^4*x^3 + 2*x^5 + 2*x^3,
             Function Field morphism:
               From: Function field in z defined by x^15 + x*x^12 + x^2*x^9 + 2*x^3*x^6 + 2*x^4*x^3 + 2*x^5 + 2*x^3
               To:   Function field in z defined by z^3 + 2*x
               Defn: z |--> z + y,
             Function Field morphism:
               From: Function field in z defined by z^3 + 2*x
               To:   Function field in z defined by x^15 + x*x^12 + x^2*x^9 + 2*x^3*x^6 + 2*x^4*x^3 + 2*x^5 + 2*x^3
               Defn: z |--> 2/x*z^6 + 2*z^3 + z + 2*x
                     y |--> 1/x*z^6 + z^3 + x
                     x |--> x)

        This also works for inseparable extensions::

            sage: K.<x> = FunctionField(GF(2)); R.<y> = K[]
            sage: L.<y> = K.extension(y^2-x); R.<z> = L[]
            sage: M.<z> = L.extension(z^2-y)
            sage: M.simple_model()
            (Function field in z defined by x^4 + x, Function Field morphism:
               From: Function field in z defined by x^4 + x
               To:   Function field in z defined by z^2 + y
               Defn: z |--> z, Function Field morphism:
               From: Function field in z defined by z^2 + y
               To:   Function field in z defined by x^4 + x
               Defn: z |--> z
                     y |--> z^2
                     x |--> x)

        """
        if name is None:
            name = self.variable_name()

        if is_RationalFunctionField(self.base_field()):
            # the extension is simple already
            if name == self.variable_name():
                from sage.categories.homset import Hom
                id = Hom(self,self).identity()
                return self, id, id
            else:
                ret = self.base_field().extension(self.polynomial(), names=(name,))
                f = ret.hom(self.gen())
                t = self.hom(ret.gen())
                return ret, f, t
        else:
            # recursively collapse the tower of fields
            base = self.base_field()
            base_, from_base_, to_base_ = base.simple_model()
            self_ = base_.extension(self.polynomial().map_coefficients(to_base_), names=(name,))
            gens_in_base_ = [to_base_(k.gen()) for k in base._intermediate_fields(base.rational_function_field())]
            to_self_ = self.hom([self_.gen()]+gens_in_base_)
            from_self_ = self_.hom([self.gen(),from_base_(base_.gen())])

            # now collapse self_/base_/K(x)
            ret, ret_to_self_, self__to_ret = self_._simple_model(name)
            ret_to_self = ret.hom(from_self_(ret_to_self_(ret.gen())))
            gens_in_ret = [self__to_ret(to_self_(k.gen())) for k in self._intermediate_fields(self.rational_function_field())]
            self_to_ret = self.hom(gens_in_ret)
            return ret, ret_to_self, self_to_ret

    @cached_method
    def primitive_element(self):
        r"""
        Return a primitive element over the underlying rational function field.

        If this is a finite extension of a rational function field `K(x)` with
        `K` perfect, then this is a simple extension of `K(x)`, i.e., there is
        a primitive element `y` which generates this field over `K(x)`. This
        method returns such an element `y`.

        EXAMPLES::

            sage: K.<x> = FunctionField(QQ)
            sage: R.<y> = K[]
            sage: L.<y> = K.extension(y^2-x)
            sage: R.<z> = L[]
            sage: M.<z> = L.extension(z^2-y)
            sage: R.<z> = L[]
            sage: N.<u> = L.extension(z^2-x-1)
            sage: N.primitive_element()
            u + y
            sage: M.primitive_element()
            z
            sage: L.primitive_element()
            y

        This also works for inseparable extensions::

            sage: K.<x> = FunctionField(GF(2))
            sage: R.<Y> = K[]
            sage: L.<y> = K.extension(Y^2-x)
            sage: R.<Z> = L[]
            sage: M.<z> = L.extension(Z^2-y)
            sage: M.primitive_element()
            z

        """
        N,f,t = self.simple_model()
        return f(N.gen())

    @cached_method
    def separable_model(self, names=None):
        r"""
        Return a function field isomorphic to this field which is a separable
        extension of a rational function field.

        INPUT:

        - ``names`` -- a tuple of two strings or ``None`` (default: ``None``);
          the second entry will be used as the variable name of the rational
          function field, the first entry will be used as the variable name of
          its separable extension. If ``None``, then the variable names will be
          chosen automatically.

        OUTPUT:

        A triple ``(F,f,t)`` where ``F`` is a function field, ``f`` is an
        isomorphism from ``F`` to this function field, and ``t`` is the inverse
        of ``f``.

        ALGORITHM:

        Suppose that the constant base field is perfect. If this is a monic
        integral inseparable extension of a rational function field, then the
        defining polynomial is separable if we swap the variables (Proposition
        4.1 in Chapter VIII of [Lang2002]_.)
        The algorithm reduces to this case with :meth:`monic_integral_model`.

        REFERENCES::

        .. [Lang2002] Serge Lang. Algebra. Springer, 2002.

        EXAMPLES::

            sage: K.<x> = FunctionField(GF(2))
            sage: R.<y> = K[]
            sage: L.<y> = K.extension(y^2 - x^3)
            sage: L.separable_model(('t','w'))
            (Function field in t defined by t^3 + w^2,
             Function Field morphism:
               From: Function field in t defined by t^3 + w^2
               To:   Function field in y defined by y^2 + x^3
               Defn: t |--> x
                     w |--> y,
             Function Field morphism:
               From: Function field in y defined by y^2 + x^3
               To:   Function field in t defined by t^3 + w^2
               Defn: y |--> w
                     x |--> t)

        This also works for non-integral polynomials::

            sage: K.<x> = FunctionField(GF(2))
            sage: R.<y> = K[]
            sage: L.<y> = K.extension(y^2/x - x^2)
            sage: L.separable_model()
            (Function field in y_ defined by y_^3 + x_^2,
             Function Field morphism:
               From: Function field in y_ defined by y_^3 + x_^2
               To:   Function field in y defined by 1/x*y^2 + x^2
               Defn: y_ |--> x
                     x_ |--> y,
             Function Field morphism:
               From: Function field in y defined by 1/x*y^2 + x^2
               To:   Function field in y_ defined by y_^3 + x_^2
               Defn: y |--> x_
                     x |--> y_)

        TESTS:

        Check that this also works in characteristic zero::

            sage: K.<x> = FunctionField(QQ)
            sage: R.<y> = K[]
            sage: L.<y> = K.extension(y^2 - x^3)
            sage: L.separable_model()
            (Function field in y defined by y^2 - x^3,
             Function Field endomorphism of Function field in y defined by y^2 - x^3
               Defn: y |--> y
                     x |--> x,
             Function Field endomorphism of Function field in y defined by y^2 - x^3
               Defn: y |--> y
                     x |--> x)

        Check that this works for towers of inseparable extensions::

            sage: K.<x> = FunctionField(GF(2))
            sage: R.<y> = K[]
            sage: L.<y> = K.extension(y^2 - x)
            sage: R.<z> = L[]
            sage: M.<z> = L.extension(z^2 - y)
            sage: M.separable_model()
            (Function field in z_ defined by z_ + x_^4,
             Function Field morphism:
               From: Function field in z_ defined by z_ + x_^4
               To:   Function field in z defined by z^2 + y
               Defn: z_ |--> x
                     x_ |--> z,
             Function Field morphism:
               From: Function field in z defined by z^2 + y
               To:   Function field in z_ defined by z_ + x_^4
               Defn: z |--> x_
                     y |--> x_^2
                     x |--> x_^4)

        Check that this also works if only the first extension is inseparable::

            sage: K.<x> = FunctionField(GF(2))
            sage: R.<y> = K[]
            sage: L.<y> = K.extension(y^2 - x)
            sage: R.<z> = L[]
            sage: M.<z> = L.extension(z^3 - y)
            sage: M.separable_model()
            (Function field in z_ defined by z_ + x_^6, Function Field morphism:
               From: Function field in z_ defined by z_ + x_^6
               To:   Function field in z defined by z^3 + y
               Defn: z_ |--> x
                     x_ |--> z, Function Field morphism:
               From: Function field in z defined by z^3 + y
               To:   Function field in z_ defined by z_ + x_^6
               Defn: z |--> x_
                     y |--> x_^3
                     x |--> x_^6)

        """
        if names is None:
            pass
        elif not isinstance(names, tuple):
            raise TypeError("names must be a tuple consisting of two strings")
        elif len(names) != 2:
            raise ValueError("must provide exactly two variable names")

        if self.base_ring() is not self.rational_function_field():
            L, from_L, to_L = self.simple_model()
            K, from_K, to_K = L.separable_model(names=names)
            f = K.hom([from_L(from_K(K.gen())), from_L(from_K(K.base_field().gen()))])
            t = self.hom([to_K(to_L(k.gen())) for k in self._intermediate_fields(self.rational_function_field())])
            return K, f, t

        if self.polynomial().gcd(self.polynomial().derivative()).is_one():
            # the model is already separable
            if names is None:
                names = self.variable_name(), self.base_field().variable_name()
            return self.change_variable_name(names)

        if not self.constant_base_field().is_perfect():
            raise NotImplementedError("constructing a separable model is only implemented for function fields over a perfect constant base field")

        if names is None:
            names = (self.variable_name()+"_", self.rational_function_field().variable_name()+"_")

        L, from_L, to_L = self.monic_integral_model()

        if L.polynomial().gcd(L.polynomial().derivative()).is_one():
            # L is separable
            ret, ret_to_L, L_to_ret = L.change_variable_name(names)
            f = ret.hom([from_L(ret_to_L(ret.gen())), from_L(ret_to_L(ret.base_field().gen()))])
            t = self.hom([L_to_ret(to_L(self.gen())), L_to_ret(to_L(self.base_field().gen()))])
            return ret, f, t
        else:
            # otherwise, the polynomial of L must be separable in the other variable
            from constructor import FunctionField
            K = FunctionField(self.constant_base_field(), names=(names[1],))
            # construct a field isomorphic to L on top of K

            # turn the minpoly of K into a bivariate polynomial
            if names[0] == names[1]:
                raise ValueError("names of generators must be distinct")
            from sage.rings.all import PolynomialRing
            R = PolynomialRing(self.constant_base_field(), names=names)
            S = R.remove_var(names[1])
            f = R( L.polynomial().change_variable_name(names[1]).map_coefficients(
                     lambda c:c.numerator().change_variable_name(names[0]), S))
            f = f.polynomial(R.gen(0)).change_ring(K)
            f /= f.leading_coefficient()
            # f must be separable in the other variable (otherwise it would factor)
            assert f.gcd(f.derivative()).is_one()

            ret = K.extension(f, names=(names[0],))
            # isomorphisms between L and ret are given by swapping generators
            ret_to_L = ret.hom( [L(L.base_field().gen()), L.gen()] )
            L_to_ret = L.hom( [ret(K.gen()), ret.gen()] )
            # compose with from_L and to_L to get the desired isomorphisms between self and ret
            f = ret.hom( [from_L(ret_to_L(ret.gen())), from_L(ret_to_L(ret.base_field().gen()))] )
            t = self.hom( [L_to_ret(to_L(self.gen())), L_to_ret(to_L(self.base_field().gen()))] )
            return ret, f, t

    def change_variable_name(self, name):
        r"""
        Return a field isomorphic to this field with variable(s) ``name``.

        INPUT:

        - ``name`` -- a string or a tuple consisting of a strings, the names of
          the new variables starting with a generator of this field and going
          down to the rational function field.

        OUTPUT:

        A triple ``F,f,t`` where ``F`` is a function field, ``f`` is an
        isomorphism from ``F`` to this field, and ``t`` is the inverse of
        ``f``.

        EXAMPLES::

            sage: K.<x> = FunctionField(QQ)
            sage: R.<y> = K[]
            sage: L.<y> = K.extension(y^2 - x)
            sage: R.<z> = L[]
            sage: M.<z> = L.extension(z^2 - y)

            sage: M.change_variable_name('zz')
            (Function field in zz defined by z^2 - y,
             Function Field morphism:
              From: Function field in zz defined by z^2 - y
              To:   Function field in z defined by z^2 - y
              Defn: zz |--> z
                    y |--> y
                    x |--> x,
             Function Field morphism:
              From: Function field in z defined by z^2 - y
              To:   Function field in zz defined by z^2 - y
              Defn: z |--> zz
                    y |--> y
                    x |--> x)
            sage: M.change_variable_name(('zz','yy'))
            (Function field in zz defined by z^2 - yy, Function Field morphism:
              From: Function field in zz defined by z^2 - yy
              To:   Function field in z defined by z^2 - y
              Defn: zz |--> z
                    yy |--> y
                    x |--> x, Function Field morphism:
              From: Function field in z defined by z^2 - y
              To:   Function field in zz defined by z^2 - yy
              Defn: z |--> zz
                    y |--> yy
                    x |--> x)
            sage: M.change_variable_name(('zz','yy','xx'))
            (Function field in zz defined by z^2 - yy,
             Function Field morphism:
              From: Function field in zz defined by z^2 - yy
              To:   Function field in z defined by z^2 - y
              Defn: zz |--> z
                    yy |--> y
                    xx |--> x,
             Function Field morphism:
              From: Function field in z defined by z^2 - y
              To:   Function field in zz defined by z^2 - yy
              Defn: z |--> zz
                    y |--> yy
                    x |--> xx)

        """
        if not isinstance(name, tuple):
            name = (name,)
        if len(name) == 0:
            raise ValueError("name must contain at least one string")
        elif len(name) == 1:
            base = self.base_field()
            from sage.categories.homset import Hom
            from_base = to_base = Hom(base,base).identity()
        else:
            base, from_base, to_base = self.base_field().change_variable_name(name[1:])

        ret = base.extension(self.polynomial().map_coefficients(to_base), names=(name[0],))
        f = ret.hom( [k.gen() for k in self._intermediate_fields(self.rational_function_field())] )
        t = self.hom( [k.gen() for k in ret._intermediate_fields(ret.rational_function_field())] )
        return ret, f, t

def is_RationalFunctionField(x):
    """
    Return ``True`` if ``x`` is of rational function field type.

    EXAMPLES::

        sage: from sage.rings.function_field.function_field import is_RationalFunctionField
        sage: is_RationalFunctionField(QQ)
        False
        sage: is_RationalFunctionField(FunctionField(QQ,'t'))
        True
    """
    return isinstance(x, RationalFunctionField)

class RationalFunctionField(FunctionField):
    """
    A rational function field K(t) in one variable, over an arbitrary
    base field.

    EXAMPLES::

        sage: K.<t> = FunctionField(GF(3)); K
        Rational function field in t over Finite Field of size 3
        sage: K.gen()
        t
        sage: 1/t + t^3 + 5
        (t^4 + 2*t + 1)/t

    There are various ways to get at the underlying fields and rings
    associated to a rational function field::

        sage: K.<t> = FunctionField(GF(7))
        sage: K.base_field()
        Rational function field in t over Finite Field of size 7
        sage: K.field()
        Fraction Field of Univariate Polynomial Ring in t over Finite Field of size 7
        sage: K.constant_field()
        Finite Field of size 7
        sage: K.maximal_order()
        Maximal order in Rational function field in t over Finite Field of size 7

    We define a morphism::

        sage: K.<t> = FunctionField(QQ)
        sage: L = FunctionField(QQ, 'tbar') # give variable name as second input
        sage: K.hom(L.gen())
        Function Field morphism:
          From: Rational function field in t over Rational Field
          To:   Rational function field in tbar over Rational Field
          Defn: t |--> tbar
    """
    def __init__(self, constant_field, names,
            element_class = FunctionFieldElement_rational,
            category=CAT):
        """
        Create a rational function field in one variable.

        INPUT:

            - ``constant_field`` -- an arbitrary field
            - ``names`` -- a string or tuple of length 1
            - ``category`` -- default: FunctionFields()

        EXAMPLES::

            sage: K.<t> = FunctionField(CC); K
            Rational function field in t over Complex Field with 53 bits of precision
            sage: K.category()
            Category of function fields
            sage: FunctionField(QQ[I], 'alpha')
            Rational function field in alpha over Number Field in I with defining polynomial x^2 + 1

        Must be over a field::

            sage: FunctionField(ZZ, 't')
            Traceback (most recent call last):
            ...
            TypeError: constant_field must be a field
        """
        if names is None:
            raise ValueError("variable name must be specified")
        elif not isinstance(names, tuple):
            names = (names, )
        if not constant_field.is_field():
            raise TypeError("constant_field must be a field")
        self._element_class = element_class
        self._element_init_pass_parent = False
        Field.__init__(self, self, names=names, category = category)
        R = constant_field[names[0]]
        self._hash = hash((constant_field, names))
        self._constant_field = constant_field
        self._ring = R
        self._field = R.fraction_field()
        self._populate_coercion_lists_(coerce_list=[self._field])
        self._gen = self(R.gen())

    def __reduce__(self):
        """
        Returns the arguments which were used to create this instance. The rationale for this is explained in the documentation of ``UniqueRepresentation``.

        EXAMPLES::

            sage: K.<x> = FunctionField(QQ)
            sage: clazz,args = K.__reduce__()
            sage: clazz(*args)
            Rational function field in x over Rational Field
        """
        from constructor import FunctionField
        return FunctionField, (self._constant_field, self._names)

    def __hash__(self):
        """
        Return hash of this function field.

        EXAMPLES::

            sage: K.<t> = FunctionField(QQ)
            sage: hash(K)
            502145503910697533              # 64-bit
            -500688323                      # 32-bit
        """
        return self._hash

    def _repr_(self):
        """
        Return string representation of this function field.

        EXAMPLES::

            sage: K.<t> = FunctionField(QQ)
            sage: K._repr_()
            'Rational function field in t over Rational Field'
        """
        return "Rational function field in %s over %s"%(
            self.variable_name(), self._constant_field)

    def _element_constructor_(self, x):
        r"""
        Coerce ``x`` into an element of this function field, possibly not canonically.

        INPUT:

            - ``x`` -- the element

        OUTPUT:

            ``x``, as an element of this function field

        EXAMPLES::

            sage: K.<t> = FunctionField(QQ)
            sage: a = K._element_constructor_(K.maximal_order().gen()); a
            t
            sage: a.parent()
            Rational function field in t over Rational Field

        """
        if x.parent() is self._field:
            return FunctionFieldElement_rational(self, x)
        if isinstance(x, FunctionFieldElement):
            return FunctionFieldElement_rational(self, self._field(x.element()))
        if x.parent() is self.polynomial_ring():
            return x[0]
        return FunctionFieldElement_rational(self, self._field(x))

    def _to_bivariate_polynomial(self, f):
        """
        Convert ``f`` from a univariate polynomial over the rational function
        field into a bivariate polynomial and a denominator.

        INPUT:

            - ``f`` -- a univariate polynomial over self.

        OUTPUT:

            - bivariate polynomial, denominator

        EXAMPLES::

            sage: R.<t> = FunctionField(GF(7))
            sage: S.<X> = R[]
            sage: f = (1/t)*(X^4 - 1/t^2)*(X^3 - t^3)
            sage: R._to_bivariate_polynomial(f)
            (X^7*t^2 - X^4*t^5 - X^3 + t^3, t^3)
        """
        v = f.list()
        from sage.rings.arith import LCM
        denom = LCM([a.denominator() for a in v])
        S = denom.parent()
        x,t = S.base_ring()['%s,%s'%(f.parent().variable_name(),self.variable_name())].gens()
        phi = S.hom([t])
        return sum([phi((denom * v[i]).numerator()) * x**i for i in range(len(v))]), denom

    def _factor_univariate_polynomial(self, f, proof=True):
        """
        Factor the univariate polynomial ``f`` over self.

        EXAMPLES::

        We do a factorization over the function field over the rationals::

            sage: R.<t> = FunctionField(QQ)
            sage: S.<X> = R[]
            sage: f = (1/t)*(X^4 - 1/t^2)*(X^3 - t^3)
            sage: f.factor()             # indirect doctest
            (1/t) * (X - t) * (X^2 - 1/t) * (X^2 + 1/t) * (X^2 + t*X + t^2)
            sage: f.factor().prod() == f
            True

        We do a factorization over a finite prime field::

            sage: R.<t> = FunctionField(GF(7))
            sage: S.<X> = R[]
            sage: f = (1/t)*(X^4 - 1/t^2)*(X^3 - t^3)
            sage: f.factor()
            (1/t) * (X + 3*t) * (X + 5*t) * (X + 6*t) * (X^2 + 1/t) * (X^2 + 6/t)
            sage: f.factor().prod() == f
            True

        Factoring over a function field over a non-prime finite field::

            sage: k.<a> = GF(9)
            sage: R.<t> = FunctionField(k)
            sage: S.<X> = R[]
            sage: f = (1/t)*(X^3 - a*t^3)
            sage: f.factor()
            (1/t) * (X + (a + 2)*t)^3
            sage: f.factor().prod() == f
            True
        """
        F, d = self._to_bivariate_polynomial(f)
        fac = F.factor()
        x = f.parent().gen()
        t = f.parent().base_ring().gen()
        phi = F.parent().hom([x, t])
        v = [(phi(P),e) for P, e in fac]
        unit = phi(fac.unit())/d
        w = []
        for a, e in v:
            c = a.leading_coefficient()
            a = a/c
            unit *= (c**e)
            w.append((a,e))
        from sage.structure.factorization import Factorization
        return Factorization(w, unit=unit)

    @cached_method
    def polynomial_ring(self, var='x'):
        """
        Return a polynomial ring in one variable over this rational function field.

        INPUT:

            - ``var`` -- a string (default: 'x')

        EXAMPLES::

            sage: K.<x> = FunctionField(QQ)
            sage: K.polynomial_ring()
            Univariate Polynomial Ring in x over Rational function field in x over Rational Field
            sage: K.polynomial_ring('T')
            Univariate Polynomial Ring in T over Rational function field in x over Rational Field
        """
        return self[var]

    @cached_method
    def vector_space(self):
        """
        Return a vector space V and isomorphisms self --> V and V --> self.

        OUTPUT:

            -  ``V`` -- a vector space over the rational numbers
            -  ``from_V`` -- an isomorphism from V to self
            -  ``to_V`` -- an isomorphism from self to V

        EXAMPLES::

            sage: K.<x> = FunctionField(QQ)
            sage: K.vector_space()
            (Vector space of dimension 1 over Rational function field in x over Rational Field, Isomorphism morphism:
              From: Vector space of dimension 1 over Rational function field in x over Rational Field
              To:   Rational function field in x over Rational Field, Isomorphism morphism:
              From: Rational function field in x over Rational Field
              To:   Vector space of dimension 1 over Rational function field in x over Rational Field)
        """
        V = self.base_field()**1
        from maps import MapVectorSpaceToFunctionField, MapFunctionFieldToVectorSpace
        from_V = MapVectorSpaceToFunctionField(V, self)
        to_V   = MapFunctionFieldToVectorSpace(self, V)
        return (V, from_V, to_V)

    def random_element(self, *args, **kwds):
        """
        Create a random element of this rational function field.
        Parameters are passed onto the random_element method of the
        underlying fraction field.

        EXAMPLES::

            sage: FunctionField(QQ,'alpha').random_element()
            (-1/2*alpha^2 - 4)/(-12*alpha^2 + 1/2*alpha - 1/95)
        """
        return self(self._field.random_element(*args, **kwds))

    def degree(self, base=None):
        """
        Return the degree over the base field of this rational
        function field. Since the base field is the rational function
        field itself, the degree is 1.

        INPUT:

        - ``base`` -- must be this field or ``None``; this parameter is ignored
          and exists to resemble the interface of
          :meth:`FunctionField_polymod.degree`.

        EXAMPLES::

            sage: K.<t> = FunctionField(QQ)
            sage: K.degree()
            1
        """
        if base is None:
            base = self
        if base is not self:
            raise ValueError("base must be None or the rational function field")
        from sage.rings.integer_ring import ZZ
        return ZZ(1)

    def gen(self, n=0):
        """
        Return the ``n``-th generator of this function field.  If ``n`` is not
        0, then an IndexError is raised.

        EXAMPLES::

            sage: K.<t> = FunctionField(QQ); K.gen()
            t
            sage: K.gen().parent()
            Rational function field in t over Rational Field
            sage: K.gen(1)
            Traceback (most recent call last):
            ...
            IndexError: Only one generator.
        """
        if n != 0:
            raise IndexError("Only one generator.")
        return self._gen

    def ngens(self):
        """
        Return the number of generators, which is 1.

        EXAMPLES::

            sage: K.<t> = FunctionField(QQ)
            sage: K.ngens()
            1
        """
        return 1

    def base_field(self):
        """
        Return the base field of this rational function field, which is just
        this function field itself.

        EXAMPLES::

            sage: K.<t> = FunctionField(GF(7))
            sage: K.base_field()
            Rational function field in t over Finite Field of size 7
        """
        return self

    def hom(self, im_gens, base_morphism=None):
        """
        Create a homomorphism from self to another function field.

        INPUT:

            - ``im_gens`` -- exactly one element of some function field
            - ``base_morphism`` -- ignored

        OUTPUT:

            - a map between function fields

        EXAMPLES:

        We make a map from a rational function field to itself::

            sage: K.<x> = FunctionField(GF(7))
            sage: K.hom( (x^4 + 2)/x)
            Function Field endomorphism of Rational function field in x over Finite Field of size 7
              Defn: x |--> (x^4 + 2)/x

        We construct a map from a rational function field into a
        non-rational extension field::

            sage: K.<x> = FunctionField(GF(7)); R.<y> = K[]
            sage: L.<y> = K.extension(y^3 + 6*x^3 + x)
            sage: f = K.hom(y^2 + y  + 2); f
            Function Field morphism:
              From: Rational function field in x over Finite Field of size 7
              To:   Function field in y defined by y^3 + 6*x^3 + x
              Defn: x |--> y^2 + y + 2
            sage: f(x)
            y^2 + y + 2
            sage: f(x^2)
            5*y^2 + (x^3 + 6*x + 4)*y + 2*x^3 + 5*x + 4
        """
        from sage.structure.category_object import CategoryObject
        if isinstance(im_gens, CategoryObject):
            return self.Hom(im_gens).natural_map()
        if not isinstance(im_gens, (list,tuple)):
            im_gens = [im_gens]
        if len(im_gens) != 1:
            raise ValueError("there must be exactly one generator")
        x = im_gens[0]
        from maps import FunctionFieldMorphism_rational
        return FunctionFieldMorphism_rational(self.Hom(x.parent()), x)

    def field(self):
        """
        Return the underlying field, forgetting the function field
        structure.

        EXAMPLES::

            sage: K.<t> = FunctionField(GF(7))
            sage: K.field()
            Fraction Field of Univariate Polynomial Ring in t over Finite Field of size 7
        """
        return self._field

    @cached_method
    def maximal_order(self):
        """
        Return the maximal order of this function field.  Since this
        is a rational function field it is of the form K(t), and the
        maximal order is by definition K[t].

        EXAMPLES::

            sage: K.<t> = FunctionField(QQ)
            sage: K.maximal_order()
            Maximal order in Rational function field in t over Rational Field
            sage: K.equation_order()
            Maximal order in Rational function field in t over Rational Field
        """
        from function_field_order import FunctionFieldOrder_rational
        return FunctionFieldOrder_rational(self)

    equation_order = maximal_order

    def constant_base_field(self):
        """
        Return the field that this rational function field is a
        transcendental extension of.

        EXAMPLES::

            sage: K.<t> = FunctionField(QQ)
            sage: K.constant_field()
            Rational Field

        """
        return self._constant_field

    constant_field = constant_base_field

    def genus(self):
        """
        Return the genus of this function field
        This is always equal 0 for a rational function field

        EXAMPLES::

            sage: K.<x> = FunctionField(QQ);
            sage: K.genus()
            0
        """
        return 0

    @cached_method(key=lambda self, base: None)
    def vector_space(self, base=None):
        """
        Return a vector space `V` and isomorphisms from this field to `V` and
        from `V` to this field.

        This function allows us to identify the elements of this field with
        elements of a one-dimensional vector space over the field itself. This
        method exists so that all function fields (rational or not) have the
        same interface.

        INPUT:

        - ``base`` -- must be this field or ``None`` (default: ``None``); this
          parameter is ignored and merely exists to have the same interface as
          :meth:`FunctionField_polymod.vector_space`.

        OUTPUT:

        - ``V`` -- a vector space over base field
        - ``from_V`` -- an isomorphism from V to this field
        - ``to_V`` -- an isomorphism from this field to V

        EXAMPLES::

            sage: K.<x> = FunctionField(QQ)
            sage: K.vector_space()
            (Vector space of dimension 1 over Rational function field in x over Rational Field, Isomorphism morphism:
              From: Vector space of dimension 1 over Rational function field in x over Rational Field
              To:   Rational function field in x over Rational Field, Isomorphism morphism:
              From: Rational function field in x over Rational Field
              To:   Vector space of dimension 1 over Rational function field in x over Rational Field)

        TESTS::

            sage: K.vector_space()
            (Vector space of dimension 1 over Rational function field in x over Rational Field, Isomorphism morphism:
              From: Vector space of dimension 1 over Rational function field in x over Rational Field
              To:   Rational function field in x over Rational Field, Isomorphism morphism:
              From: Rational function field in x over Rational Field
              To:   Vector space of dimension 1 over Rational function field in x over Rational Field)

        """
        from maps import MapVectorSpaceToFunctionField, MapFunctionFieldToVectorSpace
        if base is None:
            base = self
        if base is not self:
            raise ValueError("base must be the rational function field or None")
        V = base**1
        from_V = MapVectorSpaceToFunctionField(V, self)
        to_V   = MapFunctionFieldToVectorSpace(self, V)
        return (V, from_V, to_V)

<<<<<<< HEAD
    def change_variable_name(self, name):
        r"""
        Return a field isomorphic to this field with variable ``name``.

        INPUT:

        - ``name`` -- a string or a tuple consisting of a single string, the
          name of the new variable

        OUTPUT:

        A triple ``F,f,t`` where ``F`` is a rational function field, ``f`` is
        an isomorphism from ``F`` to this field, and ``t`` is the inverse of
        ``f``.

        EXAMPLES::

            sage: K.<x> = FunctionField(QQ)
            sage: L,f,t = K.change_variable_name('y')
            sage: L,f,t
            (Rational function field in y over Rational Field,
             Function Field morphism:
              From: Rational function field in y over Rational Field
              To:   Rational function field in x over Rational Field
              Defn: y |--> x,
             Function Field morphism:
              From: Rational function field in x over Rational Field
              To:   Rational function field in y over Rational Field
              Defn: x |--> y)
            sage: L.change_variable_name('x')[0] is K
            True

        """
        if isinstance(name, tuple):
            if len(name) != 1:
                raise ValueError("names must be a tuple with a single string")
            name = name[0]
        if name == self.variable_name():
            from sage.categories.homset import Hom
            id = Hom(self,self).identity()
            return self,id,id
        else:
            from constructor import FunctionField
            ret = FunctionField(self.constant_base_field(), name)
            return ret, ret.hom(self.gen()), self.hom(ret.gen())
=======
    @cached_method
    def derivation(self):
        r"""
        Return a generator of the space of derivations over the constant base
        field of this function field.

        A derivation on `R` is a map `R \to R` with
        `D(\alpha + \beta) = D(\alpha) + D(\beta)` and
        `D(\alpha \beta) = \beta D(\alpha)+\alpha D(\beta)`
        for all `\alpha, \beta \in R`. For a function
        field `K(x)` with `K` perfect, the derivations form a one-dimensional
        `K`-vector space generated by the extension of the usual derivation on
        `K[x]` (cf. Proposition 10 in [GT1996]_.)

        OUTPUT:

        An endofunction on this function field.

        REFERENCES:

        ..  [GT1996]
            Gianni, P., & Trager, B. (1996). Square-free algorithms in
            positive characteristic. Applicable Algebra in Engineering,
            Communication and Computing, 7(1), 1-14.

        EXAMPLES::

            sage: K.<x> = FunctionField(GF(3))
            sage: K.derivation()
            Derivation map:
              From: Rational function field in x over Finite Field of size 3
              To:   Rational function field in x over Finite Field of size 3

        TESTS::

            sage: L.<y> = FunctionField(K)
            sage: L.derivation()
            Traceback (most recent call last):
            ...
            NotImplementedError: not implemented for non-perfect base fields

        """
        from maps import FunctionFieldDerivation_rational
        if not self.constant_base_field().is_perfect():
            raise NotImplementedError("not implemented for non-perfect base fields")
        return FunctionFieldDerivation_rational(self, self.one())
>>>>>>> a54e0dd9
<|MERGE_RESOLUTION|>--- conflicted
+++ resolved
@@ -7,15 +7,10 @@
 
 - Robert Bradshaw (2010-05-30): added is_finite()
 
-<<<<<<< HEAD
-- Julian Rueth (2011-06-08, 2011-09-14, 2014-06-24, 2014-06-27): fixed hom(),
-  extension(); use @cached_method; added support for relative vector spaces;
-  added change_variable_name(), separable_model()
-=======
-- Julian Rueth (2011-06-08, 2011-09-14, 2014-06-23, 2014-06-24): fixed hom(),
-  extension(); use @cached_method; added derivation(); added support for
-  relative vector spaces
->>>>>>> a54e0dd9
+- Julian Rueth (2011-06-08, 2011-09-14, 2014-06-23, 2014-06-24, 2014-06-27):
+  fixed hom(), extension(); use @cached_method; added derivation(); added
+  support for relative vector spaces; added change_variable_name(),
+  separable_model()
 
 - Maarten Derickx (2011-09-11): added doctests
 
@@ -2342,7 +2337,6 @@
         to_V   = MapFunctionFieldToVectorSpace(self, V)
         return (V, from_V, to_V)
 
-<<<<<<< HEAD
     def change_variable_name(self, name):
         r"""
         Return a field isomorphic to this field with variable ``name``.
@@ -2388,7 +2382,7 @@
             from constructor import FunctionField
             ret = FunctionField(self.constant_base_field(), name)
             return ret, ret.hom(self.gen()), self.hom(ret.gen())
-=======
+
     @cached_method
     def derivation(self):
         r"""
@@ -2434,5 +2428,4 @@
         from maps import FunctionFieldDerivation_rational
         if not self.constant_base_field().is_perfect():
             raise NotImplementedError("not implemented for non-perfect base fields")
-        return FunctionFieldDerivation_rational(self, self.one())
->>>>>>> a54e0dd9
+        return FunctionFieldDerivation_rational(self, self.one())