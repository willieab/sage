"""
Divisors of function fields

Sage allows extensive computations with divisors on global function fields.

EXAMPLES:

The divisor of an element of the function field is the formal sum of poles and zeros
of the element with multiplicities::

    sage: K.<x> = FunctionField(GF(2)); R.<t> = K[]
    sage: L.<y> = K.extension(t^3 + x^3*t + x)
    sage: f = x/(y+1)
    sage: f.divisor()
    - Place (1/x, 1/x^3*y^2 + 1/x)
     + Place (1/x, 1/x^3*y^2 + 1/x^2*y + 1)
     + 3*Place (x, y)
     - Place (x^3 + x + 1, y + 1)

The Riemann-Roch space of a divisor can be computed. We can get a basis of
the space as a vector space over the constant field::

    sage: p = L.places_finite()[0]
    sage: q = L.places_infinite()[0]
    sage: (3*p + 2*q).basis_function_space()
    [1/x*y^2 + x^2, 1, 1/x]

We verify the Riemann-Roch theorem::

    sage: D = 3*p - q
    sage: index_of_speciality = len(D.basis_differential_space())
    sage: D.dimension() == D.degree() - L.genus() + 1 + index_of_speciality
    True

AUTHORS:

- Kwankyu Lee (2017-04-30): initial version

"""
#*****************************************************************************
#       Copyright (C) 2016 Kwankyu Lee <ekwankyu@gmail.com>
#
#  Distributed under the terms of the GNU General Public License (GPL)
#  as published by the Free Software Foundation; either version 2 of
#  the License, or (at your option) any later version.
#                  http://www.gnu.org/licenses/
#*****************************************************************************
from __future__ import absolute_import

import random

from sage.misc.cachefunc import cached_method
from sage.misc.latex import latex

from sage.arith.all import lcm

from sage.structure.unique_representation import UniqueRepresentation
from sage.structure.parent import Parent
from sage.structure.element import ModuleElement
from sage.structure.richcmp import richcmp

from sage.categories.homset import Hom
from sage.categories.morphism import SetMorphism
from sage.categories.commutative_additive_groups import CommutativeAdditiveGroups

from sage.matrix.constructor import matrix

from sage.modules.free_module_element import vector

from sage.rings.integer_ring import IntegerRing
from sage.rings.integer import Integer

from .place import PlaceSet

def divisor(field, data):
    """
    Construct a divisor from the data.

    INPUT:

    - ``field`` -- function field

    - ``data`` -- dictionary of place and multiplicity pairs

    EXAMPLES::

        sage: K.<x> = FunctionField(GF(2)); R.<t> = K[]
        sage: F.<y> = K.extension(t^3 - x^2*(x^2 + x + 1)^2)
        sage: from sage.rings.function_field.divisor import divisor
        sage: p, q, r = F.places()
        sage: divisor(F, {p: 1, q: 2, r: 3})
        Place (1/x, 1/x^2*y + 1)
         + 2*Place (x, (1/(x^3 + x^2 + x))*y^2)
         + 3*Place (x + 1, y + 1)
    """
    divisor_group = field.divisor_group()
    return divisor_group.element_class(divisor_group, data)

def prime_divisor(field, place, m=1):
    """
    Construct a prime divisor from the place.

    INPUT:

    - ``field`` -- function field

    - ``place`` -- place of the function field

    - ``m`` -- (default: 1) a positive integer; multiplicity at the place

    EXAMPLES::

        sage: K.<x> = FunctionField(GF(2)); R.<t> = K[]
        sage: F.<y> = K.extension(t^3 - x^2*(x^2 + x + 1)^2)
        sage: p = F.places()[0]
        sage: from sage.rings.function_field.divisor import prime_divisor
        sage: d = prime_divisor(F, p)
        sage: 3 * d == prime_divisor(F, p, 3)
        True
    """
    divisor_group = field.divisor_group()
    return divisor_group.element_class(divisor_group, {place: Integer(m)})

class FunctionFieldDivisor(ModuleElement):
    """
    Divisors of function fields.

    INPUT:

    - ``parent`` -- divisor group

    - ``data`` -- dict of place and multiplicity pairs

    EXAMPLES::

        sage: K.<x> = FunctionField(GF(2)); R.<t> = K[]
        sage: F.<y> = K.extension(t^3 - x^2*(x^2 + x + 1)^2)
        sage: f = x/(y+1)
        sage: f.divisor()
        Place (1/x, 1/x^4*y^2 + 1/x^2*y + 1)
         + Place (1/x, 1/x^2*y + 1)
         + 3*Place (x, (1/(x^3 + x^2 + x))*y^2)
         - 6*Place (x + 1, y + 1)
    """
    def __init__(self, parent, data):
        """
        Initialize.

        TESTS::

            sage: K.<x> = FunctionField(GF(2)); _.<Y> = K[]
            sage: L.<y> = K.extension(Y^3 + x + x^3*Y)
            sage: G = L.divisor_group()
            sage: TestSuite(G).run()
        """
        ModuleElement.__init__(self, parent)
        self._data = data

<<<<<<< HEAD
    def _format(self, formatter, mul, cr):
=======
    def __hash__(self):
        """
        Return the hash of the divisor.

        EXAMPLES::

            sage: K.<x> = FunctionField(GF(2)); R.<t> = K[]
            sage: F.<y> = K.extension(t^3 - x^2*(x^2 + x + 1)^2)
            sage: f = x/(y+1)
            sage: d = f.divisor()
            sage: {d: 1}
            {Place (1/x, 1/x^4*y^2 + 1/x^2*y + 1)
              + Place (1/x, 1/x^2*y + 1)
              + 3*Place (x, (1/(x^3 + x^2 + x))*y^2)
              - 6*Place (x + 1, y + 1): 1}
        """
        return hash(tuple(sorted(self._data.items())))

    def _repr_(self, split=True):
>>>>>>> baff1c42
        """
        Return a string representation of the divisor, used by both
        `_repr_` and `_latex_`.

        INPUT:

        - ``formatter`` -- either `repr` or `latex`

        - ``mul`` -- the string inserted between multiplicity and place

        - ``cr`` -- the string inserted between places

        TESTS::

            sage: K.<x> = FunctionField(QQ)
            sage: x.divisor()                # indirect doctest
            - Place (1/x) + Place (x)
            sage: latex(x.divisor())         # indirect doctest
            - (\frac{1}{x})\mathcal{O}_\infty + (x)\mathcal{O}
        """
        plus = ' + '
        minus = ' - '

        places = sorted(self._data)

        if len(places) == 0:
            return '0'

        p = places.pop(0)
        m = self._data[p]
        if m == 1:
            r = formatter(p)
        elif m == -1:
            r = '- ' + formatter(p) # seems more readable than `-`
        else: # nonzero
            r = formatter(m) + mul + formatter(p)
        for p in places:
            m = self._data[p]
            if m == 1:
                r += cr + plus + formatter(p)
            elif m == -1:
                r += cr + minus + formatter(p)
            elif m > 0:
                r += cr + plus + formatter(m) + mul + formatter(p)
            elif m < 0:
                r += cr + minus + formatter(-m) + mul + formatter(p)
        return r

    def _repr_(self, split=True):
        """
        Return a string representation of the divisor.

        INPUT:

        - ``split`` -- boolean; if ``True``, split at the end of each place

        EXAMPLES::

            sage: K.<x> = FunctionField(GF(2)); R.<t> = PolynomialRing(K)
            sage: F.<y> = K.extension(t^3-x^2*(x^2+x+1)^2)
            sage: f = x/(y+1)
            sage: d = f.divisor()
            sage: d._repr_(split=False)
            'Place (1/x, 1/x^4*y^2 + 1/x^2*y + 1) + Place (1/x, 1/x^2*y + 1)
            + 3*Place (x, (1/(x^3 + x^2 + x))*y^2) - 6*Place (x + 1, y + 1)'
        """
        if split:
            cr = '\n'
        else:
            cr = ''

        return self._format(repr, '*', cr)

    def _latex_(self):
        """
        Return the LaTeX representation of the divisor.

        We use an additive notation combined with [Stich2009]_'s notation
        for the ideal: the generators followed by a symbol for the ring,
        either O or Oinf.

        EXAMPLES::

            sage: K.<x> = FunctionField(GF(2)); R.<t> = PolynomialRing(K)
            sage: F.<y> = K.extension(t^3-x^2*(x^2+x+1)^2)
            sage: f = x/(y+1)
            sage: d = f.divisor()
            sage: d._latex_()
            (\frac{1}{x}, \frac{1}{x^{4}} y^{2} + \frac{1}{x^{2}} y + 1)\mathcal{O}_\infty
             + (\frac{1}{x}, \frac{1}{x^{2}} y + 1)\mathcal{O}_\infty
             + 3 (x, \left(\frac{1}{x^{3} + x^{2} + x}\right) y^{2})\mathcal{O}
             - 6 (x + 1, y + 1)\mathcal{O}
        """
        return self._format(latex, '', '')

    def _richcmp_(self, other, op):
        """
        Compare the divisor and the other divisor with respect to the operator.

        Divisors are compared lexicographically, viewed as lists of pairs of
        place and multiplicity.

        INPUT:

        - ``other`` -- divisor

        - ``op`` -- comparison operator

        EXAMPLES::

            sage: K.<x> = FunctionField(GF(4)); _.<Y>=K[]
            sage: L.<y> = K.extension(Y^3+x+x^3*Y)
            sage: pls1 = L.places()
            sage: D1 = pls1[0] + pls1[1]
            sage: D2 = pls1[1] + 2*pls1[2]
            sage: (D1 < D2) == (not D2 < D1)
            True
            sage: D1 + D2 == D2 + D1
            True
        """
        s = sorted(self._data)
        o = sorted(other._data)
        while s and o:
            skey = s[-1]
            okey = o[-1]
            if skey == okey:
                svalue = self._data[skey]
                ovalue = other._data[okey]
                if svalue == ovalue:
                    s.pop()
                    o.pop()
                    continue
                return richcmp(svalue, ovalue, op)
            return richcmp(skey, okey, op)
        return richcmp(len(s), len(o), op)

    def _neg_(self):
        """
        Return the additive inverse of the divisor.

        EXAMPLES::

            sage: K.<x> = FunctionField(GF(4)); _.<Y>=K[]
            sage: L.<y> = K.extension(Y^3+x+x^3*Y)
            sage: f = x/(y+1)
            sage: D = f.divisor()
            sage: D
            - Place (1/x, 1/x^3*y^2 + 1/x)
             + Place (1/x, 1/x^3*y^2 + 1/x^2*y + 1)
             + 3*Place (x, y)
             - Place (x^3 + x + 1, y + 1)
            sage: -D
            Place (1/x, 1/x^3*y^2 + 1/x)
             - Place (1/x, 1/x^3*y^2 + 1/x^2*y + 1)
             - 3*Place (x, y)
             + Place (x^3 + x + 1, y + 1)
        """
        divisor_group = self.parent()
        data = {}
        for place in self._data:
            data[place] = -self._data[place]
        return divisor_group.element_class(divisor_group, data)

    def _add_(self, other):
        """
        Add the divisor to the other divisor.

        INPUT:

        - ``other`` -- divisor

        EXAMPLES::

            sage: K.<x> = FunctionField(GF(4)); _.<Y>=K[]
            sage: L.<y> = K.extension(Y^3+x+x^3*Y)
            sage: f = x/(y+1)
            sage: D = f.divisor()
            sage: D + 2*D == 3*D
            True
            sage: 3*D - D == 2*D
            True
        """
        divisor_group = self.parent()
        places = set(self.support()).union( set(other.support()))
        data = {}
        for place in places:
            m = self.multiplicity(place) + other.multiplicity(place)
            if m != 0:
                data[place] = m
        return divisor_group.element_class(divisor_group, data)

    def _rmul_(self, i):
        """
        Multiply integer `i` to the divisor.

        INPUT:

        - ``i`` -- integer

        EXAMPLES::

            sage: K.<x> = FunctionField(GF(4)); _.<Y>=K[]
            sage: L.<y> = K.extension(Y^3+x+x^3*Y)
            sage: f = x/(y+1)
            sage: D = f.divisor()
            sage: (-3)*(2*D) == -6*D
            True
        """
        divisor_group = self.parent()
        data = {}
        for place in self._data:
            m = i * self._data[place]
            if m != 0:
                data[place] = m
        return divisor_group.element_class(divisor_group, data)

    def dict(self):
        """
        Return the dictionary representing the divisor.

        EXAMPLES::

            sage: K.<x> = FunctionField(GF(4)); _.<Y>=K[]
            sage: L.<y> = K.extension(Y^3+x+x^3*Y)
            sage: f = x/(y+1)
            sage: D = f.divisor()
            sage: D.dict()
            {Place (1/x, 1/x^3*y^2 + 1/x): -1,
             Place (1/x, 1/x^3*y^2 + 1/x^2*y + 1): 1,
             Place (x, y): 3,
             Place (x^3 + x + 1, y + 1): -1}
        """
        return self._data

    def list(self):
        """
        Return the list of place and multiplicity pairs of the divisor.

        EXAMPLES::

            sage: K.<x> = FunctionField(GF(4)); _.<Y>=K[]
            sage: L.<y> = K.extension(Y^3+x+x^3*Y)
            sage: f = x/(y+1)
            sage: D = f.divisor()
            sage: D.list()
            [(Place (1/x, 1/x^3*y^2 + 1/x), -1),
             (Place (1/x, 1/x^3*y^2 + 1/x^2*y + 1), 1),
             (Place (x, y), 3),
             (Place (x^3 + x + 1, y + 1), -1)]
        """
        return sorted(self._data.items())

    def support(self):
        """
        Return the support of the divisor.

        EXAMPLES::

            sage: K.<x> = FunctionField(GF(4)); _.<Y>=K[]
            sage: L.<y> = K.extension(Y^3+x+x^3*Y)
            sage: f = x/(y+1)
            sage: D = f.divisor()
            sage: D.support()
            [Place (1/x, 1/x^3*y^2 + 1/x),
             Place (1/x, 1/x^3*y^2 + 1/x^2*y + 1),
             Place (x, y),
             Place (x^3 + x + 1, y + 1)]
        """
        return sorted(self._data)

    def multiplicity(self, place):
        """
        Return the multiplicity of the divisor at the place.

        INPUT:

        - ``place`` -- place of a function field

        EXAMPLES::

            sage: K.<x> = FunctionField(GF(4)); _.<Y>=K[]
            sage: L.<y> = K.extension(Y^3+x+x^3*Y)
            sage: p1,p2 = L.places()[:2]
            sage: D = 2*p1 - 3*p2
            sage: D.multiplicity(p1)
            2
            sage: D.multiplicity(p2)
            -3
        """
        if not place in self._data:
            return 0
        return self._data[place]

    valuation = multiplicity

    def degree(self):
        """
        Return the degree of the divisor.

        EXAMPLES::

            sage: K.<x> = FunctionField(GF(4)); _.<Y>=K[]
            sage: L.<y> = K.extension(Y^3+x+x^3*Y)
            sage: p1,p2 = L.places()[:2]
            sage: D = 2*p1 - 3*p2
            sage: D.degree()
            -1
        """
        return sum([p.degree() * m for p, m in self.list()])

    def dimension(self):
        """
        Return the dimension of the Riemann-Roch space of the divisor.

        EXAMPLES::

            sage: K.<x> = FunctionField(GF(5)); R.<t> = PolynomialRing(K)
            sage: F.<y> = K.extension(t^2-x^3-1)
            sage: O = F.maximal_order()
            sage: I = O.ideal(x-2)
            sage: P1 = I.divisor().support()[0]
            sage: Pinf = F.places_infinite()[0]
            sage: D = 3*Pinf+2*P1
            sage: D.dimension()
            5
        """
        return len(self.basis_function_space())

    def basis_function_space(self):
        """
        Return a basis of the Riemann-Roch space of the divisor.

        EXAMPLES::

            sage: K.<x> = FunctionField(GF(5)); R.<t> = K[]
            sage: F.<y> = K.extension(t^2 - x^3 - 1)
            sage: O = F.maximal_order()
            sage: I = O.ideal(x-2)
            sage: D = I.divisor()
            sage: D.basis_function_space()
            [x/(x + 3), 1/(x + 3)]
        """
        basis,_ = self._function_space()
        return basis

    @cached_method
    def function_space(self):
        """
        Return the vector space of the Riemann-Roch space of the divisor.

        OUTPUT:

        - a vector space, an isomorphism from the vector space
          to the Riemann-Roch space, and its inverse.

        EXAMPLES::

            sage: K.<x> = FunctionField(GF(5)); R.<t> = PolynomialRing(K)
            sage: F.<y> = K.extension(t^2-x^3-1)
            sage: O = F.maximal_order()
            sage: I = O.ideal(x-2)
            sage: D = I.divisor()
            sage: V, from_V, to_V = D.function_space()
            sage: all(to_V(from_V(e)) == e for e in V)
            True
        """
        F = self.parent()._field
        k = F.constant_base_field()

        basis, coordinates = self._function_space()

        n = len(basis)
        V = k ** n

        def from_V(v):
            return sum(v[i] * basis[i] for i in range(n))

        def to_V(f):
            return vector(coordinates(f))

        from sage.rings.function_field.maps import (
            FunctionFieldLinearMap, FunctionFieldLinearMapSection)

        mor_from_V = FunctionFieldLinearMap(Hom(V,F), from_V)
        mor_to_V = FunctionFieldLinearMapSection(Hom(F,V), to_V)

        return V, mor_from_V, mor_to_V

    @cached_method
    def _function_space(self):
        """
        Return an (echelon) basis and coordinates function for the Riemann-Roch
        space of the divisor.

        The return values are cached so that :meth:`basis_function_space` and
        :meth:`function_space` methods give consistent outputs.

        EXAMPLES::

            sage: K.<x> = FunctionField(GF(5)); R.<t> = PolynomialRing(K)
            sage: F.<y> = K.extension(t^2-x^3-1)
            sage: O = F.maximal_order()
            sage: I = O.ideal(x-2)
            sage: D = I.divisor()
            sage: basis, coordinates = D._function_space()
            sage: basis
            [x/(x + 3), 1/(x + 3)]
            sage: coordinates(basis[0])
            [1, 0]
            sage: coordinates(basis[1])
            [0, 1]
            sage: coordinates(basis[0] + basis[1])
            [1, 1]
            sage: coordinates((x + 4)/(x + 3))
            [1, 4]
        """
        basis, coordinates_func = self._echelon_basis(self._basis())

        return basis, coordinates_func

    def basis_differential_space(self):
        r"""
        Return a basis of the space of differentials `\Omega(D)`
        for the divisor `D`.

        EXAMPLES:

        We check the Riemann-Roch theorem::

            sage: K.<x>=FunctionField(GF(4)); _.<Y>=K[]
            sage: L.<y>=K.extension(Y^3+x+x^3*Y)
            sage: d = 3*L.places()[0]
            sage: l = len(d.basis_function_space())
            sage: i = len(d.basis_differential_space())
            sage: l == d.degree() + 1 - L.genus() + i
            True
        """
        F = self.parent()._field
        W = F.space_of_differentials()

        fbasis, _ = self._differential_space()
        return [W.element_class(W, f) for f in fbasis]

    def differential_space(self):
        r"""
        Return the vector space of the differential space `\Omega(D)` of the divisor `D`.

        OUTPUT:

        - a vector space isomorphic to `\Omega(D)`

        - an isomorphism from the vector space to the differential space

        - the inverse of the isomorphism

        EXAMPLES::

            sage: K.<x> = FunctionField(GF(5)); R.<t> = K[]
            sage: F.<y> = K.extension(t^2 - x^3 - 1)
            sage: O = F.maximal_order()
            sage: I = O.ideal(x - 2)
            sage: P1 = I.divisor().support()[0]
            sage: Pinf = F.places_infinite()[0]
            sage: D = -3*Pinf + P1
            sage: V, from_V, to_V = D.differential_space()
            sage: all(to_V(from_V(e)) == e for e in V)
            True
        """
        F = self.parent()._field
        W = F.space_of_differentials()
        k = F.constant_base_field()

        fbasis, coordinates = self._differential_space()

        n = len(fbasis)
        V = k ** n

        def from_V(v):
            f = sum(v[i] * fbasis[i] for i in range(n))
            return W.element_class(W, f)

        def to_V(w):
            return vector(coordinates(w._f))

        from sage.rings.function_field.maps import (
            FunctionFieldLinearMap, FunctionFieldLinearMapSection)

        mor_from_V = FunctionFieldLinearMap(Hom(V,W), from_V)
        mor_to_V = FunctionFieldLinearMapSection(Hom(W,V), to_V)

        return V, mor_from_V, mor_to_V

    @cached_method
    def _differential_space(self):
        """
        Return an (echelon) basis and coordinates function for the differential
        space of the divisor.

        The return values are cached so that :meth:`basis_differential_space` and
        :meth:`differential_space` methods give consistent outputs.

        EXAMPLES::

            sage: K.<x> = FunctionField(GF(5)); R.<t> = PolynomialRing(K)
            sage: F.<y> = K.extension(t^2-x^3-1)
            sage: O = F.maximal_order()
            sage: I = O.ideal(x-2)
            sage: D = -I.divisor()
            sage: basis, coordinates = D._differential_space()
            sage: basis
            [(x/(x^4 + 3*x^3 + x + 3))*y, (1/(x^4 + 3*x^3 + x + 3))*y]
            sage: D.basis_differential_space()
            [((x/(x^4 + 3*x^3 + x + 3))*y) d(x), ((1/(x^4 + 3*x^3 + x + 3))*y) d(x)]
            sage: coordinates(basis[0])
            [1, 0]
            sage: coordinates(basis[1])
            [0, 1]
            sage: coordinates(basis[0]+basis[1])
            [1, 1]
        """
        F = self.parent()._field
        x = F.base_field().gen()
        d = (-2) * F(x).divisor_of_poles() + F.different() - self

        fbasis, coordinates = self._echelon_basis(d._basis())
        return fbasis, coordinates

    def _basis(self):
        """
        Return a basis of the Riemann-Roch space of the divisor.

        EXAMPLES::

            sage: K.<x> = FunctionField(GF(5)); R.<t> = PolynomialRing(K)
            sage: F.<y> = K.extension(t^2-x^3-1)
            sage: O = F.maximal_order()
            sage: I = O.ideal(x-2)
            sage: D = I.divisor()
            sage: D._basis()
            [1/(x + 3), x/(x + 3)]

        This implements Hess' algorithm 6.1 in [Hes2002]_
        """
        F = self.parent()._field
        n = F.degree()
        O = F.maximal_order()
        Oinf = F.maximal_order_infinite()

        # Step 1: The ideal I is the inverse of the product of prime ideals attached
        # to the finite places in the divisor while the ideal J corresponds
        # to the infinite places in the divisor. The later steps are basically
        # to compute the intersection of the ideals I and J.
        I = O.ideal(1)
        J = Oinf.ideal(1)
        for p in self._data:
            m = self._data[p]
            if p.is_infinite_place():
                J *= p.prime_ideal() ** (-m)
            else:
                I *= p.prime_ideal() ** (-m)

        # Step 2: construct matrix M of rational functions in x such that
        # M * B == C where B = [b1,b1,...,bn], C =[v1,v2,...,vn]
        V,fr,to = F.vector_space()
        B = matrix([to(b) for b in J.gens_over_base()])
        C = matrix([to(v) for v in I.gens_over_base()])
        M = C * B.inverse()

        # Step 2.5: get the denominator d of M and set mat = d * M
        den = lcm([e.denominator() for e in M.list()])
        R = den.parent() # polynomial ring
        one = R.one()
        mat = matrix(R, n, [e.numerator() for e in (den*M).list()])
        gens = list(I.gens_over_base())

        # Step 3: transform mat to a weak Popov form, together with gens

        # initialise pivot_row and conflicts list
        pivot_row = [[] for i in range(n)]
        conflicts = []
        for i in range(n):
            bestp = -1
            best = -1
            for c in range(n):
                d = mat[i,c].degree()
                if d >= best:
                    bestp = c
                    best = d

            if best >= 0:
                pivot_row[bestp].append((i,best))
                if len(pivot_row[bestp]) > 1:
                    conflicts.append(bestp)

        # while there is a conflict, do a simple transformation
        while conflicts:
            c = conflicts.pop()
            row = pivot_row[c]
            i,ideg = row.pop()
            j,jdeg = row.pop()

            if jdeg > ideg:
                i,j = j,i
                ideg,jdeg = jdeg,ideg

            coeff = - mat[i,c].lc() / mat[j,c].lc()
            s = coeff * one.shift(ideg - jdeg)

            mat.add_multiple_of_row(i, j, s)
            gens[i] += s * gens[j]

            row.append((j,jdeg))

            bestp = -1
            best = -1
            for c in range(n):
                d = mat[i,c].degree()
                if d >= best:
                    bestp = c
                    best = d

            if best >= 0:
                pivot_row[bestp].append((i,best))
                if len(pivot_row[bestp]) > 1:
                    conflicts.append(bestp)

        # Step 4: build a Riemann-Roch basis from the data in mat and gens.
        # Note that the values mat[i,j].degree() - den.degree() are known as
        # invariants of M.
        basis = []
        for j in range(n):
            i,ideg = pivot_row[j][0]
            for k in range( den.degree() - ideg + 1 ):
                basis.append(one.shift(k) * gens[i])
        # Done!
        return basis

    def _echelon_basis(self, basis):
        """
        This is a helper method to compute an echelonized basis of the subspace
        generated by ``basis`` over `k`.

        The entries of ``basis`` vectors are function field elements, viewed
        as vectors of rational functions over `k`.

        EXAMPLES::

            sage: K.<x> = FunctionField(GF(5)); _.<t> = PolynomialRing(K)
            sage: F.<y> = K.extension(t^2 - x^3 - 1)
            sage: D = F.divisor_group().zero()
            sage: echelon_basis, coordinates = D._echelon_basis([x/y, (x + 1)/y])
            sage: echelon_basis
            [(x/(x^3 + 1))*y, (1/(x^3 + 1))*y]
            sage: f1, f2 = echelon_basis
            sage: coordinates(f1)
            [1, 0]
            sage: coordinates(f2)
            [0, 1]
            sage: coordinates(x/y)
            [1, 0]
            sage: coordinates((x + 1)/y)
            [1, 1]
            sage: 1 * f1 + 1 * f2 == (x + 1)/y
            True
        """
        F = self.parent()._field
        k = F.constant_base_field()
        V, fr_V, to_V = F.vector_space()
        n = V.degree()
        m = len(basis)

        vbasis = [to_V(f) for f in basis]

        # compute the pivot position for nonzero vector v over rational functions
        def pivot(v):
            for i in range(n):
                e = v[i]
                if e != 0:
                    return (i,e.numerator().degree() - e.denominator().degree())

        def greater(v,w): # v and w are not equal
            return v[0] < w[0] or v[0] == w[0] and v[1] > w[1]

        # collate rows by their pivot position
        pivot_rows = {}
        for i in range(m):
            p = pivot(vbasis[i])
            if p in pivot_rows:
                pivot_rows[p].append(i)
            else:
                pivot_rows[p] = [i]

        # compute "echelon" basis in which pivot positions decrease strictly
        nbasis = []
        npivots = []
        while pivot_rows:
            pivots = list(pivot_rows)

            head = pivots[0]
            for p in pivots[1:]:
                if not greater(head,p):
                    head = p

            rows = pivot_rows[head]
            if len(rows) > 1:
                r = rows[0]
                vr = vbasis[r][head[0]]
                cr = vr.numerator().lc() / vr.denominator().lc()
                for i in rows[1:]:
                    vi = vbasis[i][head[0]]
                    ci = vi.numerator().lc() / vi.denominator().lc()
                    vbasis[i] -= ci/cr * vbasis[r]
                    p = pivot(vbasis[i])
                    if p in pivot_rows:
                        pivot_rows[p].append(i)
                    else:
                        pivot_rows[p] = [i]
            nbasis.append(vbasis[rows[0]])
            npivots.append(head)
            del pivot_rows[head]

        def coordinates(f):
            v = to_V(f)
            coords = [k(0) for i in range(m)]
            while v != 0:
                p = pivot(v)
                ind = npivots.index(p) # an exception implies x is not in the domain
                w = nbasis[ind]
                cv = v[p[0]].numerator().lc() / v[p[0]].denominator().lc()
                cw = w[p[0]].numerator().lc() / w[p[0]].denominator().lc()
                c = cv/cw
                v -= c * w
                coords[ind] = c
            return coords

        newbasis = [fr_V(f) for f in nbasis]

        return newbasis, coordinates

class DivisorGroup(UniqueRepresentation, Parent):
    """
    Groups of divisors of function fields.

    INPUT:

    - ``field`` -- function field

    EXAMPLES::

        sage: K.<x> = FunctionField(GF(5)); _.<t> = PolynomialRing(K)
        sage: F.<y> = K.extension(t^2 - x^3 - 1)
        sage: F.divisor_group()
        Divisor group of Function field in y defined by y^2 + 4*x^3 + 4
    """
    Element = FunctionFieldDivisor

    def __init__(self, field):
        """
        Initialize.

        TESTS::

            sage: K.<x> = FunctionField(GF(5)); _.<t> = PolynomialRing(K)
            sage: F.<y> = K.extension(t^2 - x^3 - 1)
            sage: G = F.divisor_group()
            sage: TestSuite(G).run()
        """
        Parent.__init__(self, base=IntegerRing(), category=CommutativeAdditiveGroups())

        self._field = field # function field

    def _repr_(self):
        """
        Return the string representation of the group of divisors.

        EXAMPLES::

            sage: K.<x> = FunctionField(GF(5)); _.<t> = PolynomialRing(K)
            sage: F.<y> = K.extension(t^2 - x^3 - 1)
            sage: F.divisor_group()
            Divisor group of Function field in y defined by y^2 + 4*x^3 + 4
        """
        return "Divisor group of %s"%(self._field,)

    def _element_constructor_(self, x):
        """
        Construct a divisor from ``x``.

        EXAMPLES::

            sage: K.<x> = FunctionField(GF(5)); _.<t> = PolynomialRing(K)
            sage: F.<y> = K.extension(t^2 - x^3 - 1)
            sage: G = F.divisor_group()
            sage: G(0)
            0
        """
        if x == 0:
            return self.element_class(self, {})
        raise ValueError

    def _coerce_map_from_(self, S):
        """
        Define coercions.

        EXAMPLES:

        A place is converted to a prime divisor::

            sage: K.<x> = FunctionField(GF(5)); R.<t> = PolynomialRing(K)
            sage: F.<y> = K.extension(t^2 - x^3 - 1)
            sage: O = F.maximal_order()
            sage: I = O.ideal(x + 1,y)
            sage: P = I.place()
            sage: y.divisor() + P
            -3*Place (1/x, 1/x^2*y)
             + 2*Place (x + 1, y)
             + Place (x^2 + 4*x + 1, y)
        """
        if isinstance(S, PlaceSet):
            func =  lambda place: prime_divisor(self._field, place)
            return SetMorphism(Hom(S,self), func)

    def function_field(self):
        """
        Return the function field to which the divisor group is attached.

        EXAMPLES::

            sage: K.<x> = FunctionField(GF(5)); _.<t> = PolynomialRing(K)
            sage: F.<y> = K.extension(t^2 - x^3 - 1)
            sage: G = F.divisor_group()
            sage: G.function_field()
            Function field in y defined by y^2 + 4*x^3 + 4
        """
        return self._field

    def _an_element_(self):
        """
        Return a divisor.

        EXAMPLES::

            sage: K.<x> = FunctionField(GF(2)); _.<Y> = K[]
            sage: L.<y> = K.extension(Y^3 + x + x^3*Y)
            sage: G = L.divisor_group()
            sage: G.an_element()  # random
            Place (1/x, 1/x^3*y^2 + 1/x^2*y + 1)
             + 2*Place (x^2 + x + 1, y + x + 1)
             + 2*Place (x^3 + x + 1, y + x^2)
             + Place (x^3 + x^2 + 1, y + x^2 + 1)
        """
        N = 10
        d = 1
        places = []
        while len(places) <= N: # collect at least N places
            places += self._field.places(d)
            d += 1
        e = self.element_class(self, {})
        for i in range(random.randint(0,N)):
            e += random.choice(places)
        return e<|MERGE_RESOLUTION|>--- conflicted
+++ resolved
@@ -156,29 +156,7 @@
         ModuleElement.__init__(self, parent)
         self._data = data
 
-<<<<<<< HEAD
     def _format(self, formatter, mul, cr):
-=======
-    def __hash__(self):
-        """
-        Return the hash of the divisor.
-
-        EXAMPLES::
-
-            sage: K.<x> = FunctionField(GF(2)); R.<t> = K[]
-            sage: F.<y> = K.extension(t^3 - x^2*(x^2 + x + 1)^2)
-            sage: f = x/(y+1)
-            sage: d = f.divisor()
-            sage: {d: 1}
-            {Place (1/x, 1/x^4*y^2 + 1/x^2*y + 1)
-              + Place (1/x, 1/x^2*y + 1)
-              + 3*Place (x, (1/(x^3 + x^2 + x))*y^2)
-              - 6*Place (x + 1, y + 1): 1}
-        """
-        return hash(tuple(sorted(self._data.items())))
-
-    def _repr_(self, split=True):
->>>>>>> baff1c42
         """
         Return a string representation of the divisor, used by both
         `_repr_` and `_latex_`.
