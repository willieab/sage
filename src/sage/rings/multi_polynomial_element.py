--- conflicted
+++ resolved
@@ -1040,11 +1040,7 @@
 
         \note{This is much faster than actually writing self == 0}
         """
-<<<<<<< HEAD
         return self._MPolynomial__element.dict()!={}
-=======
-        return self._MPolynomial_element__element.dict()=={}
->>>>>>> 725617a3
 
     ############################################################################
     # END: Some functions added by Martin Albrecht <malb@informatik.uni-bremen.de>
