"""
p-Adic Generic

A generic superclass for all p-adic parents.

AUTHORS:

- David Roe
- Genya Zaytman: documentation
- David Harvey: doctests
- Julian Rueth (2013-03-16): test methods for basic arithmetic

"""

#*****************************************************************************
#       Copyright (C) 2007-2013 David Roe <roed.math@gmail.com>
#                               William Stein <wstein@gmail.com>
#                               Julian Rueth <julian.rueth@fsfe.org>
#
#  Distributed under the terms of the GNU General Public License (GPL)
#  as published by the Free Software Foundation; either version 2 of
#  the License, or (at your option) any later version.
#
#                  http://www.gnu.org/licenses/
#*****************************************************************************
from __future__ import print_function
from __future__ import absolute_import

from sage.misc.prandom import sample
from sage.misc.misc import some_tuples

from sage.categories.principal_ideal_domains import PrincipalIdealDomains
from sage.categories.fields import Fields
from sage.rings.infinity import infinity
from .local_generic import LocalGeneric
from sage.rings.ring import PrincipalIdealDomain
from sage.rings.integer import Integer
from sage.rings.padics.padic_printing import pAdicPrinter
from sage.rings.padics.precision_error import PrecisionError
from sage.misc.cachefunc import cached_method


class pAdicGeneric(PrincipalIdealDomain, LocalGeneric):
    def __init__(self, base, p, prec, print_mode, names, element_class, category=None):
        """
        Initialization.

        INPUT:

            - base -- Base ring.
            - p -- prime
            - print_mode -- dictionary of print options
            - names -- how to print the uniformizer
            - element_class -- the class for elements of this ring

        EXAMPLES::

            sage: R = Zp(17) #indirect doctest
        """
        if category is None:
            if self.is_field():
                category = Fields()
            else:
                category = PrincipalIdealDomains()
        category = category.Metric().Complete()
        LocalGeneric.__init__(self, base, prec, names, element_class, category)
        self._printer = pAdicPrinter(self, print_mode)

    def some_elements(self):
        r"""
        Returns a list of elements in this ring.

        This is typically used for running generic tests (see :class:`TestSuite`).

        EXAMPLES::

            sage: Zp(2,4).some_elements()
            [0, 1 + O(2^4), 2 + O(2^5), 1 + 2^2 + 2^3 + O(2^4), 2 + 2^2 + 2^3 + 2^4 + O(2^5)]
        """
        p = self(self.prime())
        a = self.gen()
        one = self.one()
        L = [self.zero(), one, p, (one+p+p).inverse_of_unit(), p-p**2]
        if a != p:
            L.extend([a, (one + a + p).inverse_of_unit()])
        if self.is_field():
            L.extend([~(p-p-a),p**(-20)])
        return L

    def _modified_print_mode(self, print_mode):
        """
        Returns a dictionary of print options, starting with self's
        print options but modified by the options in the dictionary
        print_mode.

        INPUT:

            - print_mode -- dictionary with keys in ['mode', 'pos', 'ram_name', 'unram_name', 'var_name', 'max_ram_terms', 'max_unram_terms', 'max_terse_terms', 'sep', 'alphabet']

        EXAMPLES::

            sage: R = Zp(5)
            sage: R._modified_print_mode({'mode': 'bars'})['ram_name']
            '5'
        """
        if print_mode is None:
            print_mode = {}
        elif isinstance(print_mode, str):
            print_mode = {'mode': print_mode}
        for option in ['mode', 'pos', 'ram_name', 'unram_name', 'var_name', 'max_ram_terms', 'max_unram_terms', 'max_terse_terms', 'sep', 'alphabet']:
            if option not in print_mode:
                print_mode[option] = self._printer.dict()[option]
        return print_mode

    def ngens(self):
        """
        Returns the number of generators of self.

        We conventionally define this as 1: for base rings, we take a
        uniformizer as the generator; for extension rings, we take a
        root of the minimal polynomial defining the extension.

        EXAMPLES::

            sage: Zp(5).ngens()
            1
            sage: Zq(25,names='a').ngens()
            1
        """
        return 1

    def gens(self):
        """
        Returns a list of generators.

        EXAMPLES::

            sage: R = Zp(5); R.gens()
            [5 + O(5^21)]
            sage: Zq(25,names='a').gens()
            [a + O(5^20)]
            sage: S.<x> = ZZ[]; f = x^5 + 25*x -5; W.<w> = R.ext(f); W.gens()
            [w + O(w^101)]
        """
        return [self.gen()]

    def __cmp__(self, other):
        """
        Returns 0 if self == other, and 1 or -1 otherwise.

        We consider two p-adic rings or fields to be equal if they are
        equal mathematically, and also have the same precision cap and
        printing parameters.

        EXAMPLES::

            sage: R = Qp(7)
            sage: S = Qp(7,print_mode='val-unit')
            sage: R == S
            False
            sage: S = Qp(7,type='capped-rel')
            sage: R == S
            True
            sage: R is S
            True
        """
        c = cmp(type(self), type(other))
        if c != 0:
            return c
        if self.prime() < other.prime():
            return -1
        elif self.prime() > other.prime():
            return 1
        try:
            if self.halting_parameter() < other.halting_parameter():
                return -1
            elif self.halting_parameter() > other.halting_parameter():
                return 1
        except AttributeError:
            pass
        if self.precision_cap() < other.precision_cap():
            return -1
        elif self.precision_cap() > other.precision_cap():
            return 1
        return self._printer.cmp_modes(other._printer)

    #def ngens(self):
    #    return 1

    #def gen(self, n = 0):
    #    if n != 0:
    #        raise IndexError, "only one generator"
    #    return self(self.prime())

    def print_mode(self):
        r"""
        Returns the current print mode as a string.

        INPUT:

            self -- a p-adic field

        OUTPUT:

            string -- self's print mode

        EXAMPLES::

            sage: R = Qp(7,5, 'capped-rel')
            sage: R.print_mode()
            'series'
        """
        return self._printer._print_mode()

    #def element_class(self):
    #    return self._element_class

    def characteristic(self):
        r"""
        Returns the characteristic of self, which is always 0.

        INPUT:

            self -- a p-adic parent

        OUTPUT:

            integer -- self's characteristic, i.e., 0

        EXAMPLES::

            sage: R = Zp(3, 10,'fixed-mod'); R.characteristic()
            0
        """
        return Integer(0)

    def prime(self):
        """
        Returns the prime, ie the characteristic of the residue field.

        INPUT:

            self -- a p-adic parent

        OUTPUT:

            integer -- the characteristic of the residue field

        EXAMPLES::

            sage: R = Zp(3,5,'fixed-mod')
            sage: R.prime()
            3
        """
        return self.prime_pow._prime()

    def uniformizer_pow(self, n):
        """
        Returns p^n, as an element of self.

        If n is infinity, returns 0.

        EXAMPLES::

            sage: R = Zp(3, 5, 'fixed-mod')
            sage: R.uniformizer_pow(3)
            3^3 + O(3^5)
            sage: R.uniformizer_pow(infinity)
            O(3^5)
        """
        if n is infinity:
            return self(0)
        return self(self.prime_pow.pow_Integer_Integer(n))

    def _unram_print(self):
        """
        For printing.  Will be None if the unramified subextension of self is of degree 1 over Z_p or Q_p.

        EXAMPLES::

            sage: Zp(5)._unram_print()
        """
        return None

    def residue_characteristic(self):
        """
        Return the prime, i.e., the characteristic of the residue field.

        OUTPUT:

        integer -- the characteristic of the residue field

        EXAMPLES::

            sage: R = Zp(3,5,'fixed-mod')
            sage: R.residue_characteristic()
            3
        """
        return self.prime()

    def residue_class_field(self):
        """
        Returns the residue class field.

        INPUT:

            self -- a p-adic ring

        OUTPUT:

            the residue field

        EXAMPLES::

            sage: R = Zp(3,5,'fixed-mod')
            sage: k = R.residue_class_field()
            sage: k
            Finite Field of size 3
        """
        from sage.rings.finite_rings.finite_field_constructor import GF
        return GF(self.prime())

    def residue_field(self):
        """
        Returns the residue class field.

        INPUT:

            self -- a p-adic ring

        OUTPUT:

            the residue field

        EXAMPLES::

            sage: R = Zp(3,5,'fixed-mod')
            sage: k = R.residue_field()
            sage: k
            Finite Field of size 3
        """
        return self.residue_class_field()

    def residue_system(self):
        """
        Returns a list of elements representing all the residue classes.

        INPUT:

            self -- a p-adic ring

        OUTPUT:

            list of elements -- a list of elements representing all the residue classes

        EXAMPLES::

            sage: R = Zp(3, 5,'fixed-mod')
            sage: R.residue_system()
            [O(3^5), 1 + O(3^5), 2 + O(3^5)]
        """
        return [self(i) for i in self.residue_class_field()]

    def teichmuller(self, x, prec = None):
        r"""
        Returns the teichmuller representative of x.

        INPUT:

            - self -- a p-adic ring
            - x -- something that can be cast into self

        OUTPUT:

            - element -- the teichmuller lift of x

        EXAMPLES::

            sage: R = Zp(5, 10, 'capped-rel', 'series')
            sage: R.teichmuller(2)
            2 + 5 + 2*5^2 + 5^3 + 3*5^4 + 4*5^5 + 2*5^6 + 3*5^7 + 3*5^9 + O(5^10)
            sage: R = Qp(5, 10,'capped-rel','series')
            sage: R.teichmuller(2)
            2 + 5 + 2*5^2 + 5^3 + 3*5^4 + 4*5^5 + 2*5^6 + 3*5^7 + 3*5^9 + O(5^10)
            sage: R = Zp(5, 10, 'capped-abs', 'series')
            sage: R.teichmuller(2)
            2 + 5 + 2*5^2 + 5^3 + 3*5^4 + 4*5^5 + 2*5^6 + 3*5^7 + 3*5^9 + O(5^10)
            sage: R = Zp(5, 10, 'fixed-mod', 'series')
            sage: R.teichmuller(2)
            2 + 5 + 2*5^2 + 5^3 + 3*5^4 + 4*5^5 + 2*5^6 + 3*5^7 + 3*5^9 + O(5^10)
            sage: R = Zp(5,5)
            sage: S.<x> = R[]
            sage: f = x^5 + 75*x^3 - 15*x^2 +125*x - 5
            sage: W.<w> = R.ext(f)
            sage: y = W.teichmuller(3); y
            3 + 3*w^5 + w^7 + 2*w^9 + 2*w^10 + 4*w^11 + w^12 + 2*w^13 + 3*w^15 + 2*w^16 + 3*w^17 + w^18 + 3*w^19 + 3*w^20 + 2*w^21 + 2*w^22 + 3*w^23 + 4*w^24 + O(w^25)
            sage: y^5 == y
            True
            sage: g = x^3 + 3*x + 3
            sage: A.<a> = R.ext(g)
            sage: b = A.teichmuller(1 + 2*a - a^2); b
            (4*a^2 + 2*a + 1) + 2*a*5 + (3*a^2 + 1)*5^2 + (a + 4)*5^3 + (a^2 + a + 1)*5^4 + O(5^5)
            sage: b^125 == b
            True

        AUTHORS:

        - Initial version: David Roe
        - Quadratic time version: Kiran Kedlaya <kedlaya@math.mit.edu> (3/27/07)
        """
        if prec is None:
            prec = self.precision_cap()
        else:
            prec = min(Integer(prec), self.precision_cap())
        ans = self(x, prec)
        ans._teichmuller_set_unsafe()
        return ans

    def teichmuller_system(self):
        r"""
        Returns a set of teichmuller representatives for the invertible elements of `\ZZ / p\ZZ`.

        INPUT:

        - self -- a p-adic ring

        OUTPUT:

        - list of elements -- a list of teichmuller representatives for the invertible elements of `\ZZ / p\ZZ`

        EXAMPLES::

            sage: R = Zp(3, 5,'fixed-mod', 'terse')
            sage: R.teichmuller_system()
            [1 + O(3^5), 242 + O(3^5)]

        Check that :trac:`20457` is fixed::

            sage: F.<a> = Qq(5^2,6)
            sage: F.teichmuller_system()[3]
            (2*a + 2) + (4*a + 1)*5 + 4*5^2 + (2*a + 1)*5^3 + (4*a + 1)*5^4 + (2*a + 3)*5^5 + O(5^6)

        NOTES:

        Should this return 0 as well?
        """
        R = self.residue_class_field()
        prec = self.precision_cap()
        return [self.teichmuller(self(i).lift_to_precision(prec)) for i in R if i != 0]

#     def different(self):
#         raise NotImplementedError

#     def automorphisms(self):
#         r"""
#         Returns the group of automorphisms of `\ZZ_p`, i.e. the trivial group.
#         """
#         raise NotImplementedError

#     def galois_group(self):
#         r"""
#         Returns the Galois group of `\ZZ_p`, i.e. the trivial group.
#         """
#         raise NotImplementedError

#     def hasGNB(self):
#         r"""
#         Returns whether or not `\ZZ_p` has a Gauss Normal Basis.
#         """
#         raise NotImplementedError

    def extension(self, modulus, prec = None, names = None, print_mode = None, halt = None, implementation='FLINT', **kwds):
        """
        Create an extension of this p-adic ring.

        EXAMPLES::

            sage: k = Qp(5)
            sage: R.<x> = k[]
            sage: l.<w> = k.extension(x^2-5); l
            Eisenstein Extension of 5-adic Field with capped relative precision 20 in w defined by (1 + O(5^20))*x^2 + (O(5^21))*x + (4*5 + 4*5^2 + 4*5^3 + 4*5^4 + 4*5^5 + 4*5^6 + 4*5^7 + 4*5^8 + 4*5^9 + 4*5^10 + 4*5^11 + 4*5^12 + 4*5^13 + 4*5^14 + 4*5^15 + 4*5^16 + 4*5^17 + 4*5^18 + 4*5^19 + 4*5^20 + O(5^21))

            sage: F = list(Qp(19)['x'](cyclotomic_polynomial(5)).factor())[0][0]
            sage: L = Qp(19).extension(F, names='a')
            sage: L
            Unramified Extension of 19-adic Field with capped relative precision 20 in a defined by (1 + O(19^20))*x^2 + (5 + 2*19 + 10*19^2 + 14*19^3 + 7*19^4 + 13*19^5 + 5*19^6 + 12*19^7 + 8*19^8 + 4*19^9 + 14*19^10 + 6*19^11 + 5*19^12 + 13*19^13 + 16*19^14 + 4*19^15 + 17*19^16 + 8*19^18 + 4*19^19 + O(19^20))*x + (1 + O(19^20))
        """
        from sage.rings.padics.factory import ExtensionFactory
        if print_mode is None:
            print_mode = {}
        elif isinstance(print_mode, str):
            print_mode = {'print_mode': print_mode}
        else:
            if not isinstance(print_mode, dict):
                print_mode = dict(print_mode)
            for option in ['mode', 'pos', 'max_ram_terms', 'max_unram_terms', 'max_terse_terms', 'sep', 'alphabet']:
                if option in print_mode:
                    print_mode["print_" + option] = print_mode[option]
                    del print_mode[option]
                elif "print_" + option not in print_mode:
                    if "print_" + option in kwds:
                        print_mode["print_" + option] = kwds["print_" + option]
                    else:
                        print_mode["print_" + option] = self._printer.dict()[option]
            for option in ['ram_name', 'unram_name', 'var_name']:
                if option not in print_mode:
                    if option in kwds:
                        print_mode[option] = kwds[option]
                    else:
                        print_mode[option] = self._printer.dict()[option]
        return ExtensionFactory(base=self, premodulus=modulus, prec=prec, halt=halt, names=names, check = True, implementation=implementation, **print_mode)

    def _test_add(self, **options):
        """
        Test addition of elements of this ring.

        INPUT:

        - ``options`` -- any keyword arguments accepted by :meth:`_tester`.

        EXAMPLES::

            sage: Zp(3)._test_add()

        .. SEEALSO::

            :class:`TestSuite`

        """
        tester = self._tester(**options)
        elements = tester.some_elements()

        for x in elements:
            y = x + self.zero()
            tester.assertEqual(y,x)
            tester.assertEqual(y.precision_absolute(),x.precision_absolute())
            tester.assertEqual(y.precision_relative(),x.precision_relative())

        for x,y in some_tuples(elements, 2, tester._max_runs):
            z = x + y
            tester.assertIs(z.parent(), self)
            tester.assertEqual(z.precision_absolute(), min(x.precision_absolute(), y.precision_absolute()))
            tester.assertGreaterEqual(z.valuation(), min(x.valuation(),y.valuation()))
            if x.valuation() != y.valuation():
                tester.assertEqual(z.valuation(), min(x.valuation(),y.valuation()))
            tester.assertEqual(z - x, y)
            tester.assertEqual(z - y, x)

    def _test_sub(self, **options):
        """
        Test subtraction on elements of this ring.

        INPUT:

        - ``options`` -- any keyword arguments accepted by :meth:`_tester`.

        EXAMPLES::

            sage: Zp(3)._test_sub()

        .. SEEALSO::

            :class:`TestSuite`

        """
        tester = self._tester(**options)

        elements = list(tester.some_elements())
        for x in elements:
            y = x - self.zero()
            tester.assertEqual(y, x)
            tester.assertEqual(y.precision_absolute(), x.precision_absolute())
            tester.assertEqual(y.precision_relative(), x.precision_relative())

        for x,y in some_tuples(elements, 2, tester._max_runs):
            z = x - y
            tester.assertIs(z.parent(), self)
            tester.assertEqual(z.precision_absolute(), min(x.precision_absolute(), y.precision_absolute()))
            tester.assertGreaterEqual(z.valuation(), min(x.valuation(),y.valuation()))
            if x.valuation() != y.valuation():
                tester.assertEqual(z.valuation(), min(x.valuation(),y.valuation()))
            tester.assertEqual(z - x, -y)
            tester.assertEqual(z + y, x)

    def _test_invert(self, **options):
        """
        Test multiplicative inversion of elements of this ring.

        INPUT:

        - ``options`` -- any keyword arguments accepted by :meth:`_tester`.

        EXAMPLES::

            sage: Zp(3)._test_invert()

        .. SEEALSO::

            :class:`TestSuite`

        """
        tester = self._tester(**options)

        elements = tester.some_elements()
        for x in elements:
            try:
                y = ~x
            except (ZeroDivisionError, PrecisionError, ValueError):
                tester.assertFalse(x.is_unit())
                if not self.is_fixed_mod(): tester.assertTrue(x.is_zero())
            else:
                e = y * x

                tester.assertFalse(x.is_zero())
                tester.assertIs(y.parent(), self if self.is_fixed_mod() else self.fraction_field())
                tester.assertTrue(e.is_one())
                tester.assertEqual(e.precision_relative(), x.precision_relative())
                tester.assertEqual(y.valuation(), -x.valuation())

    def _test_mul(self, **options):
        """
        Test multiplication of elements of this ring.

        INPUT:

        - ``options`` -- any keyword arguments accepted by :meth:`_tester`.

        EXAMPLES::

            sage: Zp(3)._test_mul()

        .. SEEALSO::

            :class:`TestSuite`

        """
        tester = self._tester(**options)

        elements = list(tester.some_elements())
        for x,y in some_tuples(elements, 2, tester._max_runs):
            z = x * y
            tester.assertIs(z.parent(), self)
            tester.assertLessEqual(z.precision_relative(), min(x.precision_relative(), y.precision_relative()))
            if not z.is_zero():
                tester.assertEqual(z.valuation(), x.valuation() + y.valuation())

    def _test_div(self, **options):
        """
        Test division of elements of this ring.

        INPUT:

        - ``options`` -- any keyword arguments accepted by :meth:`_tester`.

        EXAMPLES::

            sage: Zp(3)._test_div()

        .. SEEALSO::

            :class:`TestSuite`

        """
        tester = self._tester(**options)

        elements = list(tester.some_elements())
        for x,y in some_tuples(elements, 2, tester._max_runs):
            try:
                z = x / y
            except (ZeroDivisionError, PrecisionError, ValueError):
                if self.is_fixed_mod(): tester.assertFalse(y.is_unit())
                else: tester.assertTrue(y.is_zero())
            else:
                tester.assertFalse(y.is_zero())
                tester.assertIs(z.parent(), self if self.is_fixed_mod() else self.fraction_field())
                tester.assertEqual(z.precision_relative(), min(x.precision_relative(), y.precision_relative()))
                tester.assertEqual(z.valuation(), x.valuation() - y.valuation())

    def _test_neg(self, **options):
        """
        Test the negation operator on elements of this ring.

        INPUT:

        - ``options`` -- any keyword arguments accepted by :meth:`_tester`.

        EXAMPLES::

            sage: Zp(3)._test_neg()

        .. SEEALSO::

            :class:`TestSuite`
        """
        tester = self._tester(**options)
        for x in tester.some_elements():
            y = -x
            tester.assertIs(y.parent(), self)
            tester.assertTrue((x+y).is_zero())
            tester.assertEqual(y.valuation(),x.valuation())
            tester.assertEqual(x.precision_absolute(),y.precision_absolute())
            tester.assertEqual(x.precision_relative(),y.precision_relative())
            tester.assertEqual(x.is_zero(),y.is_zero())
            tester.assertEqual(x.is_unit(),y.is_unit())

<<<<<<< HEAD
    def _test_teichmuller(self, **options):
        """
        Test Teichmuller lifts.

        INPUT:

        - ``options`` -- any keyword arguments accepted by :meth:`_tester`.

        EXAMPLES::

            sage: Zp(3)._test_teichmuller()
=======
    def _test_convert_residue_field(self, **options):
        r"""
        Test that conversion of residue field elements back to this ring works.

        INPUT:

         - ``options`` -- any keyword arguments accepted by :meth:`_tester`.

        EXAMPLES::

            sage: Zp(3)._test_convert_residue_field()
>>>>>>> 40900cab

        .. SEEALSO::

            :class:`TestSuite`
<<<<<<< HEAD

=======
>>>>>>> 40900cab
        """
        tester = self._tester(**options)

        for x in tester.some_elements():
<<<<<<< HEAD
            try:
                y = self.teichmuller(x)
            except ValueError:
                tester.assertTrue(x.valuation() < 0 or x.precision_absolute()==0)
            else:
                try:
                    tester.assertEqual(x.residue(), y.residue())
                except (NotImplementedError, AttributeError):
                    pass
                tester.assertEqual(y**self.residue_field().order(), y)
=======
            if x.valuation() < 0:
                continue
            if x.precision_absolute() <= 0:
                continue
            y = x.residue()
            z = self(y)
            tester.assertEqual(z.residue(), y)
>>>>>>> 40900cab

    @cached_method
    def _log_unit_part_p(self):
        """
        Compute the logarithm of the unit-part of `p`.

        If `\pi` is the uniformizer in this ring, then we can uniquely write
        `p=\pi^e u` where `u` is a `\pi`-adic unit. This method computes the
        logarithm of `u`.

        This is a helper method for
        :meth:`sage.rings.padics.padic_generic_element.pAdicGenericElement.log`.

        TESTS::

            sage: R = Qp(3,5)
            sage: R._log_unit_part_p()
            O(3^5)

            sage: S.<x> = ZZ[]
            sage: W.<pi> = R.extension(x^3-3)
            sage: W._log_unit_part_p()
            O(pi^15)

            sage: W.<pi> = R.extension(x^3-3*x-3)
            sage: W._log_unit_part_p()
            2 + pi + 2*pi^2 + pi^4 + pi^5 + 2*pi^7 + 2*pi^8 + pi^9 + 2*pi^10 + pi^11 + pi^12 + 2*pi^14 + O(pi^15)

        """
        return self(self.prime()).unit_part().log()

    @cached_method
    def _exp_p(self):
        """
        Compute the exponential of `p`.

        This is a helper method for
        :meth:`sage.rings.padics.padic_generic_element.pAdicGenericElement.exp`.

        TESTS::

            sage: R = Qp(3, 5)
            sage: R._exp_p()
            1 + 3 + 3^2 + 2*3^3 + 2*3^4 + O(3^5)

            sage: S.<x> = ZZ[]
            sage: W.<pi> = R.extension(x^3-3)
            sage: W._exp_p()
            1 + pi^3 + pi^6 + 2*pi^9 + 2*pi^12 + O(pi^15)
            sage: R._exp_p() == W._exp_p()
            True

            sage: W.<pi> = R.extension(x^3-3*x-3)
            sage: W._exp_p()
            1 + pi^3 + 2*pi^4 + pi^5 + pi^7 + pi^9 + pi^10 + 2*pi^11 + pi^12 + pi^13 + 2*pi^14 + O(pi^15)
            sage: R._exp_p() == W._exp_p()
            True

        """
        p = self.prime()
        if p == 2:
            # the exponential of 2 does not exist, so we compute the
            # exponential of 4 instead.
            p = 4
        return self(p)._exp(self.precision_cap())

    def frobenius_endomorphism(self, n=1):
        """
        INPUT:
                     
        -  ``n`` -- an integer (default: 1)

        OUTPUT:

        The `n`-th power of the absolute arithmetic Frobenius
        endomorphism on this field.

        EXAMPLES::

            sage: K.<a> = Qq(3^5)
            sage: Frob = K.frobenius_endomorphism(); Frob
            Frobenius endomorphism on Unramified Extension of 3-adic Field ... lifting a |--> a^3 on the residue field
            sage: Frob(a) == a.frobenius()
            True

        We can specify a power:: 

            sage: K.frobenius_endomorphism(2)
            Frobenius endomorphism on Unramified Extension of 3-adic Field ... lifting a |--> a^(3^2) on the residue field

        The result is simplified if possible::

            sage: K.frobenius_endomorphism(6)
            Frobenius endomorphism on Unramified Extension of 3-adic Field ... lifting a |--> a^3 on the residue field
            sage: K.frobenius_endomorphism(5)
            Identity endomorphism of Unramified Extension of 3-adic Field ...

        Comparisons work::

            sage: K.frobenius_endomorphism(6) == Frob
            True
        """
        from .morphism import FrobeniusEndomorphism_padics
        return FrobeniusEndomorphism_padics(self, n)

    def _test_elements_eq_transitive(self, **options):
        """
        The operator ``==`` is not transitive for `p`-adic numbers. We disable
        the check of the category framework by overriding this method.

        EXAMPLES:

            sage: R = Zp(3)
            sage: R(3) == R(0,1)
            True
            sage: R(0,1) == R(6)
            True
            sage: R(3) == R(6)
            False
            sage: R._test_elements_eq_transitive()

        """
        pass

def local_print_mode(obj, print_options, pos = None, ram_name = None):
    r"""
    Context manager for safely temporarily changing the print_mode
    of a p-adic ring/field.

    EXAMPLES::

        sage: R = Zp(5)
        sage: R(45)
        4*5 + 5^2 + O(5^21)
        sage: with local_print_mode(R, 'val-unit'):
        ....:     print(R(45))
        5 * 9 + O(5^21)

    NOTES::

        For more documentation see localvars in parent_gens.pyx
    """
    if isinstance(print_options, str):
        print_options = {'mode': print_options}
    elif not isinstance(print_options, dict):
        raise TypeError("print_options must be a dictionary or a string")
    if pos is not None:
        print_options['pos'] = pos
    if ram_name is not None:
        print_options['ram_name'] = ram_name
    for option in ['mode', 'pos', 'ram_name', 'unram_name', 'var_name', 'max_ram_terms', 'max_unram_terms', 'max_terse_terms', 'sep', 'alphabet']:
        if option not in print_options:
            print_options[option] = obj._printer.dict()[option]
    return pAdicPrinter(obj, print_options)<|MERGE_RESOLUTION|>--- conflicted
+++ resolved
@@ -703,7 +703,6 @@
             tester.assertEqual(x.is_zero(),y.is_zero())
             tester.assertEqual(x.is_unit(),y.is_unit())
 
-<<<<<<< HEAD
     def _test_teichmuller(self, **options):
         """
         Test Teichmuller lifts.
@@ -715,32 +714,14 @@
         EXAMPLES::
 
             sage: Zp(3)._test_teichmuller()
-=======
-    def _test_convert_residue_field(self, **options):
-        r"""
-        Test that conversion of residue field elements back to this ring works.
-
-        INPUT:
-
-         - ``options`` -- any keyword arguments accepted by :meth:`_tester`.
-
-        EXAMPLES::
-
-            sage: Zp(3)._test_convert_residue_field()
->>>>>>> 40900cab
 
         .. SEEALSO::
 
             :class:`TestSuite`
-<<<<<<< HEAD
-
-=======
->>>>>>> 40900cab
         """
         tester = self._tester(**options)
 
         for x in tester.some_elements():
-<<<<<<< HEAD
             try:
                 y = self.teichmuller(x)
             except ValueError:
@@ -751,7 +732,26 @@
                 except (NotImplementedError, AttributeError):
                     pass
                 tester.assertEqual(y**self.residue_field().order(), y)
-=======
+
+    def _test_convert_residue_field(self, **options):
+        r"""
+        Test that conversion of residue field elements back to this ring works.
+
+        INPUT:
+
+         - ``options`` -- any keyword arguments accepted by :meth:`_tester`.
+
+        EXAMPLES::
+
+            sage: Zp(3)._test_convert_residue_field()
+
+        .. SEEALSO::
+
+            :class:`TestSuite`
+        """
+        tester = self._tester(**options)
+
+        for x in tester.some_elements():
             if x.valuation() < 0:
                 continue
             if x.precision_absolute() <= 0:
@@ -759,7 +759,6 @@
             y = x.residue()
             z = self(y)
             tester.assertEqual(z.residue(), y)
->>>>>>> 40900cab
 
     @cached_method
     def _log_unit_part_p(self):
