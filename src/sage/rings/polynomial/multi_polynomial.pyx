r"""
Base class for elements of multivariate polynomial rings
"""

#*****************************************************************************
# This program is free software: you can redistribute it and/or modify
# it under the terms of the GNU General Public License as published by
# the Free Software Foundation, either version 2 of the License, or
# (at your option) any later version.
#                  https://www.gnu.org/licenses/
#*****************************************************************************

from sage.rings.integer cimport Integer
from sage.rings.integer_ring import ZZ
from sage.structure.coerce cimport coercion_model
from sage.misc.derivative import multi_derivative
from sage.combinat.integer_lists.invlex import IntegerListsLex
from itertools import chain, islice

from sage.misc.misc_c import prod

def is_MPolynomial(x):
    return isinstance(x, MPolynomial)

from sage.rings.polynomial.polynomial_ring_constructor import PolynomialRing
from sage.categories.map cimport Map
from sage.modules.free_module_element import vector
from sage.rings.rational_field import QQ
from sage.rings.complex_interval_field import ComplexIntervalField
from sage.rings.real_mpfr import RealField_class, RealField

from sage.rings.polynomial.polydict cimport ETuple
from sage.rings.polynomial.polynomial_element cimport Polynomial

cdef class MPolynomial(CommutativeRingElement):

    ####################
    # Some standard conversions
    ####################
    def _scalar_conversion(self, R):
        r"""
        TESTS::

            sage: ZZ(RR['x,y'](0)) # indirect doctest
            0
            sage: ZZ(RR['x,y'](0.5))
            Traceback (most recent call last):
            ...
            TypeError: Attempt to coerce non-integral RealNumber to Integer
            sage: ZZ(RR['x,y'].gen(0))
            Traceback (most recent call last):
            ...
            TypeError: unable to convert non-constant polynomial x to Integer Ring

            sage: RR(RR['x,y'](0)) # indirect doctest
            0.000000000000000
            sage: RR(ZZ['x,y'].gen(0))
            Traceback (most recent call last):
            ...
            TypeError: unable to convert non-constant polynomial x to Real Field with 53 bits of precision

            sage: CC(RR['x,y'](0)) # indirect doctest
            0.000000000000000
            sage: CC(ZZ['x,y'].gen(0))
            Traceback (most recent call last):
            ...
            TypeError: unable to convert non-constant polynomial x to Complex Field with 53 bits of precision

            sage: RDF(RR['x,y'](0))
            0.0
            sage: RDF(ZZ['x,y'].gen(0))
            Traceback (most recent call last):
            ...
            TypeError: unable to convert non-constant polynomial x to Real Double Field

            sage: CDF(RR['x,y'](0)) # indirect doctest
            0.0
            sage: CDF(ZZ['x,y'].gen(0))
            Traceback (most recent call last):
            ...
            TypeError: unable to convert non-constant polynomial x to Complex Double Field

            sage: a = RR['x,y'](1)
            sage: RBF(a)
            1.000000000000000
            sage: RIF(a)
            1
            sage: CBF(a)
            1.000000000000000
            sage: CIF(a)
            1

            sage: CBF(RR['x,y'](1)) # indirect doctest
            1.000000000000000
            sage: CBF(ZZ['x,y'].gen(0))
            Traceback (most recent call last):
            ...
            TypeError: unable to convert non-constant polynomial x to Complex ball field with 53 bits of precision

            sage: x = polygen(QQ)
            sage: A.<u> = NumberField(x^3 - 2)
            sage: A(A['x,y'](u))
            u
        """
        if self.degree() <= 0:
            return R(self.constant_coefficient())
        raise TypeError(f"unable to convert non-constant polynomial {self} to {R}")

    _real_double_ = _scalar_conversion
    _complex_double_ = _scalar_conversion
    _mpfr_ = _scalar_conversion
    _complex_mpfr_ = _scalar_conversion
    _real_mpfi_ = _scalar_conversion
    _complex_mpfi_ = _scalar_conversion
    _arb_ = _scalar_conversion
    _acb_ = _scalar_conversion
    _integer_ = _scalar_conversion
    _algebraic_ = _scalar_conversion
    _number_field_ = _scalar_conversion

    def __int__(self):
        """
        TESTS::

            sage: type(RR['x,y'])
            <class 'sage.rings.polynomial.multi_polynomial_ring.MPolynomialRing_polydict_domain_with_category'>
            sage: type(RR['x, y'](0))
            <class 'sage.rings.polynomial.multi_polynomial_element.MPolynomial_polydict'>

            sage: int(RR['x,y'](0)) # indirect doctest
            0
            sage: int(RR['x,y'](10))
            10
            sage: int(ZZ['x,y'].gen(0))
            Traceback (most recent call last):
            ...
            TypeError: unable to convert non-constant polynomial x to <class 'int'>

            sage: ZZ(RR['x,y'](0)) # indirect doctest
            0
            sage: ZZ(RR['x,y'](0.5))
            Traceback (most recent call last):
            ...
            TypeError: Attempt to coerce non-integral RealNumber to Integer
            sage: ZZ(RR['x,y'].gen(0))
            Traceback (most recent call last):
            ...
            TypeError: unable to convert non-constant polynomial x to Integer Ring
        """
        return self._scalar_conversion(int)

    def __float__(self):
        """
        TESTS::

            sage: float(RR['x,y'](0)) # indirect doctest
            0.0
            sage: float(ZZ['x,y'].gen(0))
            Traceback (most recent call last):
            ...
            TypeError: unable to convert non-constant polynomial x to <class 'float'>
        """
        return self._scalar_conversion(float)

    def _rational_(self):
        """
        TESTS::

            sage: QQ(RR['x,y'](0.5)) # indirect doctest
            1/2
            sage: QQ(RR['x,y'].gen(0))
            Traceback (most recent call last):
            ...
            TypeError: unable to convert non-constant polynomial x to Rational Field
        """
        from sage.rings.rational_field import QQ
        return self._scalar_conversion(QQ)

    def _symbolic_(self, R):
        """
        EXAMPLES::

            sage: R.<x,y> = QQ[]
            sage: f = x^3 + y
            sage: g = f._symbolic_(SR); g
            x^3 + y
            sage: g(x=2,y=2)
            10

            sage: g = SR(f)
            sage: g(x=2,y=2)
            10
        """
        d = dict([(repr(g), R.var(g)) for g in self.parent().gens()])
        return self.subs(**d)

    def _polynomial_(self, R):
        var = R.variable_name()
        if var in self._parent.variable_names():
            return R(self.polynomial(self._parent(var)))
        return R([self])

    def coefficients(self):
        r"""
        Return the nonzero coefficients of this polynomial in a list.

        The returned list is decreasingly ordered by the term ordering
        of ``self.parent()``, i.e. the list of coefficients matches the list
        of monomials returned by
        :meth:`sage.rings.polynomial.multi_polynomial_libsingular.MPolynomial_libsingular.monomials`.

        EXAMPLES::

            sage: R.<x,y,z> = PolynomialRing(QQ,3,order='degrevlex')
            sage: f=23*x^6*y^7 + x^3*y+6*x^7*z
            sage: f.coefficients()
            [23, 6, 1]
            sage: R.<x,y,z> = PolynomialRing(QQ,3,order='lex')
            sage: f=23*x^6*y^7 + x^3*y+6*x^7*z
            sage: f.coefficients()
            [6, 23, 1]

        Test the same stuff with base ring `\ZZ` -- different implementation::

            sage: R.<x,y,z> = PolynomialRing(ZZ,3,order='degrevlex')
            sage: f=23*x^6*y^7 + x^3*y+6*x^7*z
            sage: f.coefficients()
            [23, 6, 1]
            sage: R.<x,y,z> = PolynomialRing(ZZ,3,order='lex')
            sage: f=23*x^6*y^7 + x^3*y+6*x^7*z
            sage: f.coefficients()
            [6, 23, 1]

        AUTHOR:

        - Didier Deshommes
        """
        degs = self.exponents()
        d = self.dict()
        return  [ d[i] for i in degs ]

    def truncate(self, var, n):
        """
        Returns a new multivariate polynomial obtained from self by
        deleting all terms that involve the given variable to a power
        at least n.
        """
        cdef int ind
        R = self.parent()
        G = R.gens()
        Z = list(G)
        try:
            ind = Z.index(var)
        except ValueError:
            raise ValueError("var must be one of the generators of the parent polynomial ring.")
        d = self.dict()
        return R(dict([(k, c) for k, c in d.iteritems() if k[ind] < n]))

    def _fast_callable_(self, etb):
        """
        Given an ExpressionTreeBuilder, return an Expression representing
        this value.

        EXAMPLES::

            sage: from sage.ext.fast_callable import ExpressionTreeBuilder
            sage: etb = ExpressionTreeBuilder(vars=['x','y','z'])
            sage: K.<x,y,z> = QQ[]
            sage: v = -6/5*x*y*z + 2*y*z^2 - x
            sage: v._fast_callable_(etb)
            add(add(add(0, mul(-6/5, mul(mul(ipow(v_0, 1), ipow(v_1, 1)), ipow(v_2, 1)))), mul(2, mul(ipow(v_1, 1), ipow(v_2, 2)))), mul(-1, ipow(v_0, 1)))

        TESTS::

            sage: v = K(0)
            sage: vf = fast_callable(v)
            sage: type(v(0r, 0r, 0r))
            <class 'sage.rings.rational.Rational'>
            sage: type(vf(0r, 0r, 0r))
            <class 'sage.rings.rational.Rational'>
            sage: K.<x,y,z> = QQ[]
            sage: from sage.ext.fast_eval import fast_float
            sage: fast_float(K(0)).op_list()
            [('load_const', 0.0), 'return']
            sage: fast_float(K(17)).op_list()
            [('load_const', 0.0), ('load_const', 17.0), 'add', 'return']
            sage: fast_float(y).op_list()
            [('load_const', 0.0), ('load_const', 1.0), ('load_arg', 1), ('ipow', 1), 'mul', 'add', 'return']
        """
        my_vars = self.parent().variable_names()
        x = [etb.var(v) for v in my_vars]
        n = len(x)

        expr = etb.constant(self.base_ring().zero())
        for (m, c) in self.dict().iteritems():
            monom = prod([ x[i]**m[i] for i in range(n) if m[i] != 0],
                             etb.constant(c))
            expr = expr + monom
        return expr

    def derivative(self, *args):
        r"""
        The formal derivative of this polynomial, with respect to
        variables supplied in args.

        Multiple variables and iteration counts may be supplied; see
        documentation for the global derivative() function for more details.

        .. SEEALSO:: :meth:`._derivative`

        EXAMPLES:

        Polynomials implemented via Singular::

            sage: R.<x, y> = PolynomialRing(FiniteField(5))
            sage: f = x^3*y^5 + x^7*y
            sage: type(f)
            <class 'sage.rings.polynomial.multi_polynomial_libsingular.MPolynomial_libsingular'>
            sage: f.derivative(x)
            2*x^6*y - 2*x^2*y^5
            sage: f.derivative(y)
            x^7

        Generic multivariate polynomials::

            sage: R.<t> = PowerSeriesRing(QQ)
            sage: S.<x, y> = PolynomialRing(R)
            sage: f = (t^2 + O(t^3))*x^2*y^3 + (37*t^4 + O(t^5))*x^3
            sage: type(f)
            <class 'sage.rings.polynomial.multi_polynomial_element.MPolynomial_polydict'>
            sage: f.derivative(x)   # with respect to x
            (2*t^2 + O(t^3))*x*y^3 + (111*t^4 + O(t^5))*x^2
            sage: f.derivative(y)   # with respect to y
            (3*t^2 + O(t^3))*x^2*y^2
            sage: f.derivative(t)   # with respect to t (recurses into base ring)
            (2*t + O(t^2))*x^2*y^3 + (148*t^3 + O(t^4))*x^3
            sage: f.derivative(x, y) # with respect to x and then y
            (6*t^2 + O(t^3))*x*y^2
            sage: f.derivative(y, 3) # with respect to y three times
            (6*t^2 + O(t^3))*x^2
            sage: f.derivative()    # can't figure out the variable
            Traceback (most recent call last):
            ...
            ValueError: must specify which variable to differentiate with respect to

        Polynomials over the symbolic ring (just for fun....)::

            sage: x = var("x")
            sage: S.<u, v> = PolynomialRing(SR)
            sage: f = u*v*x
            sage: f.derivative(x) == u*v
            True
            sage: f.derivative(u) == v*x
            True
        """
        return multi_derivative(self, args)


    def polynomial(self, var):
        """
        Let var be one of the variables of the parent of self.  This
        returns self viewed as a univariate polynomial in var over the
        polynomial ring generated by all the other variables of the parent.

        EXAMPLES::

            sage: R.<x,w,z> = QQ[]
            sage: f = x^3 + 3*w*x + w^5 + (17*w^3)*x + z^5
            sage: f.polynomial(x)
            x^3 + (17*w^3 + 3*w)*x + w^5 + z^5
            sage: parent(f.polynomial(x))
            Univariate Polynomial Ring in x over Multivariate Polynomial Ring in w, z over Rational Field

            sage: f.polynomial(w)
            w^5 + 17*x*w^3 + 3*x*w + z^5 + x^3
            sage: f.polynomial(z)
            z^5 + w^5 + 17*x*w^3 + x^3 + 3*x*w
            sage: R.<x,w,z,k> = ZZ[]
            sage: f = x^3 + 3*w*x + w^5 + (17*w^3)*x + z^5 +x*w*z*k + 5
            sage: f.polynomial(x)
            x^3 + (17*w^3 + w*z*k + 3*w)*x + w^5 + z^5 + 5
            sage: f.polynomial(w)
            w^5 + 17*x*w^3 + (x*z*k + 3*x)*w + z^5 + x^3 + 5
            sage: f.polynomial(z)
            z^5 + x*w*k*z + w^5 + 17*x*w^3 + x^3 + 3*x*w + 5
            sage: f.polynomial(k)
            x*w*z*k + w^5 + z^5 + 17*x*w^3 + x^3 + 3*x*w + 5
            sage: R.<x,y>=GF(5)[]
            sage: f=x^2+x+y
            sage: f.polynomial(x)
            x^2 + x + y
            sage: f.polynomial(y)
            y + x^2 + x
        """
        cdef int ind
        R = self._parent
        cdef list Z = list(R.gens())
        cdef Py_ssize_t i
        cdef dict c, w
        cdef list v
        try:
            ind = Z.index(var)
        except ValueError:
            raise ValueError("var must be one of the generators of the parent polynomial ring")

        if len(Z) <= 1:
            return self.univariate_polynomial()

        del Z[ind]

        # Make polynomial ring over all variables except var.
        S = R.base_ring()[tuple(Z)]
        ring = S[var]
        if not self:
            return ring(0)

        d = self.degree(var)
        B = ring.base_ring()
        w = {remove_from_tuple(e, ind): val
             for e, val in self.dict().iteritems() if not e[ind]}
        v = [B(w)]  # coefficients that don't involve var
        z = var
        for i in range(1,d+1):
            c = <dict> self.coefficient(z).dict()
            w = {remove_from_tuple(e, ind): val for e, val in c.iteritems()}
            v.append(B(w))
            z *= var
        return ring(v)

    cpdef dict _mpoly_dict_recursive(self, tuple vars=None, base_ring=None):
        r"""
        Return a ``dict`` of coefficient entries suitable for construction
        of a ``MPolynomial_polydict`` with the given variables.

        EXAMPLES::

            sage: R = Integers(10)['x,y,z']['t,s']
            sage: t,s = R.gens()
            sage: x,y,z = R.base_ring().gens()
            sage: (x+y+2*z*s+3*t)._mpoly_dict_recursive(('z','t','s'))
            {(0, 0, 0): x + y, (0, 1, 0): 3, (1, 0, 1): 2}

        TESTS::

            sage: R = Qp(7)['x,y,z,t,p']; S = ZZ['x,z,t']['p']
            sage: R(S.0)
            p
            sage: R = QQ['x,y,z,t,p']; S = ZZ['x']['y,z,t']['p']
            sage: z = S.base_ring().gen(1)
            sage: R(z)
            z
            sage: R = QQ['x,y,z,t,p']; S = ZZ['x']['y,z,t']['p']
            sage: z = S.base_ring().gen(1); p = S.0; x = S.base_ring().base_ring().gen()
            sage: R(z+p)
            z + p
            sage: R = Qp(7)['x,y,z,p']; S = ZZ['x']['y,z,t']['p'] # shouldn't work, but should throw a better error
            sage: R(S.0)
            p

        See :trac:`2601`::

            sage: R.<a,b,c> = PolynomialRing(QQ, 3)
            sage: a._mpoly_dict_recursive(('c', 'b', 'a'))
            {(0, 0, 1): 1}
            sage: testR.<a,b,c> = PolynomialRing(QQ,3)
            sage: id_ringA = ideal([a^2-b,b^2-c,c^2-a])
            sage: id_ringB = ideal(id_ringA.gens()).change_ring(PolynomialRing(QQ,'c,b,a'))
        """
        if not self:
            return {}

        if vars is None:
            vars = self._parent.variable_names_recursive()
        cdef tuple my_vars = self._parent.variable_names()
        if vars == my_vars:
            return <dict> self.dict()
        elif my_vars[-1] not in vars:
            x = base_ring(self) if base_ring is not None else self
            const_ix = ETuple((0,)*len(vars))
            return { const_ix: x }
        elif not set(my_vars).issubset(set(vars)):
            # we need to split it up
            p = self.polynomial(self._parent.gen(len(my_vars)-1))
            if not isinstance(p, MPolynomial):
                # Not a multivariate polynomial, so it must be a univariate
                return (<Polynomial> p)._mpoly_dict_recursive(vars, base_ring)
            return (<MPolynomial> p)._mpoly_dict_recursive(vars, base_ring)

        cdef dict D = {}
        cdef list mapping = [vars.index(z) for z in my_vars]
        cdef list new_map
        cdef Py_ssize_t m = min(mapping)
        cdef tuple prev_vars = vars[:m]
        cdef list tmp
        cdef ETuple postfix
        cdef Py_ssize_t k
        cdef dict mpoly
        if prev_vars:
            new_map = list(mapping)
            for k in range(len(mapping)):
                new_map[k] -= m
            tmp = [0] * (len(vars) - m)
            try:
                for ix,a in self.dict().iteritems():
                    for k in range(len(my_vars)):
                        tmp[new_map[k]] = ix[k]
                    postfix = ETuple(tmp)
                    mpoly = <dict> a._mpoly_dict_recursive(prev_vars, base_ring)
                    for prefix,b in mpoly.iteritems():
                        D[prefix+postfix] = b
                return D

            except AttributeError:
                pass

        if base_ring is self.base_ring():
            base_ring = None

        tmp = [0] * len(vars)
        for ix,a in self.dict().iteritems():
            for k in range(len(my_vars)):
                tmp[mapping[k]] = ix[k]
            if base_ring is not None:
                a = base_ring(a)
            D[ETuple(tmp)] = a
        return D

    cdef long _hash_c(self) except -1:
        """
        This hash incorporates the variable name in an effort to respect the obvious inclusions
        into multi-variable polynomial rings.

        The tuple algorithm is borrowed from http://effbot.org/zone/python-hash.htm.

        EXAMPLES::

            sage: T.<y>=QQ[]
            sage: R.<x>=ZZ[]
            sage: S.<x,y>=ZZ[]
            sage: hash(S.0)==hash(R.0)  # respect inclusions into mpoly rings (with matching base rings)
            True
            sage: hash(S.1)==hash(T.0)  # respect inclusions into mpoly rings (with unmatched base rings)
            True
            sage: hash(S(12))==hash(12)  # respect inclusions of the integers into an mpoly ring
            True
            sage: # the point is to make for more flexible dictionary look ups
            sage: d={S.0:12}
            sage: d[R.0]
            12
            sage: # or, more to the point, make subs in fraction field elements work
            sage: f=x/y
            sage: f.subs({x:1})
            1/y

        TESTS:

        Verify that :trac:`16251` has been resolved, i.e., polynomials with
        unhashable coefficients are unhashable::

            sage: K.<a> = Qq(9)
            sage: R.<t,s> = K[]
            sage: hash(t)
            Traceback (most recent call last):
            ...
            TypeError: unhashable type: 'sage.rings.padics.qadic_flint_CR.qAdicCappedRelativeElement'

        """
        cdef long result = 0 # store it in a c-int and just let the overflowing additions wrap
        cdef long result_mon
        var_name_hash = [hash(v) for v in self._parent.variable_names()]
        cdef long c_hash
        for m,c in self.dict().iteritems():
            #  I'm assuming (incorrectly) that hashes of zero indicate that the element is 0.
            # This assumption is not true, but I think it is true enough for the purposes and it
            # it allows us to write fast code that omits terms with 0 coefficients.  This is
            # important if we want to maintain the '==' relationship with sparse polys.
            c_hash = hash(c)
            if c_hash != 0: # this is always going to be true, because we are sparse (correct?)
                # Hash (self[i], gen_a, exp_a, gen_b, exp_b, gen_c, exp_c, ...) as a tuple according to the algorithm.
                # I omit gen,exp pairs where the exponent is zero.
                result_mon = c_hash
                for p in m.nonzero_positions():
                    result_mon = (1000003 * result_mon) ^ var_name_hash[p]
                    result_mon = (1000003 * result_mon) ^ m[p]
                result += result_mon
        if result == -1:
            return -2
        return result

    # you may have to replicate this boilerplate code in derived classes if you override
    # __richcmp__.  The python documentation at  https://docs.python.org/api/type-structs.html
    # explains how __richcmp__, __hash__, and __cmp__ are tied together.
    def __hash__(self):
        return self._hash_c()

    def args(self):
        r"""
        Returns the named of the arguments of self, in the
        order they are accepted from call.

        EXAMPLES::

            sage: R.<x,y> = ZZ[]
            sage: x.args()
            (x, y)
        """
        return self._parent.gens()

    def homogenize(self, var='h'):
        r"""
        Return the homogenization of this polynomial.

        The polynomial itself is returned if it is homogeneous already.
        Otherwise, the monomials are multiplied with the smallest powers of
        ``var`` such that they all have the same total degree.

        INPUT:

        - ``var`` -- a variable in the polynomial ring (as a string, an element of
          the ring, or a zero-based index in the list of variables) or a name
          for a new variable (default: ``'h'``)

        OUTPUT:

        If ``var`` specifies a variable in the polynomial ring, then a
        homogeneous element in that ring is returned. Otherwise, a homogeneous
        element is returned in a polynomial ring with an extra last variable
        ``var``.

        EXAMPLES::

            sage: R.<x,y> = QQ[]
            sage: f = x^2 + y + 1 + 5*x*y^10
            sage: f.homogenize()
            5*x*y^10 + x^2*h^9 + y*h^10 + h^11

        The parameter ``var`` can be used to specify the name of the variable::

            sage: g = f.homogenize('z'); g
            5*x*y^10 + x^2*z^9 + y*z^10 + z^11
            sage: g.parent()
            Multivariate Polynomial Ring in x, y, z over Rational Field

        However, if the polynomial is homogeneous already, then that parameter
        is ignored and no extra variable is added to the polynomial ring::

            sage: f = x^2 + y^2
            sage: g = f.homogenize('z'); g
            x^2 + y^2
            sage: g.parent()
            Multivariate Polynomial Ring in x, y over Rational Field

        If you want the ring of the result to be independent of whether the
        polynomial is homogenized, you can use ``var`` to use an existing
        variable to homogenize::

            sage: R.<x,y,z> = QQ[]
            sage: f = x^2 + y^2
            sage: g = f.homogenize(z); g
            x^2 + y^2
            sage: g.parent()
            Multivariate Polynomial Ring in x, y, z over Rational Field
            sage: f = x^2 - y
            sage: g = f.homogenize(z); g
            x^2 - y*z
            sage: g.parent()
            Multivariate Polynomial Ring in x, y, z over Rational Field

        The parameter ``var`` can also be given as a zero-based index in the
        list of variables::

            sage: g = f.homogenize(2); g
            x^2 - y*z

        If the variable specified by ``var`` is not present in the polynomial,
        then setting it to 1 yields the original polynomial::

            sage: g(x,y,1)
            x^2 - y

        If it is present already, this might not be the case::

            sage: g = f.homogenize(x); g
            x^2 - x*y
            sage: g(1,y,z)
            -y + 1

        In particular, this can be surprising in positive characteristic::

            sage: R.<x,y> = GF(2)[]
            sage: f = x + 1
            sage: f.homogenize(x)
            0

        TESTS::

            sage: R = PolynomialRing(QQ, 'x', 5)
            sage: p = R.random_element()
            sage: q1 = p.homogenize()
            sage: q2 = p.homogenize()
            sage: q1.parent() is q2.parent()
            True

        """
        P = self.parent()

        if self.is_homogeneous():
            return self

        if isinstance(var, basestring):
            V = list(P.variable_names())
            try:
                i = V.index(var)
                return self._homogenize(i)
            except ValueError:
                P = PolynomialRing(P.base_ring(), len(V)+1, V + [var], order=P.term_order())
                return P(self)._homogenize(len(V))

        elif isinstance(var, MPolynomial) and \
             ((<MPolynomial>var)._parent is P or (<MPolynomial>var)._parent == P):
            V = list(P.gens())
            try:
                i = V.index(var)
                return self._homogenize(i)
            except ValueError:
                P = P.change_ring(names=P.variable_names() + [str(var)])
                return P(self)._homogenize(len(V))

        elif isinstance(var, int) or isinstance(var, Integer):
            if 0 <= var < P.ngens():
                return self._homogenize(var)
            else:
                raise TypeError("Variable index %d must be < parent(self).ngens()." % var)
        else:
            raise TypeError("Parameter var must be either a variable, a string or an integer.")

    def is_homogeneous(self):
        r"""
        Return ``True`` if self is a homogeneous polynomial.

        TESTS::

            sage: from sage.rings.polynomial.multi_polynomial import MPolynomial
            sage: P.<x, y> = PolynomialRing(QQ, 2)
            sage: MPolynomial.is_homogeneous(x+y)
            True
            sage: MPolynomial.is_homogeneous(P(0))
            True
            sage: MPolynomial.is_homogeneous(x+y^2)
            False
            sage: MPolynomial.is_homogeneous(x^2 + y^2)
            True
            sage: MPolynomial.is_homogeneous(x^2 + y^2*x)
            False
            sage: MPolynomial.is_homogeneous(x^2*y + y^2*x)
            True

        .. NOTE::

            This is a generic implementation which is likely overridden by
            subclasses.
        """
        M = self.monomials()
        if M==[]:
            return True
        d = M.pop().degree()
        for m in M:
            if m.degree() != d:
                return False
        else:
            return True

    def homogeneous_components(self):
        """
        Return the homogeneous components of this polynomial.

        OUTPUT:

        A dictionary mapping degrees to homogeneous polynomials.

        EXAMPLES::

            sage: R.<x,y> = QQ[]
            sage: (x^3 + 2*x*y^3 + 4*y^3 + y).homogeneous_components()
            {1: y, 3: x^3 + 4*y^3, 4: 2*x*y^3}
            sage: R.zero().homogeneous_components()
            {}

        In case of weighted term orders, the polynomials are homogeneous with
        respect to the weights::

             sage: S.<a,b,c> = PolynomialRing(ZZ, order=TermOrder('wdegrevlex', (1,2,3)))
             sage: (a^6 + b^3 + b*c + a^2*c + c + a + 1).homogeneous_components()
             {0: 1, 1: a, 3: c, 5: a^2*c + b*c, 6: a^6 + b^3}
        """
        cdef ETuple e
        from collections import defaultdict
        d = defaultdict(dict)
        if self._parent.term_order()._weights:
            for c, m in self:
                d[m.degree()][m.exponents()[0]] = c
        else:
            # Otherwise it is unweighted, so we use a faster implementation
            for e, c in self.iterator_exp_coeff():
                d[e.unweighted_degree()][e] = c
        return {k: self._parent(d[k]) for k in d}

    cpdef _mod_(self, other):
        """
        EXAMPLES::

            sage: R.<x,y> = PolynomialRing(QQ)
            sage: f = (x^2*y + 2*x - 3)
            sage: g = (x + 1)*f
            sage: g % f
            0

            sage: (g+1) % f
            1

            sage: M = x*y
            sage: N = x^2*y^3
            sage: M.divides(N)
            True
        """
        try:
            quo_rem = self.quo_rem
        except AttributeError:
            raise NotImplementedError
        else:
            q, r = quo_rem(other)
            return r

    def change_ring(self, R):
        """
        Return a copy of this polynomial but with coefficients in ``R``,
        if at all possible.

        INPUT:

        - ``R`` -- a ring or morphism.

        EXAMPLES::

            sage: R.<x,y> = QQ[]
            sage: f = x^3 + 3/5*y + 1
            sage: f.change_ring(GF(7))
            x^3 + 2*y + 1

        ::

            sage: R.<x,y> = GF(9,'a')[]
            sage: (x+2*y).change_ring(GF(3))
            x - y

        ::

            sage: K.<z> = CyclotomicField(3)
            sage: R.<x,y> = K[]
            sage: f = x^2 + z*y
            sage: f.change_ring(K.embeddings(CC)[1])
            x^2 + (-0.500000000000000 - 0.866025403784438*I)*y

        TESTS:

        Check that :trac:`25022` is fixed::

            sage: K.<x,y> = ZZ[]
            sage: (x*y).change_ring(SR).monomials()
            [x*y]
        """
        if isinstance(R, Map):
        #if we're given a hom of the base ring extend to a poly hom
            if R.domain() == self.base_ring():
                R = self.parent().hom(R, self.parent().change_ring(R.codomain()))
            return R(self)
        else:
            return self.parent().change_ring(R)(self.dict())

    def is_symmetric(self, group=None):
        r"""
        Return whether this polynomial is symmetric.

        INPUT:

        - ``group`` (default: symmetric group) -- if set, test whether the
          polynomial is invariant with respect to the given permutation group

        EXAMPLES::

            sage: R.<x,y,z> = QQ[]
            sage: p = (x+y+z)**2 - 3 * (x+y)*(x+z)*(y+z)
            sage: p.is_symmetric()
            True
            sage: (x + y - z).is_symmetric()
            False
            sage: R.one().is_symmetric()
            True

            sage: p = (x-y)*(y-z)*(z-x)
            sage: p.is_symmetric()
            False
            sage: p.is_symmetric(AlternatingGroup(3))
            True

            sage: R.<x,y> = QQ[]
            sage: ((x + y)**2).is_symmetric()
            True
            sage: R.one().is_symmetric()
            True
            sage: (x + 2*y).is_symmetric()
            False

        An example with a GAP permutation group (here the quaternions)::

            sage: R = PolynomialRing(QQ, 'x', 8)
            sage: x = R.gens()
            sage: p = sum(prod(x[i] for i in e) for e in [(0,1,2), (0,1,7), (0,2,7), (1,2,7), (3,4,5), (3,4,6), (3,5,6), (4,5,6)])
            sage: p.is_symmetric(libgap.TransitiveGroup(8, 5))
            True
            sage: p = sum(prod(x[i] for i in e) for e in [(0,1,2), (0,1,7), (0,2,7), (1,2,7), (3,4,5), (3,4,6), (3,5,6)])
            sage: p.is_symmetric(libgap.TransitiveGroup(8, 5))
            False

        TESTS::

            sage: R = PolynomialRing(QQ, 'x', 3)
            sage: R.one().is_symmetric(3)
            Traceback (most recent call last):
            ...
            ValueError: argument must be a permutation group

            sage: R.one().is_symmetric(SymmetricGroup(4))
            Traceback (most recent call last):
            ...
            ValueError: invalid data to initialize a permutation
        """
        n = self.parent().ngens()
        if n <= 1:
            return True

        from sage.groups.perm_gps.permgroup_named import SymmetricGroup
        S = SymmetricGroup(n)
        if group is None:
            gens = S.gens()
        else:
            try:
                # for Sage group
                gens = group.gens()
            except AttributeError:
                # for GAP group
                try:
                    gens = group.GeneratorsOfGroup()
                except AttributeError:
                    raise ValueError("argument must be a permutation group")
            gens = [S(g) for g in gens]

        cdef dict coeffs = self.dict()
        zero = self.base_ring().zero()
        return all(coeffs.get(g._act_on_etuple_on_position(e), zero) == coeff
                   for e, coeff in coeffs.items() for g in gens)

    def _gap_(self, gap):
        """
        Return a representation of ``self`` in the GAP interface

        INPUT:

        - ``gap`` -- a GAP or libgap instance

        TESTS:

        Multivariate polynomial over integers::

            sage: R.<x,y,z> = ZZ[]
            sage: gap(-x*y + 3*z)   # indirect doctest
            -x*y+3*z
            sage: gap(R.zero())     # indirect doctest
            0
            sage: (x+y+z)._gap_(libgap)
            x+y+z

            sage: g = gap(x - y + 3*x*y*z)
            sage: R(g)
            3*x*y*z + x - y

            sage: g = libgap(5*x - y*z)
            sage: R(g)
            -y*z + 5*x

        Multivariate polynomial over a cyclotomic field::

            sage: F.<zeta> = CyclotomicField(8)
            sage: P.<x,y> = F[]
            sage: p = zeta + zeta^2*x + zeta^3*y + (1+zeta)*x*y
            sage: gap(p)     # indirect doctest
            (1+E(8))*x*y+E(4)*x+E(8)^3*y+E(8)
            sage: libgap(p)  # indirect doctest
            (1+E(8))*x*y+E(4)*x+E(8)^3*y+E(8)

        Multivariate polynomial over a polynomial ring over a cyclotomic field::

            sage: S.<z> = F[]
            sage: P.<x,y> = S[]
            sage: p = zeta + zeta^2*x*z + zeta^3*y*z^2 + (1+zeta)*x*y*z
            sage: gap(p)     # indirect doctest
            ((1+E(8))*z)*x*y+E(4)*z*x+E(8)^3*z^2*y+E(8)
            sage: libgap(p)  # indirect doctest
            ((1+E(8))*z)*x*y+E(4)*z*x+E(8)^3*z^2*y+E(8)
        """
        R = gap(self.parent())
        variables = R.IndeterminatesOfPolynomialRing()
        return self(*variables)

    def _libgap_(self):
        r"""
        TESTS::

            sage: R.<x,y,z> = ZZ[]
            sage: libgap(-x*y + 3*z)   # indirect doctest
            -x*y+3*z
            sage: libgap(R.zero())     # indirect doctest
            0
        """
        from sage.libs.gap.libgap import libgap
        return self._gap_(libgap)

    def _magma_init_(self, magma):
        """
        Returns a Magma string representation of self valid in the
        given magma session.

        EXAMPLES::

            sage: k.<b> = GF(25); R.<x,y> = k[]
            sage: f = y*x^2*b + x*(b+1) + 1
            sage: magma = Magma()                       # so var names same below
            sage: magma(f)                              # optional - magma
            b*x^2*y + b^22*x + 1
            sage: f._magma_init_(magma)                 # optional - magma
            '_sage_[...]!((_sage_[...]!(_sage_[...]))*_sage_[...]^2*_sage_[...]+(_sage_[...]!(_sage_[...] + 1))*_sage_[...]+(_sage_[...]!(1))*1)'

        A more complicated nested example::

            sage: R.<x,y> = QQ[]; S.<z,w> = R[]; f = (2/3)*x^3*z + w^2 + 5
            sage: f._magma_init_(magma)               # optional - magma
            '_sage_[...]!((_sage_[...]!((1/1)*1))*_sage_[...]^2+(_sage_[...]!((2/3)*_sage_[...]^3))*_sage_[...]+(_sage_[...]!((5/1)*1))*1)'
            sage: magma(f)                            # optional - magma
            w^2 + 2/3*x^3*z + 5
        """
        R = magma(self.parent())
        g = R.gen_names()
        v = []
        for m, c in zip(self.monomials(), self.coefficients()):
            v.append('(%s)*%s'%( c._magma_init_(magma),
                                 m._repr_with_changed_varnames(g)))
        if len(v) == 0:
            s = '0'
        else:
            s = '+'.join(v)

        return '%s!(%s)'%(R.name(), s)

    def _giac_init_(self):
        r"""
        Return a Giac string representation of this polynomial.

        TESTS::

            sage: R.<x,y,z> = GF(101)['e,i'][]
            sage: f = R('e*i') * x + y^2
            sage: f._giac_init_()
            '((1)*1)*sageVARy^2+((1)*sageVARe*sageVARi)*sageVARx'
            sage: giac(f)
            sageVARy^2+sageVARe*sageVARi*sageVARx
            sage: giac(R.zero())
            0
        """
        g = ['sageVAR' + x for x in self.parent().variable_names()]
        s = '+'.join('(%s)*%s' % (c._giac_init_(),
                                  m._repr_with_changed_varnames(g))
                     for c, m in self)
        return s if s else '0'

    def gradient(self):
        r"""
        Return a list of partial derivatives of this polynomial,
        ordered by the variables of ``self.parent()``.

        EXAMPLES::

           sage: P.<x,y,z> = PolynomialRing(ZZ,3)
           sage: f = x*y + 1
           sage: f.gradient()
           [y, x, 0]
        """
        return [ self.derivative(var) for var in self.parent().gens() ]

    def jacobian_ideal(self):
        r"""
        Return the Jacobian ideal of the polynomial self.

        EXAMPLES::

            sage: R.<x,y,z> = QQ[]
            sage: f = x^3 + y^3 + z^3
            sage: f.jacobian_ideal()
            Ideal (3*x^2, 3*y^2, 3*z^2) of Multivariate Polynomial Ring in x, y, z over Rational Field
        """
        return self.parent().ideal(self.gradient())

    def newton_polytope(self):
        """
        Return the Newton polytope of this polynomial.

        EXAMPLES::

            sage: R.<x,y> = QQ[]
            sage: f = 1 + x*y + x^3 + y^3
            sage: P = f.newton_polytope()
            sage: P
            A 2-dimensional polyhedron in ZZ^2 defined as the convex hull of 3 vertices
            sage: P.is_simple()
            True

        TESTS::

            sage: R.<x,y> = QQ[]
            sage: R(0).newton_polytope()
            The empty polyhedron in ZZ^0
            sage: R(1).newton_polytope()
            A 0-dimensional polyhedron in ZZ^2 defined as the convex hull of 1 vertex
            sage: R(x^2+y^2).newton_polytope().integral_points()
            ((0, 2), (1, 1), (2, 0))
        """
        from sage.geometry.polyhedron.constructor import Polyhedron
        e = self.exponents()
        P = Polyhedron(vertices = e, base_ring=ZZ)
        return P

    def __iter__(self):
        """
        Facilitates iterating over the monomials of self,
        returning tuples of the form ``(coeff, mon)`` for each
        non-zero monomial.

        EXAMPLES::

            sage: P.<x,y,z> = PolynomialRing(QQ,3)
            sage: f = 3*x^3*y + 16*x + 7
            sage: [(c,m) for c,m in f]
            [(3, x^3*y), (16, x), (7, 1)]
            sage: f = P.random_element(12,14)
            sage: sum(c*m for c,m in f) == f
            True
        """
        for exp, coeff in self.iterator_exp_coeff():
            yield (coeff, self.monomial(exp))

    def iterator_exp_coeff(self, as_ETuples=True):
        """
        Iterate over ``self`` as pairs of ((E)Tuple, coefficient).

        INPUT:

        - ``as_ETuples`` -- (default: ``True``) if ``True`` iterate over
          pairs whose first element is an ETuple, otherwise as a tuples

        EXAMPLES::

            sage: R.<a,b,c> = QQ[]
            sage: f = a*c^3 + a^2*b + 2*b^4
            sage: list(f.iterator_exp_coeff())
            [((0, 4, 0), 2), ((1, 0, 3), 1), ((2, 1, 0), 1)]
            sage: list(f.iterator_exp_coeff(as_ETuples=False))
            [((0, 4, 0), 2), ((1, 0, 3), 1), ((2, 1, 0), 1)]

            sage: R.<a,b,c> = PolynomialRing(QQ, 3, order='lex')
            sage: f = a*c^3 + a^2*b + 2*b^4
            sage: list(f.iterator_exp_coeff())
            [((2, 1, 0), 1), ((1, 0, 3), 1), ((0, 4, 0), 2)]
        """
        for exp in self.exponents():
            yield (exp, self.monomial_coefficient(exp))

    def content(self):
        """
        Returns the content of this polynomial.  Here, we define content as
        the gcd of the coefficients in the base ring.

        .. SEEALSO::

            :meth:`content_ideal`

        EXAMPLES::

            sage: R.<x,y> = ZZ[]
            sage: f = 4*x+6*y
            sage: f.content()
            2
            sage: f.content().parent()
            Integer Ring

        TESTS:

        Since :trac:`10771`, the gcd in QQ restricts to the gcd in ZZ::

            sage: R.<x,y> = QQ[]
            sage: f = 4*x+6*y
            sage: f.content(); f.content().parent()
            2
            Rational Field

        """
        from sage.arith.all import gcd
        return gcd(self.coefficients())

    def content_ideal(self):
        """
        Return the content ideal of this polynomial, defined as the ideal
        generated by its coefficients.

        .. SEEALSO::

            :meth:`content`

        EXAMPLES::

            sage: R.<x,y> = ZZ[]
            sage: f = 2*x*y + 6*x - 4*y + 2
            sage: f.content_ideal()
            Principal ideal (2) of Integer Ring
            sage: S.<z,t> = R[]
            sage: g = x*z + y*t
            sage: g.content_ideal()
            Ideal (x, y) of Multivariate Polynomial Ring in x, y over Integer Ring
        """
        return self.base_ring().ideal(self.coefficients())

    def is_generator(self):
        r"""
        Returns ``True`` if this polynomial is a generator of its
        parent.

        EXAMPLES::

            sage: R.<x,y>=ZZ[]
            sage: x.is_generator()
            True
            sage: (x+y-y).is_generator()
            True
            sage: (x*y).is_generator()
            False
            sage: R.<x,y>=QQ[]
            sage: x.is_generator()
            True
            sage: (x+y-y).is_generator()
            True
            sage: (x*y).is_generator()
            False
        """
        return (self in self.parent().gens())

    def map_coefficients(self, f, new_base_ring=None):
        """
        Returns the polynomial obtained by applying ``f`` to the non-zero
        coefficients of self.

        If ``f`` is a :class:`sage.categories.map.Map`, then the resulting
        polynomial will be defined over the codomain of ``f``. Otherwise, the
        resulting polynomial will be over the same ring as self. Set
        ``new_base_ring`` to override this behaviour.

        INPUT:

        - ``f`` -- a callable that will be applied to the coefficients of self.

        - ``new_base_ring`` (optional) -- if given, the resulting polynomial
          will be defined over this ring.

        EXAMPLES::

            sage: k.<a> = GF(9); R.<x,y> = k[];  f = x*a + 2*x^3*y*a + a
            sage: f.map_coefficients(lambda a : a + 1)
            (-a + 1)*x^3*y + (a + 1)*x + (a + 1)

        Examples with different base ring::

            sage: R.<r> = GF(9); S.<s> = GF(81)
            sage: h = Hom(R,S)[0]; h
            Ring morphism:
              From: Finite Field in r of size 3^2
              To:   Finite Field in s of size 3^4
              Defn: r |--> 2*s^3 + 2*s^2 + 1
            sage: T.<X,Y> = R[]
            sage: f = r*X+Y
            sage: g = f.map_coefficients(h); g
            (-s^3 - s^2 + 1)*X + Y
            sage: g.parent()
            Multivariate Polynomial Ring in X, Y over Finite Field in s of size 3^4
            sage: h = lambda x: x.trace()
            sage: g = f.map_coefficients(h); g
            X - Y
            sage: g.parent()
            Multivariate Polynomial Ring in X, Y over Finite Field in r of size 3^2
            sage: g = f.map_coefficients(h, new_base_ring=GF(3)); g
            X - Y
            sage: g.parent()
            Multivariate Polynomial Ring in X, Y over Finite Field of size 3

        """
        R = self.parent()
        if new_base_ring is not None:
            R = R.change_ring(new_base_ring)
        elif isinstance(f, Map):
            R = R.change_ring(f.codomain())
        return R(dict([(k,f(v)) for (k,v) in self.dict().items()]))

    def _norm_over_nonprime_finite_field(self):
        r"""
        Given a multivariate polynomial over a nonprime finite field
        `\GF{p^e}`, compute the norm of the polynomial down to `\GF{p}`.

        This is the product of the conjugates by the Frobenius action
        on coefficients, where Frobenius acts by p-th power.

        This is (currently) an internal function used in factoring over finite
        fields.

        EXAMPLES::

            sage: k.<a> = GF(9)
            sage: R.<x,y> = PolynomialRing(k)
            sage: f = (x-a)*(y-a)
            sage: f._norm_over_nonprime_finite_field()
            x^2*y^2 - x^2*y - x*y^2 - x^2 + x*y - y^2 + x + y + 1
        """
        P = self.parent()
        k = P.base_ring()
        if not k.is_field() and k.is_finite():
            raise TypeError("k must be a finite field")
        p = k.characteristic()
        e = k.degree()
        v = [self] + [self.map_coefficients(k.hom([k.gen()**(p**i)])) for i in range(1,e)]
        return prod(v).change_ring(k.prime_subfield())

    def sylvester_matrix(self, right, variable = None):
        """
        Given two nonzero polynomials self and right, returns the Sylvester
        matrix of the polynomials with respect to a given variable.

        Note that the Sylvester matrix is not defined if one of the polynomials
        is zero.

        INPUT:

        - self , right: multivariate polynomials
        - variable: optional, compute the Sylvester matrix with respect to this
          variable. If variable is not provided, the first variable of the
          polynomial ring is used.

        OUTPUT:

        - The Sylvester matrix of self and right.

        EXAMPLES::

            sage: R.<x, y> = PolynomialRing(ZZ)
            sage: f = (y + 1)*x + 3*x**2
            sage: g = (y + 2)*x + 4*x**2
            sage: M = f.sylvester_matrix(g, x)
            sage: M
            [    3 y + 1     0     0]
            [    0     3 y + 1     0]
            [    4 y + 2     0     0]
            [    0     4 y + 2     0]

        If the polynomials share a non-constant common factor then the
        determinant of the Sylvester matrix will be zero::

            sage: M.determinant()
            0

            sage: f.sylvester_matrix(1 + g, x).determinant()
            y^2 - y + 7

        If both polynomials are of positive degree with respect to variable, the
        determinant of the Sylvester matrix is the resultant::

            sage: f = R.random_element(4)
            sage: g = R.random_element(4)
            sage: f.sylvester_matrix(g, x).determinant() == f.resultant(g, x)
            True

        TESTS:

        The variable is optional::

            sage: f = x + y
            sage: g = x + y
            sage: f.sylvester_matrix(g)
            [1 y]
            [1 y]

        Polynomials must be defined over compatible base rings::

            sage: K.<x, y> = QQ[]
            sage: f = x + y
            sage: L.<x, y> = ZZ[]
            sage: g = x + y
            sage: R.<x, y> = GF(25, 'a')[]
            sage: h = x + y
            sage: f.sylvester_matrix(g, 'x')
            [1 y]
            [1 y]
            sage: g.sylvester_matrix(h, 'x')
            [1 y]
            [1 y]
            sage: f.sylvester_matrix(h, 'x')
            Traceback (most recent call last):
            ...
            TypeError: no common canonical parent for objects with parents: 'Multivariate Polynomial Ring in x, y over Rational Field' and 'Multivariate Polynomial Ring in x, y over Finite Field in a of size 5^2'
            sage: K.<x, y, z> = QQ[]
            sage: f = x + y
            sage: L.<x, z> = QQ[]
            sage: g = x + z
            sage: f.sylvester_matrix(g)
            [1 y]
            [1 z]

        Corner cases::

            sage: K.<x ,y>=QQ[]
            sage: f = x^2+1
            sage: g = K(0)
            sage: f.sylvester_matrix(g)
            Traceback (most recent call last):
            ...
            ValueError: The Sylvester matrix is not defined for zero polynomials
            sage: g.sylvester_matrix(f)
            Traceback (most recent call last):
            ...
            ValueError: The Sylvester matrix is not defined for zero polynomials
            sage: g.sylvester_matrix(g)
            Traceback (most recent call last):
            ...
            ValueError: The Sylvester matrix is not defined for zero polynomials
            sage: K(3).sylvester_matrix(x^2)
            [3 0]
            [0 3]
            sage: K(3).sylvester_matrix(K(4))
            []

        """

        # This code is almost exactly the same as that of
        # sylvester_matrix() in polynomial_element.pyx.

        from sage.matrix.constructor import matrix

        if self.parent() != right.parent():
            a, b = coercion_model.canonical_coercion(self,right)
            if variable:
                variable = a.parent()(variable)
            #We add the variable in case right is a multivariate polynomial
            return a.sylvester_matrix(b, variable)

        if not variable:
            variable = self.parent().gen()

        #coerce the variable to a polynomial
        if variable.parent() != self.parent():
            variable = self.parent()(variable)

        if self.is_zero() or right.is_zero():
            raise ValueError("The Sylvester matrix is not defined for zero polynomials")

        m = self.degree(variable)
        n = right.degree(variable)

        M = matrix(self.parent(), m + n, m + n)

        r = 0
        offset = 0
        for _ in range(n):
            for c in range(m, -1, -1):
                M[r, m - c + offset] = self.coefficient({variable:c})
            offset += 1
            r += 1

        offset = 0
        for _ in range(m):
            for c in range(n, -1, -1):
                M[r, n - c + offset] = right.coefficient({variable:c})
            offset += 1
            r += 1

        return M

    def discriminant(self,variable):
        """
        Returns the discriminant of self with respect to the given variable.

        INPUT:

          - ``variable`` - The variable with respect to which we compute
              the discriminant

        OUTPUT:

          - An element of the base ring of the polynomial ring.


        EXAMPLES::

            sage: R.<x,y,z>=QQ[]
            sage: f=4*x*y^2 + 1/4*x*y*z + 3/2*x*z^2 - 1/2*z^2
            sage: f.discriminant(x)
            1
            sage: f.discriminant(y)
            -383/16*x^2*z^2 + 8*x*z^2
            sage: f.discriminant(z)
            -383/16*x^2*y^2 + 8*x*y^2

        Note that, unlike the univariate case, the result lives in
        the same ring as the polynomial::

            sage: R.<x,y>=QQ[]
            sage: f=x^5*y+3*x^2*y^2-2*x+y-1
            sage: f.discriminant(y)
            x^10 + 2*x^5 + 24*x^3 + 12*x^2 + 1
            sage: f.polynomial(y).discriminant()
            x^10 + 2*x^5 + 24*x^3 + 12*x^2 + 1
            sage: f.discriminant(y).parent()==f.polynomial(y).discriminant().parent()
            False

        TESTS:

        Test polynomials over QQbar (:trac:`25265`)::

            sage: R.<x,y>=QQbar[]
            sage: f=x^5*y+3*x^2*y^2-2*x+y-1
            sage: f.discriminant(y)
            x^10 + 2*x^5 + 24*x^3 + 12*x^2 + 1

        AUTHOR:
            Miguel Marco
        """
        if self.is_zero():
            return self.parent().zero()
        n = self.degree(variable)
        d = self.derivative(variable)
        k = d.degree(variable)

        r = n % 4
        u = -1 # (-1)**(n*(n-1)/2)
        if r == 0 or r == 1:
            u = 1
        an = self.coefficient(variable**n)**(n - k - 2)
        return self.parent()(u * self.resultant(d, variable) * an)

    def subresultants(self, other, variable=None):
        r"""
        Return the nonzero subresultant polynomials of ``self`` and ``other``.

        INPUT:

        - ``other`` -- a polynomial

        OUTPUT: a list of polynomials in the same ring as ``self``

        EXAMPLES::

            sage: R.<x,y> = QQ[]
            sage: p = (y^2 + 6)*(x - 1) - y*(x^2 + 1)
            sage: q = (x^2 + 6)*(y - 1) - x*(y^2 + 1)
            sage: p.subresultants(q, y)
            [2*x^6 - 22*x^5 + 102*x^4 - 274*x^3 + 488*x^2 - 552*x + 288,
             -x^3 - x^2*y + 6*x^2 + 5*x*y - 11*x - 6*y + 6]
            sage: p.subresultants(q, x)
            [2*y^6 - 22*y^5 + 102*y^4 - 274*y^3 + 488*y^2 - 552*y + 288,
             x*y^2 + y^3 - 5*x*y - 6*y^2 + 6*x + 11*y - 6]

        """
        R = self.parent()
        if variable is None:
            x = R.gen(0)
        else:
            x = variable
        p = self.polynomial(x)
        q = other.polynomial(x)
        return [R(f) for f in  p.subresultants(q)]

    def macaulay_resultant(self, *args):
        r"""
        This is an implementation of the Macaulay Resultant. It computes
        the resultant of universal polynomials as well as polynomials
        with constant coefficients. This is a project done in
        sage days 55. It's based on the implementation in Maple by
        Manfred Minimair, which in turn is based on the references [CLO], [Can], [Mac].
        It calculates the Macaulay resultant for a list of Polynomials,
        up to sign!

        AUTHORS:

        - Hao Chen, Solomon Vishkautsan (7-2014)

        INPUT:

        - ``args`` -- a list of `n-1` homogeneous polynomials in `n` variables.
                  works when ``args[0]`` is the list of polynomials,
                  or ``args`` is itself the list of polynomials

        OUTPUT:

        - the macaulay resultant

        EXAMPLES:

        The number of polynomials has to match the number of variables::

            sage: R.<x,y,z> = PolynomialRing(QQ,3)
            sage: y.macaulay_resultant(x+z)
            Traceback (most recent call last):
            ...
            TypeError: number of polynomials(= 2) must equal number of variables (= 3)

        The polynomials need to be all homogeneous::

            sage: R.<x,y,z> = PolynomialRing(QQ,3)
            sage: y.macaulay_resultant([x+z, z+x^3])
            Traceback (most recent call last):
            ...
            TypeError: resultant for non-homogeneous polynomials is not supported

        All polynomials must be in the same ring::

            sage: R.<x,y,z> = PolynomialRing(QQ,3)
            sage: S.<x,y> = PolynomialRing(QQ, 2)
            sage: y.macaulay_resultant(z+x,z)
            Traceback (most recent call last):
            ...
            TypeError: not all inputs are polynomials in the calling ring

        The following example recreates Proposition 2.10 in Ch.3 of Using Algebraic Geometry::

            sage: K.<x,y> = PolynomialRing(ZZ, 2)
            sage: flist,R = K._macaulay_resultant_universal_polynomials([1,1,2])
            sage: flist[0].macaulay_resultant(flist[1:])
            u2^2*u4^2*u6 - 2*u1*u2*u4*u5*u6 + u1^2*u5^2*u6 - u2^2*u3*u4*u7 + u1*u2*u3*u5*u7 + u0*u2*u4*u5*u7 - u0*u1*u5^2*u7 + u1*u2*u3*u4*u8 - u0*u2*u4^2*u8 - u1^2*u3*u5*u8 + u0*u1*u4*u5*u8 + u2^2*u3^2*u9 - 2*u0*u2*u3*u5*u9 + u0^2*u5^2*u9 - u1*u2*u3^2*u10 + u0*u2*u3*u4*u10 + u0*u1*u3*u5*u10 - u0^2*u4*u5*u10 + u1^2*u3^2*u11 - 2*u0*u1*u3*u4*u11 + u0^2*u4^2*u11

        The following example degenerates into the determinant of a `3*3` matrix::

            sage: K.<x,y> = PolynomialRing(ZZ, 2)
            sage: flist,R = K._macaulay_resultant_universal_polynomials([1,1,1])
            sage: flist[0].macaulay_resultant(flist[1:])
            -u2*u4*u6 + u1*u5*u6 + u2*u3*u7 - u0*u5*u7 - u1*u3*u8 + u0*u4*u8

        The following example is by Patrick Ingram (:arxiv:`1310.4114`)::

            sage: U = PolynomialRing(ZZ,'y',2); y0,y1 = U.gens()
            sage: R = PolynomialRing(U,'x',3); x0,x1,x2 = R.gens()
            sage: f0 = y0*x2^2 - x0^2 + 2*x1*x2
            sage: f1 = y1*x2^2 - x1^2 + 2*x0*x2
            sage: f2 = x0*x1 - x2^2
            sage: f0.macaulay_resultant(f1,f2)
            y0^2*y1^2 - 4*y0^3 - 4*y1^3 + 18*y0*y1 - 27

        a simple example with constant rational coefficients::

            sage: R.<x,y,z,w> = PolynomialRing(QQ,4)
            sage: w.macaulay_resultant([z,y,x])
            1

        an example where the resultant vanishes::

            sage: R.<x,y,z> = PolynomialRing(QQ,3)
            sage: (x+y).macaulay_resultant([y^2,x])
            0

        an example of bad reduction at a prime ``p = 5``::

            sage: R.<x,y,z> = PolynomialRing(QQ,3)
            sage: y.macaulay_resultant([x^3+25*y^2*x,5*z])
            125

        The input can given as an unpacked list of polynomials::

            sage: R.<x,y,z> = PolynomialRing(QQ,3)
            sage: y.macaulay_resultant(x^3+25*y^2*x,5*z)
            125

        an example when the coefficients live in a finite field::

            sage: F = FiniteField(11)
            sage: R.<x,y,z,w> = PolynomialRing(F,4)
            sage: z.macaulay_resultant([x^3,5*y,w])
            4

        example when the denominator in the algorithm vanishes(in this case
        the resultant is the constant term of the quotient of
        char polynomials of numerator/denominator)::

            sage: R.<x,y,z> = PolynomialRing(QQ,3)
            sage: y.macaulay_resultant([x+z, z^2])
            -1

        when there are only 2 polynomials, macaulay resultant degenerates to the traditional resultant::

            sage: R.<x> = PolynomialRing(QQ,1)
            sage: f =  x^2+1; g = x^5+1
            sage: fh = f.homogenize()
            sage: gh = g.homogenize()
            sage: RH = fh.parent()
            sage: f.resultant(g) == fh.macaulay_resultant(gh)
            True

        """
        if len(args) == 1 and isinstance(args[0],list):
            return self.parent().macaulay_resultant(self, *args[0])
        return self.parent().macaulay_resultant(self, *args)

    def denominator(self):
        """
        Return a denominator of self.

        First, the lcm of the denominators of the entries of self
        is computed and returned. If this computation fails, the
        unit of the parent of self is returned.

        Note that some subclasses may implement its own denominator
        function.

        .. warning::

           This is not the denominator of the rational function
           defined by self, which would always be 1 since self is a
           polynomial.

        EXAMPLES:

        First we compute the denominator of a polynomial with
        integer coefficients, which is of course 1.

        ::

            sage: R.<x,y> = ZZ[]
            sage: f = x^3 + 17*y + x + y
            sage: f.denominator()
            1

        Next we compute the denominator of a polynomial over a number field.

        ::

            sage: R.<x,y> = NumberField(symbolic_expression(x^2+3)  ,'a')['x,y']
            sage: f = (1/17)*x^19 + (1/6)*y - (2/3)*x + 1/3; f
            1/17*x^19 - 2/3*x + 1/6*y + 1/3
            sage: f.denominator()
            102

        Finally, we try to compute the denominator of a polynomial with
        coefficients in the real numbers, which is a ring whose elements do
        not have a denominator method.

        ::

            sage: R.<a,b,c> = RR[]
            sage: f = a + b + RR('0.3'); f
            a + b + 0.300000000000000
            sage: f.denominator()
            1.00000000000000

        Check that the denominator is an element over the base whenever the base
        has no denominator function. This closes :trac:`9063`::

            sage: R.<a,b,c> = GF(5)[]
            sage: x = R(0)
            sage: x.denominator()
            1
            sage: type(x.denominator())
            <class 'sage.rings.finite_rings.integer_mod.IntegerMod_int'>
            sage: type(a.denominator())
            <class 'sage.rings.finite_rings.integer_mod.IntegerMod_int'>
            sage: from sage.rings.polynomial.multi_polynomial_element import MPolynomial
            sage: isinstance(a / b, MPolynomial)
            False
            sage: isinstance(a.numerator() / a.denominator(), MPolynomial)
            True
        """
        if self.degree() == -1:
            return self.base_ring().one()
        x = self.coefficients()
        try:
            d = x[0].denominator()
            for y in x:
                d = d.lcm(y.denominator())
            return d
        except(AttributeError):
            return self.base_ring().one()

    def numerator(self):
        """
        Return a numerator of self computed as self * self.denominator()

        Note that some subclasses may implement its own numerator
        function.

        .. warning::

           This is not the numerator of the rational function
           defined by self, which would always be self since self is a
           polynomial.

        EXAMPLES:

        First we compute the numerator of a polynomial with
        integer coefficients, which is of course self.

        ::

            sage: R.<x, y> = ZZ[]
            sage: f = x^3 + 17*x + y + 1
            sage: f.numerator()
            x^3 + 17*x + y + 1
            sage: f == f.numerator()
            True

        Next we compute the numerator of a polynomial over a number field.

        ::

            sage: R.<x,y> = NumberField(symbolic_expression(x^2+3)  ,'a')['x,y']
            sage: f = (1/17)*y^19 - (2/3)*x + 1/3; f
            1/17*y^19 - 2/3*x + 1/3
            sage: f.numerator()
            3*y^19 - 34*x + 17
            sage: f == f.numerator()
            False

        We try to compute the numerator of a polynomial with coefficients in
        the finite field of 3 elements.

        ::

            sage: K.<x,y,z> = GF(3)['x, y, z']
            sage: f = 2*x*z + 2*z^2 + 2*y + 1; f
            -x*z - z^2 - y + 1
            sage: f.numerator()
            -x*z - z^2 - y + 1

        We check that the computation the numerator and denominator
        are valid

        ::

            sage: K=NumberField(symbolic_expression('x^3+2'),'a')['x']['s,t']
            sage: f=K.random_element()
            sage: f.numerator() / f.denominator() == f
            True
            sage: R=RR['x,y,z']
            sage: f=R.random_element()
            sage: f.numerator() / f.denominator() == f
            True
        """
        return self * self.denominator()

    def lift(self, I):
        """
        given an ideal ``I = (f_1,...,f_r)`` and some ``g (== self)`` in ``I``,
        find ``s_1,...,s_r`` such that ``g = s_1 f_1 + ... + s_r f_r``.

        EXAMPLES::

            sage: A.<x,y> = PolynomialRing(CC,2,order='degrevlex')
            sage: I = A.ideal([x^10 + x^9*y^2, y^8 - x^2*y^7 ])
            sage: f = x*y^13 + y^12
            sage: M = f.lift(I)
            sage: M
            [y^7, x^7*y^2 + x^8 + x^5*y^3 + x^6*y + x^3*y^4 + x^4*y^2 + x*y^5 + x^2*y^3 + y^4]
            sage: sum( map( mul , zip( M, I.gens() ) ) ) == f
            True
        """
        raise NotImplementedError

    def inverse_mod(self, I):
        """
        Returns an inverse of self modulo the polynomial ideal `I`,
        namely a multivariate polynomial `f` such that
        ``self * f - 1`` belongs to `I`.

        INPUT:
         - ``I`` -- an ideal of the polynomial ring in which self lives

        OUTPUT:

         - a multivariate polynomial representing the inverse of ``f`` modulo ``I``

        EXAMPLES::

           sage: R.<x1,x2> = QQ[]
           sage: I = R.ideal(x2**2 + x1 - 2, x1**2 - 1)
           sage: f = x1 + 3*x2^2; g = f.inverse_mod(I); g
           1/16*x1 + 3/16
           sage: (f*g).reduce(I)
           1

        Test a non-invertible element::

           sage: R.<x1,x2> = QQ[]
           sage: I = R.ideal(x2**2 + x1 - 2, x1**2 - 1)
           sage: f = x1 + x2
           sage: f.inverse_mod(I)
           Traceback (most recent call last):
           ...
           ArithmeticError: element is non-invertible
        """
        P = self.parent()
        B  = I.gens()
        try:
            XY = P.one().lift((self,) + tuple(B))
            return P(XY[0])
        except ValueError:
            raise ArithmeticError("element is non-invertible")

    def weighted_degree(self, *weights):
        """
        Return the weighted degree of ``self``, which is the maximum weighted
        degree of all monomials in ``self``; the weighted degree of a monomial
        is the sum of all powers of the variables in the monomial, each power
        multiplied with its respective weight in ``weights``.

        This method is given for convenience. It is faster to use polynomial
        rings with weighted term orders and the standard ``degree`` function.

        INPUT:

        - ``weights`` - Either individual numbers, an iterable or a dictionary,
          specifying the weights of each variable. If it is a dictionary, it
          maps each variable of ``self`` to its weight. If it is a sequence of
          individual numbers or a tuple, the weights are specified in the order
          of the generators as given by ``self.parent().gens()``:

        EXAMPLES::

            sage: R.<x,y,z> = GF(7)[]
            sage: p = x^3 + y + x*z^2
            sage: p.weighted_degree({z:0, x:1, y:2})
            3
            sage: p.weighted_degree(1, 2, 0)
            3
            sage: p.weighted_degree((1, 4, 2))
            5
            sage: p.weighted_degree((1, 4, 1))
            4
            sage: p.weighted_degree(2**64, 2**50, 2**128)
            680564733841876926945195958937245974528
            sage: q = R.random_element(100, 20) #random
            sage: q.weighted_degree(1, 1, 1) == q.total_degree()
            True

        You may also work with negative weights

        ::

            sage: p.weighted_degree(-1, -2, -1)
            -2

        Note that only integer weights are allowed

        ::

            sage: p.weighted_degree(x,1,1)
            Traceback (most recent call last):
            ...
            TypeError: unable to convert non-constant polynomial x to Integer Ring
            sage: p.weighted_degree(2/1,1,1)
            6

        The ``weighted_degree`` coincides with the ``degree`` of a weighted
        polynomial ring, but the later is faster.

        ::

            sage: K = PolynomialRing(QQ, 'x,y', order=TermOrder('wdegrevlex', (2,3)))
            sage: p = K.random_element(10)
            sage: p.degree() == p.weighted_degree(2,3)
            True

        TESTS::

            sage: R = PolynomialRing(QQ, 'a', 5)
            sage: f = R.random_element(terms=20)
            sage: w = random_vector(ZZ,5)
            sage: d1 = f.weighted_degree(w)
            sage: d2 = (f*1.0).weighted_degree(w)
            sage: d1 == d2
            True
        """
        if self.is_zero():
            #Corner case, note that the degree of zero is an Integer
            return Integer(-1)

        if len(weights) ==  1:
            # First unwrap it if it is given as one element argument
            weights = weights[0]

        if isinstance(weights, dict):
            weights = [weights[g] for g in self.parent().gens()]

        weights = [Integer(w) for w in weights]

        # Go through each monomial, calculating the weight
        cdef int n = self.parent().ngens()
        cdef int i, j
        cdef Integer deg
        cdef Integer l
        cdef tuple m
        A = self.exponents(as_ETuples=False)
        l = Integer(0)
        m = <tuple>(A[0])
        for i in range(n):
            l += weights[i]*m[i]
        deg = l
        for j in range(1,len(A)):
            l = Integer(0)
            m = <tuple>A[j]
            for i in range(n):
                l += weights[i]*m[i]
            if deg < l:
                deg = l
        return deg

    def gcd(self, other):
        """
        Return a greatest common divisor of this polynomial and ``other``.

        INPUT:

        - ``other`` -- a polynomial with the same parent as this polynomial

        EXAMPLES::

            sage: Q.<z> = Frac(QQ['z'])
            sage: R.<x,y> = Q[]
            sage: r = x*y - (2*z-1)/(z^2+z+1) * x + y/z
            sage: p = r * (x + z*y - 1/z^2)
            sage: q = r * (x*y*z + 1)
            sage: gcd(p,q)
            (z^3 + z^2 + z)*x*y + (-2*z^2 + z)*x + (z^2 + z + 1)*y

        Polynomials over polynomial rings are converted to a simpler polynomial
        ring with all variables to compute the gcd::

            sage: A.<z,t> = ZZ[]
            sage: B.<x,y> = A[]
            sage: r = x*y*z*t+1
            sage: p = r * (x - y + z - t + 1)
            sage: q = r * (x*z - y*t)
            sage: gcd(p,q)
            z*t*x*y + 1
            sage: _.parent()
            Multivariate Polynomial Ring in x, y over Multivariate Polynomial Ring in z, t over Integer Ring

        Some multivariate polynomial rings have no gcd implementation::

            sage: R.<x,y> =GaussianIntegers()[]
            sage: x.gcd(x)
            Traceback (most recent call last):
            ...
            NotImplementedError: GCD is not implemented for multivariate polynomials over Gaussian Integers in Number Field in I with defining polynomial x^2 + 1 with I = 1*I

        TESTS::

            sage: Pol = QQ['x']['x','y']
            sage: Pol.one().gcd(1)
            1
        """
        flatten = self._parent.flattening_morphism()
        tgt = flatten.codomain()
        if tgt is not self._parent and tgt._has_singular:
            g = flatten(self).gcd(flatten(other))
            return flatten.section()(g)

        try:
            self._parent._singular_().set_ring()
            g = self._singular_().gcd(other._singular_())
            return self._parent(g)
        except (TypeError, AttributeError):
            pass

        x = self._parent.gens()[-1]
        uniself = self.polynomial(x)
        unibase = uniself.base_ring()
        try:
            doit = unibase._gcd_univariate_polynomial
        except AttributeError:
            raise NotImplementedError("GCD is not implemented for multivariate polynomials over {}".format(self._parent._mpoly_base_ring()))
        else:
            return self.parent()(doit(uniself, other.polynomial(x)))

    def nth_root(self, n):
        r"""
        Return a `n`-th root of this element.

        If there is no such root, a ``ValueError`` is raised.

        EXAMPLES::

            sage: R.<x,y,z> = QQ[]
            sage: a = 32 * (x*y + 1)^5 * (x+y+z)^5
            sage: a.nth_root(5)
            2*x^2*y + 2*x*y^2 + 2*x*y*z + 2*x + 2*y + 2*z
            sage: b = x + 2*y + 3*z
            sage: b.nth_root(42)
            Traceback (most recent call last):
            ...
            ValueError: not a 42nd power

            sage: R.<x,y> = QQ[]
            sage: S.<z,t> = R[]
            sage: T.<u,v> = S[]
            sage: p = (1 + x*u + y + v) * (1 + z*t)
            sage: (p**3).nth_root(3)
            (x*z*t + x)*u + (z*t + 1)*v + (y + 1)*z*t + y + 1
            sage: (p**3).nth_root(3).parent() is p.parent()
            True
            sage: ((1+x+z+t)**2).nth_root(3)
            Traceback (most recent call last):
            ...
            ValueError: not a 3rd power
        """
        R = self.parent()
        phi = R.flattening_morphism()
        S = phi.codomain()
        p = phi(self)

        V = p.variables()
        if not V:
            # constant
            root = self.constant_coefficient().nth_root(n)
            return phi.section()(S(root))
        elif len(V) == 1:
            # univariate
            U = PolynomialRing(S.base_ring(), str(V[0]))
            pU = U(p)
        else:
            # specialize one variable
            # (in order to call the univariate case)
            U0 = PolynomialRing(S.base_ring(), [str(v) for v in V[:-1]])
            U = U0[str(V[-1])]
            pU = U(p)

        # recursive call
        root = pU.nth_root(n)
        return phi.section()(S(root))

    def is_square(self, root=False):
        r"""
        Test whether this polynomial is a square root.

        INPUT:

        - ``root`` - if set to ``True`` return a pair ``(True, root)``
          where ``root`` is a square root or ``(False, None)`` if
          it is not a square.

        EXAMPLES::

            sage: R.<a,b> = QQ[]
            sage: a.is_square()
            False
            sage: ((1+a*b^2)^2).is_square()
            True
            sage: ((1+a*b^2)^2).is_square(root=True)
            (True, a*b^2 + 1)
        """
        try:
            sqrt = self.nth_root(2)
        except ValueError:
            return (False,None) if root else False
        else:
            return (True,sqrt) if root else True

    def specialization(self, D=None, phi=None):
        r"""
        Specialization of this polynomial.

        Given a family of polynomials defined over a polynomial ring. A specialization
        is a particular member of that family. The specialization can be specified either
        by a dictionary or a :class:`SpecializationMorphism`.

        INPUT:

        - ``D`` -- dictionary (optional)

        - ``phi`` -- SpecializationMorphism (optional)

        OUTPUT: a new polynomial

        EXAMPLES::

            sage: R.<c> = PolynomialRing(QQ)
            sage: S.<x,y> = PolynomialRing(R)
            sage: F = x^2 + c*y^2
            sage: F.specialization({c:2})
            x^2 + 2*y^2

        ::

            sage: S.<a,b> = PolynomialRing(QQ)
            sage: P.<x,y,z> = PolynomialRing(S)
            sage: RR.<c,d> = PolynomialRing(P)
            sage: f = a*x^2 + b*y^3 + c*y^2 - b*a*d + d^2 - a*c*b*z^2
            sage: f.specialization({a:2, z:4, d:2})
            (y^2 - 32*b)*c + b*y^3 + 2*x^2 - 4*b + 4

        Check that we preserve multi- versus uni-variate::

            sage: R.<l> = PolynomialRing(QQ, 1)
            sage: S.<k> = PolynomialRing(R)
            sage: K.<a, b, c> = PolynomialRing(S)
            sage: F = a*k^2 + b*l + c^2
            sage: F.specialization({b:56, c:5}).parent()
            Univariate Polynomial Ring in a over Univariate Polynomial Ring in k
            over Multivariate Polynomial Ring in l over Rational Field
        """
        if D is None:
            if phi is None:
                raise ValueError("either the dictionary or the specialization must be provided")
        else:
            from sage.rings.polynomial.flatten import SpecializationMorphism
            phi = SpecializationMorphism(self.parent(),D)
        return phi(self)

    def reduced_form(self, **kwds):
        r"""
        Return a reduced form of this polynomial.

        The algorithm is from Stoll and Cremona's "On the Reduction Theory of
        Binary Forms" [CS2003]_. This takes a two variable homogeneous polynomial and
        finds a reduced form. This is a `SL(2,\ZZ)`-equivalent binary form
        whose covariant in the upper half plane is in the fundamental domain.
        If the polynomial has multiple roots, they are removed and the algorithm
        is applied to the portion without multiple roots.

        This reduction should also minimize the sum of the squares of the coefficients,
        but this is not always the case.  By default the coefficient minimizing
        algorithm in [HS2018]_ is applied. The coefficients can be minimized
        either with respect to the sum of their squares or the maximum of their
        global heights.

        A portion of the algorithm uses Newton's method to find a solution to
        a system of equations. If Newton's method fails to converge to a point
        in the upper half plane, the function will use the less precise `z_0`
        covariant from the `Q_0` form as defined on page 7 of [CS2003]_.
        Additionally, if this polynomial has
        a root with multiplicity at least half the total degree of the polynomial,
        then we must also use the `z_0` covariant. See [CS2003]_ for details.

        Note that, if the covariant is within ``error_limit`` of the boundary
        but outside the fundamental domain, our function will erroneously move
        it to within the fundamental domain, hence our conjugation will be off
        by 1. If you don't want this to happen, decrease your ``error_limit``
        and increase your precision.

        Implemented by Rebecca Lauren Miller as part of GSOC 2016. Smallest
        coefficients added by Ben Hutz July 2018.

        INPUT:

        keywords:

        - ``prec`` --  integer, sets the precision (default:300)

        - ``return_conjugation`` -- boolean. Returns element of `SL(2, \ZZ)` (default:True)

        - ``error_limit`` -- sets the error tolerance (default:0.000001)

        - ``smallest_coeffs`` -- (default: True), boolean, whether to find the
          model with smallest coefficients

        - ``norm_type`` -- either ``'norm'`` or ``'height'``. What type of norm
          to use for smallest coefficients

        - ``emb`` -- (optional) embedding of based field into CC

        OUTPUT:

            - a polynomial (reduced binary form)

            - a matrix (element of `SL(2, \ZZ)`)

        TODO: When Newton's Method doesn't converge to a root in the upper half plane.
            Now we just return z0. It would be better to modify and find the unique root
            in the upper half plane.

        EXAMPLES::

            sage: R.<x,h> = PolynomialRing(QQ)
            sage: f = 19*x^8 - 262*x^7*h + 1507*x^6*h^2 - 4784*x^5*h^3 + 9202*x^4*h^4\
             -10962*x^3*h^5 + 7844*x^2*h^6 - 3040*x*h^7 + 475*h^8
            sage: f.reduced_form(prec=200, smallest_coeffs=False)
            (
            -x^8 - 2*x^7*h + 7*x^6*h^2 + 16*x^5*h^3 + 2*x^4*h^4 - 2*x^3*h^5 + 4*x^2*h^6 - 5*h^8,
            <BLANKLINE>
            [ 1 -2]
            [ 1 -1]
            )

        An example where the multiplicity is too high::

            sage: R.<x,y> = PolynomialRing(QQ)
            sage: f = x^3 + 378666*x^2*y - 12444444*x*y^2 + 1234567890*y^3
            sage: j = f * (x-545*y)^9
            sage: j.reduced_form(prec=200, smallest_coeffs=False)
            Traceback (most recent call last):
            ...
            ValueError: cannot have a root with multiplicity >= 12/2

        An example where Newton's Method does not find the right root::

            sage: R.<x,y> = PolynomialRing(QQ)
            sage: F = x^6 + 3*x^5*y - 8*x^4*y^2 - 2*x^3*y^3 - 44*x^2*y^4 - 8*x*y^5
            sage: F.reduced_form(smallest_coeffs=False, prec=400)
            Traceback (most recent call last):
            ...
            ArithmeticError: Newton's method converged to z not in the upper half plane

        An example with covariant on the boundary, therefore a non-unique form::

            sage: R.<x,y> = PolynomialRing(QQ)
            sage: F = 5*x^2*y - 5*x*y^2 - 30*y^3
            sage: F.reduced_form(smallest_coeffs=False)
            (
                                        [1 1]
            5*x^2*y + 5*x*y^2 - 30*y^3, [0 1]
            )

        An example where precision needs to be increased::

            sage: R.<x,y> = PolynomialRing(QQ)
            sage: F=-16*x^7 - 114*x^6*y - 345*x^5*y^2 - 599*x^4*y^3 - 666*x^3*y^4 - 481*x^2*y^5 - 207*x*y^6 - 40*y^7
            sage: F.reduced_form(prec=50, smallest_coeffs=False)
            Traceback (most recent call last):
            ...
            ValueError: accuracy of Newton's root not within tolerance(0.0000124... > 1e-06), increase precision
            sage: F.reduced_form(prec=100, smallest_coeffs=False)
            (
                                                                  [-1 -1]
            -x^5*y^2 - 24*x^3*y^4 - 3*x^2*y^5 - 2*x*y^6 + 16*y^7, [ 1  0]
            )

        ::

            sage: R.<x,y> = PolynomialRing(QQ)
            sage: F = - 8*x^4 - 3933*x^3*y - 725085*x^2*y^2 - 59411592*x*y^3 - 1825511633*y^4
            sage: F.reduced_form(return_conjugation=False)
            x^4 + 9*x^3*y - 3*x*y^3 - 8*y^4

        ::

            sage: R.<x,y> = QQ[]
            sage: F = -2*x^3 + 2*x^2*y + 3*x*y^2 + 127*y^3
            sage: F.reduced_form()
            (
                                                   [1 4]
            -2*x^3 - 22*x^2*y - 77*x*y^2 + 43*y^3, [0 1]
            )

        ::

            sage: R.<x,y> = QQ[]
            sage: F = -2*x^3 + 2*x^2*y + 3*x*y^2 + 127*y^3
            sage: F.reduced_form(norm_type='height')
            (
                                                    [5 4]
            -58*x^3 - 47*x^2*y + 52*x*y^2 + 43*y^3, [1 1]
            )

        ::

            sage: R.<x,y,z> = PolynomialRing(QQ)
            sage: F = x^4 + x^3*y*z + y^2*z
            sage: F.reduced_form()
            Traceback (most recent call last):
            ...
            ValueError: (=x^3*y*z + x^4 + y^2*z) must have two variables

        ::

            sage: R.<x,y> = PolynomialRing(ZZ)
            sage: F = - 8*x^6 - 3933*x^3*y - 725085*x^2*y^2 - 59411592*x*y^3 - 99*y^6
            sage: F.reduced_form(return_conjugation=False)
            Traceback (most recent call last):
            ...
            ValueError: (=-8*x^6 - 99*y^6 - 3933*x^3*y - 725085*x^2*y^2 -
            59411592*x*y^3) must be homogeneous

        ::

            sage: R.<x,y> = PolynomialRing(RR)
            sage: F = 217.992172373276*x^3 + 96023.1505442490*x^2*y + 1.40987971253579e7*x*y^2\
            + 6.90016027113216e8*y^3
            sage: F.reduced_form(smallest_coeffs=False) # tol 1e-8
            (
            -39.5673942565918*x^3 + 111.874026298523*x^2*y + 231.052762985229*x*y^2 - 138.380829811096*y^3,
            <BLANKLINE>
            [-147 -148]
            [   1    1]
            )

        ::

            sage: R.<x,y> = PolynomialRing(CC)
            sage: F = (0.759099196558145 + 0.845425869641446*CC.0)*x^3 + (84.8317207268542 + 93.8840848648033*CC.0)*x^2*y\
            + (3159.07040755858 + 3475.33037377779*CC.0)*x*y^2 + (39202.5965389079 + 42882.5139724962*CC.0)*y^3
            sage: F.reduced_form(smallest_coeffs=False) # tol 1e-11
            (
            (-0.759099196558145 - 0.845425869641446*I)*x^3 + (-0.571709908900118 - 0.0418133346027929*I)*x^2*y
            + (0.856525964330103 - 0.0721403997649759*I)*x*y^2 + (-0.965531044130330 + 0.754252314465703*I)*y^3,
            <BLANKLINE>
            [-1 37]
            [ 0 -1]
            )
        """
        from sage.matrix.constructor import matrix

        if self.parent().ngens() != 2:
            raise ValueError("(=%s) must have two variables"%self)
        if not self.is_homogeneous():
            raise ValueError("(=%s) must be homogeneous"%self)

        prec = kwds.get('prec', 300)
        return_conjugation  =kwds.get('return_conjugation', True)
        error_limit = kwds.get('error_limit', 0.000001)
        emb = kwds.get('emb', None)

        # getting a numerical approximation of the roots of our polynomial
        CF = ComplexIntervalField(prec=prec) # keeps trac of our precision error
        RF = RealField(prec=prec)
        R = self.parent()
        x,y = R.gens()

        # finding quadratic Q_0, gives us our covariant, z_0
        from sage.rings.polynomial.binary_form_reduce import covariant_z0
        try:
            z, th = covariant_z0(self, prec=prec, emb=emb, z0_cov=True)
        except ValueError:# multiple roots
            F = self.lc()*prod([p for p,e in self.factor()])
            z, th = covariant_z0(F, prec=prec, emb=emb, z0_cov=True)
        z = CF(z)
        # this moves z_0 to our fundamental domain using the three steps laid
        # out in the algorithm by [CS2003]
        # this is found in section 5 of their paper
        M = matrix(QQ, [[1,0], [0,1]]) # used to keep track of how our z is moved.
        zc = z.center()
        while zc.real() < RF(-0.5) or zc.real() >= RF(0.5) or (zc.real() <= RF(0) and zc.abs() < RF(1))\
         or (zc.real() > RF(0) and zc.abs() <= RF(1)):
            if (zc.real() < RF(-0.5)) or (zc.real() >= RF(0.5)):
                # moves z into fundamental domain by m
                m = zc.real().round() # finds amount to move z's real part by
                Qm = QQ(m)
                M = M * matrix(QQ, [[1,Qm], [0,1]]) # move
                z -= m  # M.inverse()*z is supposed to move z by m
            elif (zc.real() <= RF(0) and zc.abs() < RF(1)) or (zc.real() > RF(0) and zc.abs() <= RF(1)): # flips z
                z = -1/z
                M = M * matrix(QQ, [[0,-1], [1,0]])# multiply on left because we are taking inverse matrices
            zc = z.center()

        smallest_coeffs = kwds.get('smallest_coeffs', True)
        if smallest_coeffs:
            # since we are searching anyway, don't need the 'true' reduced covariant
            from sage.rings.polynomial.binary_form_reduce import smallest_poly
            norm_type = kwds.get('norm_type', 'norm')
            sm_F, sm_m = smallest_poly(self(tuple(M * vector([x,y]))), prec=prec, norm_type=norm_type, emb=emb)
            M = M*sm_m
        else:
            # solve the minimization problem for 'true' covariant
            z, th = covariant_z0(self(tuple(M * vector([x,y]))), prec=prec, emb=emb)
            z = CF(z)
            zc = z.center()
            # moves our z to fundamental domain as before
            while zc.real() < RF(-0.5) or zc.real() >= RF(0.5) or (zc.real() <= RF(0) and zc.abs() < RF(1))\
             or (zc.real() > RF(0) and zc.abs() <= RF(1)):
                if (zc.real() < RF(-0.5)) or (zc.real() >= RF(0.5)):
                    # moves z into fundamental domain by m
                    m = zc.real().round() # finds amount to move z's real part by
                    Qm = QQ(m)
                    M = M * matrix(QQ, [[1,Qm], [0,1]]) # move
                    z -= m  # M.inverse()*z is supposed to move z by m
                elif (zc.real() <= RF(0) and zc.abs() < RF(1)) or (zc.real() > RF(0) and zc.abs() <= RF(1)): # flips z
                    z = -1/z
                    M = M * matrix(QQ, [[0,-1], [1,0]])# multiply on left because we are taking inverse matrices
                zc = z.center()

        if return_conjugation:
            return (self(tuple(M * vector([x,y]))), M)
        return self(tuple(M * vector([x,y])))

    def is_unit(self):
        r"""
        Return ``True`` if ``self`` is a unit, that is, has a
        multiplicative inverse.

        EXAMPLES::

            sage: R.<x,y> = QQbar[]
            sage: (x+y).is_unit()
            False
            sage: R(0).is_unit()
            False
            sage: R(-1).is_unit()
            True
            sage: R(-1 + x).is_unit()
            False
            sage: R(2).is_unit()
            True

        Check that :trac:`22454` is fixed::

            sage: _.<x,y> = Zmod(4)[]
            sage: (1 + 2*x).is_unit()
            True
            sage: (x*y).is_unit()
            False
            sage: _.<x,y> = Zmod(36)[]
            sage: (7+ 6*x + 12*y - 18*x*y).is_unit()
            True

        """
        # EXERCISE (Atiyah-McDonald, Ch 1): Let `A[x]` be a polynomial
        # ring in one variable. Then `f=\sum a_i x^i \in A[x]` is a unit\
        # if and only if `a_0` is a unit and `a_1,\ldots, a_n` are nilpotent.
        # (Also noted in Dummit and Foote, "Abstract Algebra", 1991,
        # Section 7.3 Exercise 33).
        # Also f is nilpotent if and only if all a_i are nilpotent.
        # This generalizes easily to the multivariate case, by considering
        # K[x,y,...] as K[x][y]...
        if not self.constant_coefficient().is_unit():
            return False
        cdef dict d = self.dict()
        cdef ETuple zero_key = ETuple({}, int(self.parent().ngens()))
        d.pop(zero_key, None)
        return all(d[k].is_nilpotent() for k in d)

    def is_nilpotent(self):
        r"""
        Return ``True`` if ``self`` is nilpotent, i.e., some power of ``self``
        is 0.

        EXAMPLES::

            sage: R.<x,y> = QQbar[]
            sage: (x+y).is_nilpotent()
            False
            sage: R(0).is_nilpotent()
            True
            sage: _.<x,y> = Zmod(4)[]
            sage: (2*x).is_nilpotent()
            True
            sage: (2+y*x).is_nilpotent()
            False
            sage: _.<x,y> = Zmod(36)[]
            sage: (4+6*x).is_nilpotent()
            False
            sage: (6*x + 12*y + 18*x*y + 24*(x^2+y^2)).is_nilpotent()
            True
        """
        # EXERCISE (Atiyah-McDonald, Ch 1): Let `A[x]` be a polynomial
        # ring in one variable. Then `f=\sum a_i x^i \in A[x]` is
        # nilpotent if and only if `a_0,\ldots, a_n` are nilpotent.
        # (Also noted in Dummit and Foote, "Abstract Algebra", 1991,
        # Section 7.3 Exercise 33).
        # This generalizes easily to the multivariate case, by considering
        # K[x,y,...] as K[x][y]...
        d = self.dict()
        return all(c.is_nilpotent() for c in d.values())

<<<<<<< HEAD
    def _test_subs(self, tester=None, **options):
        r"""
        Run some tests using the ``subs`` method.

        TESTS::

            sage: R.<x,y> = QQbar[]
            sage: (x + y)._test_subs()
        """
        if tester is None:
            tester = self._tester(**options)

        gens = self.parent().gens()

        if gens:
            # substituting all variables (in a polynomial ring with variables) with 0
            d = {str(gen): 0 for gen in gens}
            tester.assertEqual(self.subs(**d).parent(), self.parent().base_ring())

            # substituting all variables (in a polynomial ring with variables)
            # with elements of another ring
            from sage.rings.polynomial.polynomial_ring_constructor import PolynomialRing
            other = PolynomialRing(self.parent().base_ring(), 'other', len(gens))
            other_gens = other.gens()
            d = {str(gen): other_gen for gen, other_gen in zip(gens, other_gens)}
            tester.assertEqual(self.subs(**d).parent(), other)

        if len(gens) > 1:
            # substituting one variable (in a polynomial ring with variables) with 0
            d = {str(gens[0]): 0}
            tester.assertEqual(self.subs(**d).parent(), self.parent())

            # test error checking: partial substitution by elements
            # from another ring is not allowed
            d = {str(gens[0]): other_gens[0]}
            with tester.assertRaises((ValueError, TypeError)):
                self.subs(**d)
=======
    def is_lorentzian(self, explain=False):
        r"""
        Return whether this is a Lorentzian polynomial.

        INPUT:

        - ``explain`` -- boolean (default: ``False``); if ``True``
          return a tuple whose first element is the boolean result of the test,
          and the second element is a string describing the reason the test failed,
          or ``None`` if the test succeeded.

        Lorentzian polynomials are a class of polynomials connected with the area
        of discrete convex analysis.  A polynomial `f` with positive real coefficients
        is Lorentzian if:

        - `f` is homogeneous;

        - the support of `f` is `M`-convex

        - `f` has degree less than `2`, or if its degree is at least two,
          the collection of sequential partial derivatives of `f` which are
          quadratic forms have Gram matrices with at most one positive eigenvalue.

        Note in particular that the zero polynomial is Lorentzian.  Examples of
        Lorentzian polynomials include homogeneous stable polynomials, volume
        polynomials of convex bodies and projective varieties, and Schur polynomials
        after renormalizing the coefficient of each monomial `x^\alpha` by `1/\alpha!`.

        EXAMPLES:

        Renormalized Schur polynomials are Lorentzian, but not in general if the
        renormalization is skipped::

            sage: P.<x,y> = QQ[]
            sage: p = (x^2 / 2) + x*y + (y^2 / 2)
            sage: p.is_lorentzian()
            True
            sage: p = x^2 + x*y + y^2
            sage: p.is_lorentzian()
            False

        Homogeneous linear forms and constant polynomials with positive
        coefficients are Lorentzian, as well as the zero polynomial::

            sage: p = x + 2*y
            sage: p.is_lorentzian()
            True
            sage: p = P(5)
            sage: p.is_lorentzian()
            True
            sage: P.zero().is_lorentzian()
            True

        Inhomogeneous polynomials and polynomials with negative coefficients
        are not Lorentzian::

            sage: p = x^2 + 2*x + y^2
            sage: p.is_lorentzian()
            False
            sage: p = 2*x^2 - y^2
            sage: p.is_lorentzian()
            False

        It is an error to check if a polynomial is Lorentzian if its base ring
        is not a subring of the real numbers, as the notion is not defined in
        this case::

            sage: Q.<z,w> = CC[]
            sage: q = z^2 + w^2
            sage: q.is_lorentzian()
            Traceback (most recent call last):
            ...
            NotImplementedError: is_lorentzian only implemented for real polynomials

        The method can give a reason for a polynomial failing to be Lorentzian::

            sage: p = x^2 + 2*x + y^2
            sage: p.is_lorentzian(explain=True)
            (False, 'inhomogeneous')

        REFERENCES:

        For full definitions and related discussion, see [BrHu2019]_ and
        [HMMS2019]_.  The second reference gives the characterization of
        Lorentzian polynomials applied in this implementation explicitly.
        """
        # function to handle return value when reason requested
        def result(val, explanation=None):
            if explain:
                return (val, explanation)
            else:
                return val

        if not self.base_ring().is_subring(RealField()):
            raise NotImplementedError("is_lorentzian only implemented for real polynomials")

        if self.is_zero():
            return result(True)

        if not self.is_homogeneous():
            return result(False, "inhomogeneous")

        if any(coeff < 0 for coeff in self.coefficients()):
            return result(False, "negative coefficient")

        # for degree <= 1, homogeneous with positive coefficients is sufficient
        if self.degree() <= 1:
            return result(True)

        # check support is M-convex
        if not _is_M_convex_(self.exponents()):
            return result(False, "not M-convex")

        # compute quadratic forms coming from a sequence of partial derivatives
        if self.degree() == 2:
            quadratic_derivs = set([self])
        else:
            gens = self.parent().gens()
            quadratic_derivs = set()
            multi_exponents = IntegerListsLex(self.degree() - 2, length=len(gens))
            for alpha in multi_exponents:
                # construct list [gen_1, exp_1, ..., gen_n, exp_n] for derivative function
                d_list = chain(*zip(gens, alpha))
                d = self.derivative(*d_list)
                quadratic_derivs.add(d)

        # check derivative quadratic forms have at most one positive eigenvalue
        for deriv in quadratic_derivs:
            from sage.quadratic_forms.quadratic_form import QuadraticForm
            G = QuadraticForm(deriv).Gram_matrix()
            spectrum = sorted(G.eigenvalues(), reverse=True)
            if len(spectrum) > 1 and spectrum[1] > 0:
                return result(False, "multiple positive eigenvalues")

        return result(True)


def _is_M_convex_(points):
    r"""
    Return whether ``points`` represents a set of integer lattice points
    which are M-convex.

    Utility function for method ``is_lorentzian``, which would more properly
    fit with code related to discrete convex geometry, generalized permutahedra,
    or polymatroids, which are not currently implemented in Sage.

    INPUT:

    - ``points`` -- iterable for a list of integer lattice points of the
      same dimension.

    Examples of M-convex sets include the vertices of a matroid polytope, and the
    support sets of Schur polynomials.

    EXAMPLES:

    The following points represent the vertices of a matroid polytope (indicator
    vectors of the bases) of rank `2` on five elements::

        sage: from sage.rings.polynomial.multi_polynomial import _is_M_convex_
        sage: P = [[1,1,0,0], [1,0,1,0], [0,1,1,0], [0,1,0,1], [0,0,1,1]]
        sage: _is_M_convex_(P)
        True

    These points are the support of the Schur polynomial in three variables for
    the partition `(2,2)`::

        sage: P = [[2,2,0], [2,0,2], [0,2,2], [2,1,1], [1,2,1], [1,1,2]]
        sage: _is_M_convex_(P)
        True

    The following are not examples of `M`-convex sets of points::

        sage: P = [[1, 0, 0], [1, 1, 0], [1, 1, 1]]
        sage: _is_M_convex_(P)
        False

        sage: P = [[0, 1, 2], [2, 1]]
        sage: _is_M_convex_(P)
        Traceback (most recent call last):
        ...
        ValueError: input points are not the same dimension

        sage: P = [[0, 0.5, 1], [1, 1.5, 2]]
        sage: _is_M_convex_(P)
        Traceback (most recent call last):
        ...
        ValueError: input points are not integer lattice points

    REFERENCES:

    See [BrHu2019]_ for a definition of M-convexity.
    """
    points_set = set(map(tuple, points))
    n_points = len(points_set)
    if n_points == 0:
        return True
    elt = list(islice(points_set, 0, 1))[0]
    dim = len(elt)
    if any(len(p) != dim for p in points_set):
        raise ValueError("input points are not the same dimension")
    if any(entry not in ZZ for p in points_set for entry in p):
        raise ValueError("input points are not integer lattice points")
    for p1 in points_set:
        list_p1 = list(p1)
        for p2 in points_set:
            if p2 == p1:
                continue
            delta = list(x2 - x1 for x1, x2 in zip(p1, p2))
            for i in xrange(dim):
                if p2[i] > p1[i]:
                    # modify list_p1 to represent point p1 + e_i - e_j for various i, j
                    list_p1[i] += 1  # add e_i
                    # check exchange condition is satisfied by some index j
                    for j in xrange(dim):
                        if p2[j] < p1[j]:
                            list_p1[j] -= 1  # subtract e_j
                            exch = tuple(list_p1)  # p1 + e_i - e_j
                            list_p1[j] += 1  # add e_j again
                            if tuple(exch) in points_set:
                                break
                    else:
                        return False
                    list_p1[i] -= 1  # subtract e_i
                    # list_p1 should now have same entries as p1 again
    return True

>>>>>>> bb560f03

cdef remove_from_tuple(e, int ind):
    w = list(e)
    del w[ind]
    if len(w) == 1:
        return w[0]
    else:
        return tuple(w)<|MERGE_RESOLUTION|>--- conflicted
+++ resolved
@@ -2577,7 +2577,6 @@
         d = self.dict()
         return all(c.is_nilpotent() for c in d.values())
 
-<<<<<<< HEAD
     def _test_subs(self, tester=None, **options):
         r"""
         Run some tests using the ``subs`` method.
@@ -2615,7 +2614,7 @@
             d = {str(gens[0]): other_gens[0]}
             with tester.assertRaises((ValueError, TypeError)):
                 self.subs(**d)
-=======
+
     def is_lorentzian(self, explain=False):
         r"""
         Return whether this is a Lorentzian polynomial.
@@ -2843,7 +2842,6 @@
                     # list_p1 should now have same entries as p1 again
     return True
 
->>>>>>> bb560f03
 
 cdef remove_from_tuple(e, int ind):
     w = list(e)
