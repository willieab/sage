--- conflicted
+++ resolved
@@ -6303,13 +6303,8 @@
         print('')
         print('  Sandpiles in the sandlib:')
         for i in sandpiles:
-<<<<<<< HEAD
             print('    ', i, ':', sandpiles[i]['description'])
-        print
-=======
-            print '    ', i, ':', sandpiles[i]['description']
         print("")
->>>>>>> 83e5533f
     elif selector not in sandpiles.keys():
         print(selector, 'is not in the sandlib.')
     else:
