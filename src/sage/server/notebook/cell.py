--- conflicted
+++ resolved
@@ -492,15 +492,10 @@
         """%('hidden', r, id, id, id, t)
 
         if r == 0:
-<<<<<<< HEAD
             t = ' '
             t_colorize = t
         else:
             t_colorize = colorize(t)
-=======
-            t += ' '
-        t_colorize = colorize(t)
->>>>>>> baff9171
         s += """
            <pre class="%s"
               id         = 'cell_display_%s'
