--- conflicted
+++ resolved
@@ -954,11 +954,7 @@
             sage: n = pari(561)     # smallest Carmichael number
             sage: n.ispseudoprime() # not just any old pseudo-primality test!
             False
-<<<<<<< HEAD
-            sage: n.ispseudoprime(1)
-=======
             sage: n.ispseudoprime(2)
->>>>>>> 298ea8cd
             False
         """
         _sig_on
