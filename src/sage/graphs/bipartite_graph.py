# -*- coding: utf-8 -*-
r"""
Bipartite graphs

This module implements bipartite graphs.

AUTHORS:

- Robert L. Miller (2008-01-20): initial version

- Ryan W. Hinton (2010-03-04): overrides for adding and deleting vertices
  and edges

TESTS::

    sage: B = graphs.CompleteBipartiteGraph(7, 9)
    sage: loads(dumps(B)) == B
    True

::

    sage: B = BipartiteGraph(graphs.CycleGraph(4))
    sage: B == B.copy()
    True
    sage: type(B.copy())
    <class 'sage.graphs.bipartite_graph.BipartiteGraph'>
"""

#*****************************************************************************
#         Copyright (C) 2008 Robert L. Miller <rlmillster@gmail.com>
#                       2018 Julian Rüth <julian.rueth@fsfe.org>
#
# This program is free software: you can redistribute it and/or modify
# it under the terms of the GNU General Public License as published by
# the Free Software Foundation, either version 2 of the License, or
# (at your option) any later version.
#                  https://www.gnu.org/licenses/
# ****************************************************************************

from collections import defaultdict
import itertools

from .generic_graph import GenericGraph
from .graph import Graph
from sage.rings.integer import Integer

from sage.misc.decorators import rename_keyword

class BipartiteGraph(Graph):
    r"""
    Bipartite graph.

    INPUT:

    - ``data`` -- can be any of the following:

      #. Empty or ``None`` (creates an empty graph).

      #. An arbitrary graph.

      #. A reduced adjacency matrix.

         A reduced adjacency matrix contains only the non-redundant
         portion of the full adjacency matrix for the bipartite graph.
         Specifically, for zero matrices of the appropriate size, for
         the reduced adjacency matrix ``H``, the full adjacency matrix
         is ``[[0, H'], [H, 0]]``. The columns correspond to vertices
         on the left, and the rows correspond to vertices on the
         right.

      #. A file in alist format.

         The alist file format is described at
         http://www.inference.phy.cam.ac.uk/mackay/codes/alist.html

      #. From a NetworkX bipartite graph.

    - ``partition`` -- (default: ``None``); a tuple defining vertices of the left
      and right partition of the graph. Partitions will be determined
      automatically if ``partition`` is ``None``.

    - ``check`` -- boolean (default: ``True``); if ``True``, an invalid input
      partition raises an exception. In the other case offending edges simply
      won't be included.

    - ``loops`` -- ignored; bipartite graphs cannot have loops

    - ``multiedges`` -- boolean (default: ``None``); whether to allow multiple
      edges

    - ``weighted`` -- boolean (default: ``None``); whether graph thinks of
      itself as weighted or not. See ``self.weighted()``

    .. NOTE::

        All remaining arguments are passed to the ``Graph`` constructor

    EXAMPLES:

    #. No inputs or ``None`` for the input creates an empty graph::

        sage: B = BipartiteGraph()
        sage: type(B)
        <class 'sage.graphs.bipartite_graph.BipartiteGraph'>
        sage: B.order()
        0
        sage: B == BipartiteGraph(None)
        True

    #. From a graph: without any more information, finds a bipartition::

        sage: B = BipartiteGraph(graphs.CycleGraph(4))
        sage: B = BipartiteGraph(graphs.CycleGraph(5))
        Traceback (most recent call last):
        ...
        ValueError: input graph is not bipartite
        sage: G = Graph({0: [5, 6], 1: [4, 5], 2: [4, 6], 3: [4, 5, 6]})
        sage: B = BipartiteGraph(G)
        sage: B == G
        True
        sage: B.left
        {0, 1, 2, 3}
        sage: B.right
        {4, 5, 6}
        sage: B = BipartiteGraph({0: [5, 6], 1: [4, 5], 2: [4, 6], 3: [4, 5, 6]})
        sage: B == G
        True
        sage: B.left
        {0, 1, 2, 3}
        sage: B.right
        {4, 5, 6}

    #. If a ``Graph`` or ``DiGraph`` is used as data, you can specify
       a partition using ``partition`` argument. Note that if such
       graph is not bipartite, then Sage will raise an error. However,
       if one specifies ``check=False``, the offending edges are
       simply deleted (along with those vertices not appearing in
       either list).  We also lump creating one bipartite graph from
       another into this category::

        sage: P = graphs.PetersenGraph()
        sage: partition = [list(range(5)), list(range(5, 10))]
        sage: B = BipartiteGraph(P, partition)
        Traceback (most recent call last):
        ...
        TypeError: input graph is not bipartite with respect to the given partition

        sage: B = BipartiteGraph(P, partition, check=False)
        sage: B.left
        {0, 1, 2, 3, 4}
        sage: B.show()

       ::

        sage: G = Graph({0: [5, 6], 1: [4, 5], 2: [4, 6], 3: [4, 5, 6]})
        sage: B = BipartiteGraph(G)
        sage: B2 = BipartiteGraph(B)
        sage: B == B2
        True
        sage: B3 = BipartiteGraph(G, [list(range(4)), list(range(4, 7))])
        sage: B3
        Bipartite graph on 7 vertices
        sage: B3 == B2
        True

       ::

        sage: G = Graph({0: [], 1: [], 2: []})
        sage: part = (list(range(2)), [2])
        sage: B = BipartiteGraph(G, part)
        sage: B2 = BipartiteGraph(B)
        sage: B == B2
        True

       ::

        sage: d = DiGraph(6)
        sage: d.add_edge(0, 1)
        sage: part=[[1, 2, 3], [0, 4, 5]]
        sage: b = BipartiteGraph(d, part)
        sage: b.left
        {1, 2, 3}
        sage: b.right
        {0, 4, 5}

    #. From a reduced adjacency matrix::

        sage: M = Matrix([(1,1,1,0,0,0,0), (1,0,0,1,1,0,0),
        ....:             (0,1,0,1,0,1,0), (1,1,0,1,0,0,1)])
        sage: M
        [1 1 1 0 0 0 0]
        [1 0 0 1 1 0 0]
        [0 1 0 1 0 1 0]
        [1 1 0 1 0 0 1]
        sage: H = BipartiteGraph(M); H
        Bipartite graph on 11 vertices
        sage: H.edges()
        [(0, 7, None),
         (0, 8, None),
         (0, 10, None),
         (1, 7, None),
         (1, 9, None),
         (1, 10, None),
         (2, 7, None),
         (3, 8, None),
         (3, 9, None),
         (3, 10, None),
         (4, 8, None),
         (5, 9, None),
         (6, 10, None)]

       ::

        sage: M = Matrix([(1, 1, 2, 0, 0), (0, 2, 1, 1, 1), (0, 1, 2, 1, 1)])
        sage: B = BipartiteGraph(M, multiedges=True, sparse=True)
        sage: B.edges()
        [(0, 5, None),
         (1, 5, None),
         (1, 6, None),
         (1, 6, None),
         (1, 7, None),
         (2, 5, None),
         (2, 5, None),
         (2, 6, None),
         (2, 7, None),
         (2, 7, None),
         (3, 6, None),
         (3, 7, None),
         (4, 6, None),
         (4, 7, None)]

       ::

         sage: F.<a> = GF(4)
         sage: MS = MatrixSpace(F, 2, 3)
         sage: M = MS.matrix([[0, 1, a + 1], [a, 1, 1]])
         sage: B = BipartiteGraph(M, weighted=True, sparse=True)
         sage: B.edges()
         [(0, 4, a), (1, 3, 1), (1, 4, 1), (2, 3, a + 1), (2, 4, 1)]
         sage: B.weighted()
         True

    #. From an alist file::

         sage: file_name = os.path.join(SAGE_TMP, 'deleteme.alist.txt')
         sage: fi = open(file_name, 'w')
         sage: _ = fi.write("7 4 \n 3 4 \n 3 3 1 3 1 1 1 \n 3 3 3 4 \n\
                             1 2 4 \n 1 3 4 \n 1 0 0 \n 2 3 4 \n\
                             2 0 0 \n 3 0 0 \n 4 0 0 \n\
                             1 2 3 0 \n 1 4 5 0 \n 2 4 6 0 \n 1 2 4 7 \n")
         sage: fi.close()
         sage: B = BipartiteGraph(file_name)
         sage: B.is_isomorphic(H)
         True

    #. From a NetworkX bipartite graph::

        sage: import networkx
        sage: G = graphs.OctahedralGraph()
        sage: N = networkx.make_clique_bipartite(G.networkx_graph())
        sage: B = BipartiteGraph(N)

    TESTS:

    Make sure we can create a ``BipartiteGraph`` with keywords but no positional
    arguments (:trac:`10958`)::

        sage: B = BipartiteGraph(multiedges=True)
        sage: B.allows_multiple_edges()
        True

    Ensure that we can construct a ``BipartiteGraph`` with isolated vertices via
    the reduced adjacency matrix (:trac:`10356`)::

        sage: a = BipartiteGraph(matrix(2, 2, [1, 0, 1, 0]))
        sage: a
        Bipartite graph on 4 vertices
        sage: a.vertices()
        [0, 1, 2, 3]
        sage: g = BipartiteGraph(matrix(4, 4, [1] * 4 + [0] * 12))
        sage: g.vertices()
        [0, 1, 2, 3, 4, 5, 6, 7]
        sage: sorted(g.left.union(g.right))
        [0, 1, 2, 3, 4, 5, 6, 7]

    Make sure that loops are not allowed (:trac:`23275`)::

        sage: B = BipartiteGraph(loops=True)
        Traceback (most recent call last):
        ...
        ValueError: loops are not allowed in bipartite graphs
        sage: B = BipartiteGraph(loops=None)
        sage: B.allows_loops()
        False
        sage: B.add_edge(0, 0)
        Traceback (most recent call last):
        ...
        ValueError: cannot add edge from 0 to 0 in graph without loops

    """

    def __init__(self, data=None, partition=None, check=True, *args, **kwds):
        """
        Create a bipartite graph.

        See documentation ``BipartiteGraph?`` for detailed information.

        EXAMPLES::

            sage: P = graphs.PetersenGraph()
            sage: partition = [list(range(5)), list(range(5, 10))]
            sage: B = BipartiteGraph(P, partition, check=False)

        TESTS:

        Check that :trac:`33249` is fixed::

            sage: G = BipartiteGraph({2:[1], 3:[1], 4:[5]}, partition=([2,3,4],[1,5]))
            sage: print(G.left, G.right)
            {2, 3, 4} {1, 5}
            sage: G = BipartiteGraph({2:[1], 3:[1]}, partition=([1,2],[3]), check=True)
            Traceback (most recent call last):
            ...
            TypeError: input graph is not bipartite with respect to the given partition
            sage: G = BipartiteGraph({2:[1], 3:[1], 4:[5]}, partition=([2,3,4],[1]))
            Traceback (most recent call last):
            ...
            ValueError: not all vertices appear in partition
            sage: G = BipartiteGraph({2:[1], 3:[1], 4:[5]}, partition=([2,3,4],[1, 2]))
            Traceback (most recent call last):
            ...
            ValueError: the parts are not disjoint
            sage: G = BipartiteGraph({2:[1], 3:[1], 4:[5]}, partition=([2, 3, 4], [1, 7]))
            Traceback (most recent call last):
            ...
            LookupError: vertex (7) is not a vertex of the graph
        """
        if kwds is None:
            kwds = {'loops': False}
        else:
            if 'loops' in kwds and kwds['loops']:
                raise ValueError('loops are not allowed in bipartite graphs')
            kwds['loops'] = False

        if data is None:
            if partition is not None and check:
                if partition[0] or partition[1]:
                    raise ValueError("invalid partition")
            Graph.__init__(self, **kwds)
            self.left = set()
            self.right = set()
            return

        # need to turn off partition checking for Graph.__init__() adding
        # vertices and edges; methods are restored at the end of big "if"
        # statement below
        from types import MethodType
        self.add_vertex = MethodType(Graph.add_vertex, self)
        self.add_vertices = MethodType(Graph.add_vertices, self)
        self.add_edge = MethodType(Graph.add_edge, self)
        self.add_edges = MethodType(Graph.add_edges, self)

        from sage.structure.element import is_Matrix
        if isinstance(data, BipartiteGraph):
            Graph.__init__(self, data, *args, **kwds)
            self.left = set(data.left)
            self.right = set(data.right)
        elif isinstance(data, str):
            Graph.__init__(self, *args, **kwds)
            # will call self.load_afile after restoring add_vertex() instance
            # methods; initialize left and right attributes
            self.left = set()
            self.right = set()
        elif is_Matrix(data):
            # sanity check for mutually exclusive keywords
            if kwds.get("multiedges", False) and kwds.get("weighted", False):
                raise TypeError(
                    "weighted multi-edge bipartite graphs from reduced "
                    "adjacency matrix not supported")
            Graph.__init__(self, *args, **kwds)
            ncols = data.ncols()
            nrows = data.nrows()
            self.left = set(range(ncols))
            self.right = set(range(ncols, nrows + ncols))

            # ensure that the vertices exist even if there
            # are no associated edges (trac #10356)
            self.add_vertices(self.left)
            self.add_vertices(self.right)

            if kwds.get("multiedges", False):
                for ii in range(ncols):
                    for jj in range(nrows):
                        if data[jj, ii]:
                            self.add_edges([(ii, jj + ncols)] * data[jj, ii])
            elif kwds.get("weighted", False):
                for ii in range(ncols):
                    for jj in range(nrows):
                        if data[jj, ii]:
                            self.add_edge((ii, jj + ncols, data[jj, ii]))
            else:
                for ii in range(ncols):
                    for jj in range(nrows):
                        if data[jj, ii]:
                            self.add_edge((ii, jj + ncols))
        else:
            if partition is not None:
                left, right = set(partition[0]), set(partition[1])
                if isinstance(data, GenericGraph):
                    verts = left | right
                    if set(data) != verts:
                        data = data.subgraph(verts)
            Graph.__init__(self, data, *args, **kwds)
            if partition is not None:
                # Some error checking.
                if left & right:
                    raise ValueError("the parts are not disjoint")
                if len(left) + len(right) != self.num_verts():
                    raise ValueError("not all vertices appear in partition")

            import networkx
            if isinstance(data, (networkx.MultiGraph, networkx.Graph)):
                if hasattr(data, "node_type"):
                    # Assume the graph is bipartite
                    self.left = set()
                    self.right = set()
                    for v in data.nodes_iter():
                        if data.node_type[v] == "Bottom":
                            self.left.add(v)
                        elif data.node_type[v] == "Top":
                            self.right.add(v)
                        else:
                            raise TypeError(
                                "NetworkX node_type defies bipartite "
                                "assumption (is not 'Top' or 'Bottom')")
            elif partition:
                if check:
                    if (any(left.intersection(self.neighbor_iterator(a)) for a in left) or
                        any(right.intersection(self.neighbor_iterator(a)) for a in right)):
                        raise TypeError("input graph is not bipartite with "
                                        "respect to the given partition")
                else:
                    for a in left:
                        a_nbrs = left.intersection(data.neighbor_iterator(a))
                        if a_nbrs:
                            self.delete_edges((a, b) for b in a_nbrs)
                    for a in right:
                        a_nbrs = right.intersection(data.neighbor_iterator(a))
                        if a_nbrs:
                            self.delete_edges((a, b) for b in a_nbrs)
                self.left, self.right = left, right

            # make sure we found a bipartition
            if not (hasattr(self, "left") and hasattr(self, "right")):
                self._upgrade_from_graph()

        # restore vertex partition checking
        del self.add_vertex
        del self.add_vertices
        del self.add_edge
        del self.add_edges

        # post-processing
        if isinstance(data, str):
            self.load_afile(data)

        return

    def _upgrade_from_graph(self):
        """
        Set the left and right sets of vertices from the input graph.

        TESTS::

            sage: B = BipartiteGraph(Graph(1))
            sage: B.left, B.right
            ({0}, set())
            sage: B = BipartiteGraph(Graph(2))
            sage: B.left, B.right
            ({0, 1}, set())
            sage: B = BipartiteGraph(graphs.PathGraph(2))
            sage: B.left, B.right
            ({0}, {1})
            sage: B = BipartiteGraph(graphs.PathGraph(3))
            sage: B.left, B.right
            ({0, 2}, {1})
            sage: B = BipartiteGraph(graphs.CycleGraph(3))
            Traceback (most recent call last):
            ...
            ValueError: input graph is not bipartite
        """
        ans, certif = GenericGraph.is_bipartite(self, certificate=True)
        if not ans:
            raise ValueError("input graph is not bipartite")
        cols = defaultdict(set)
        for k, v in certif.items():
            cols[v].add(k)
        self.left = cols[1]
        self.right = cols[0]

    def __repr__(self):
        r"""
        Return a short string representation of self.

        EXAMPLES::

            sage: B = BipartiteGraph(graphs.CycleGraph(16))
            sage: B
            Bipartite cycle graph: graph on 16 vertices
        """
        s = Graph._repr_(self).lower()
        if "bipartite" in s:
            return s.capitalize()
        else:
            return "".join(["Bipartite ", s])

    def add_vertex(self, name=None, left=False, right=False):
        """
        Create an isolated vertex. If the vertex already exists, then
        nothing is done.

        INPUT:

        - ``name`` -- (default: ``None``); name of the new vertex. If no name is
          specified, then the vertex will be represented by the least
          non-negative integer not already representing a vertex. Name must be
          an immutable object and cannot be ``None``.

        - ``left`` -- boolean (default: ``False``); if ``True``, puts the new
          vertex in the left partition.

        - ``right`` -- boolean (default: ``False``); if ``True``, puts the new
          vertex in the right partition.

        Obviously, ``left`` and ``right`` are mutually exclusive.

        As it is implemented now, if a graph `G` has a large number of vertices
        with numeric labels, then ``G.add_vertex()`` could potentially be slow,
        if name is ``None``.

        OUTPUT:

        - If ``name`` is ``None``, the new vertex name is returned. ``None``
          otherwise.

        EXAMPLES::

            sage: G = BipartiteGraph()
            sage: G.add_vertex(left=True)
            0
            sage: G.add_vertex(right=True)
            1
            sage: G.vertices()
            [0, 1]
            sage: G.left
            {0}
            sage: G.right
            {1}

        TESTS:

        Exactly one of ``left`` and ``right`` must be true::

            sage: G = BipartiteGraph()
            sage: G.add_vertex()
            Traceback (most recent call last):
            ...
            RuntimeError: partition must be specified (e.g. left=True)
            sage: G.add_vertex(left=True, right=True)
            Traceback (most recent call last):
            ...
            RuntimeError: only one partition may be specified

        Adding the same vertex must specify the same partition::

            sage: bg = BipartiteGraph()
            sage: bg.add_vertex(0, right=True)
            sage: bg.add_vertex(0, right=True)
            sage: bg.vertices()
            [0]
            sage: bg.add_vertex(0, left=True)
            Traceback (most recent call last):
            ...
            RuntimeError: cannot add duplicate vertex to other partition
        """
        # sanity check on partition specifiers
        if left and right:
            raise RuntimeError("only one partition may be specified")
        if not (left or right):
            raise RuntimeError("partition must be specified (e.g. left=True)")

        # do nothing if we already have this vertex (idempotent)
        if name is not None and name in self:
            if ((left and name in self.left) or
                (right and name in self.right)):
                return
            else:
                raise RuntimeError("cannot add duplicate vertex to other partition")

        # add the vertex
        retval = Graph.add_vertex(self, name)
        if retval is not None:
            name = retval

        # add to proper partition
        if left:
            self.left.add(name)
        else:
            self.right.add(name)

        return retval

    def add_vertices(self, vertices, left=False, right=False):
        """
        Add vertices to the bipartite graph from an iterable container of
        vertices.

        Vertices that already exist in the graph will not be added again.

        INPUT:

        - ``vertices`` -- sequence of vertices to add.

        - ``left`` -- (default: ``False``); either ``True`` or sequence of same
          length as ``vertices`` with ``True``/``False`` elements.

        - ``right`` -- (default: ``False``); either ``True`` or sequence of the
          same length as ``vertices`` with ``True``/``False`` elements.

        Only one of ``left`` and ``right`` keywords should be provided.  See
        the examples below.

        EXAMPLES::

            sage: bg = BipartiteGraph()
            sage: bg.add_vertices([0, 1, 2], left=True)
            sage: bg.add_vertices([3, 4, 5], left=[True, False, True])
            sage: bg.add_vertices([6, 7, 8], right=[True, False, True])
            sage: bg.add_vertices([9, 10, 11], right=True)
            sage: bg.left
            {0, 1, 2, 3, 5, 7}
            sage: bg.right
            {4, 6, 8, 9, 10, 11}

        TESTS::

            sage: bg = BipartiteGraph()
            sage: bg.add_vertices([0, 1, 2], left=True)
            sage: bg.add_vertices([0, 1, 2], left=[True, True, True])
            sage: bg.add_vertices([0, 1, 2], right=[False, False, False])
            sage: bg.add_vertices([0, 1, 2], right=[False, False, False])
            sage: bg.add_vertices([0, 1, 2])
            Traceback (most recent call last):
            ...
            RuntimeError: partition must be specified (e.g. left=True)
            sage: bg.add_vertices([0,1,2], left=True, right=True)
            Traceback (most recent call last):
            ...
            RuntimeError: only one partition may be specified
            sage: bg.add_vertices([0,1,2], right=True)
            Traceback (most recent call last):
            ...
            RuntimeError: cannot add duplicate vertex to other partition
            sage: (bg.left, bg.right)
            ({0, 1, 2}, set())
        """
        # sanity check on partition specifiers
        if left and right:  # also triggered if both lists are specified
            raise RuntimeError("only one partition may be specified")
        if not (left or right):
            raise RuntimeError("partition must be specified (e.g. left=True)")

        # handle partitions
        if left and (not hasattr(left, "__iter__")):
            new_left = set(vertices)
            new_right = set()
        elif right and (not hasattr(right, "__iter__")):
            new_left = set()
            new_right = set(vertices)
        else:
            # simplify to always work with left
            if right:
                left = [not tf for tf in right]
            new_left = set()
            new_right = set()
            for tf, vv in zip(left, vertices):
                if tf:
                    new_left.add(vv)
                else:
                    new_right.add(vv)

        # check that we're not trying to add vertices to the wrong sets
        # or that a vertex is to be placed in both
        if ((new_left & self.right) or
            (new_right & self.left) or
            (new_right & new_left)):
            raise RuntimeError(
                "cannot add duplicate vertex to other partition")

        # add vertices
        Graph.add_vertices(self, vertices)
        self.left.update(new_left)
        self.right.update(new_right)

    def delete_vertex(self, vertex, in_order=False):
        """
        Delete vertex, removing all incident edges.

        Deleting a non-existent vertex will raise an exception.

        INPUT:

        - ``vertex`` -- a vertex to delete.

        - ``in_order`` -- boolean (default ``False``); if ``True``, deletes the
          `i`-th vertex in the sorted list of vertices,
          i.e. ``G.vertices()[i]``.

        EXAMPLES::

            sage: B = BipartiteGraph(graphs.CycleGraph(4))
            sage: B
            Bipartite cycle graph: graph on 4 vertices
            sage: B.delete_vertex(0)
            sage: B
            Bipartite cycle graph: graph on 3 vertices
            sage: B.left
            {2}
            sage: B.edges()
            [(1, 2, None), (2, 3, None)]
            sage: B.delete_vertex(3)
            sage: B.right
            {1}
            sage: B.edges()
            [(1, 2, None)]
            sage: B.delete_vertex(0)
            Traceback (most recent call last):
            ...
            ValueError: vertex (0) not in the graph

        ::

            sage: g = Graph({'a': ['b'], 'c': ['b']})
            sage: bg = BipartiteGraph(g)  # finds bipartition
            sage: bg.vertices()
            ['a', 'b', 'c']
            sage: bg.delete_vertex('a')
            sage: bg.edges()
            [('b', 'c', None)]
            sage: bg.vertices()
            ['b', 'c']
            sage: bg2 = BipartiteGraph(g)
            sage: bg2.delete_vertex(0, in_order=True)
            sage: bg2 == bg
            True
        """
        # cache vertex lookup if requested
        if in_order:
            vertex = self.vertices()[vertex]

        # delete from the graph
        Graph.delete_vertex(self, vertex)

        # now remove from partition (exception already thrown for non-existent
        # vertex)
        if vertex in self.left:
            self.left.remove(vertex)
        elif vertex in self.right:
            self.right.remove(vertex)
        else:
            raise RuntimeError("vertex (%s) not found in partitions" % vertex)

    def delete_vertices(self, vertices):
        """
        Remove vertices from the bipartite graph taken from an iterable
        sequence of vertices.

        Deleting a non-existent vertex will raise an exception.

        INPUT:

        - ``vertices`` -- a sequence of vertices to remove

        EXAMPLES::

            sage: B = BipartiteGraph(graphs.CycleGraph(4))
            sage: B
            Bipartite cycle graph: graph on 4 vertices
            sage: B.delete_vertices([0, 3])
            sage: B
            Bipartite cycle graph: graph on 2 vertices
            sage: B.left
            {2}
            sage: B.right
            {1}
            sage: B.edges()
            [(1, 2, None)]
            sage: B.delete_vertices([0])
            Traceback (most recent call last):
            ...
            ValueError: vertex (0) not in the graph
        """
        # remove vertices from the graph
        Graph.delete_vertices(self, vertices)

        # now remove vertices from partition lists (exception already thrown
        # for non-existent vertices)
        for vertex in vertices:
            if vertex in self.left:
                self.left.remove(vertex)
            elif vertex in self.right:
                self.right.remove(vertex)
            else:
                raise RuntimeError("vertex (%s) not found in partitions" % vertex)

    def add_edge(self, u, v=None, label=None):
        r"""
        Add an edge from `u` to `v`.

        INPUT:

        - ``u`` -- the tail of an edge.

        - ``v`` -- (default: ``None``); the head of an edge. If ``v=None``, then
          attempt to understand ``u`` as a edge tuple.

        - ``label`` -- (default: ``None``); the label of the edge ``(u, v)``.

        The following forms are all accepted:

        - ``G.add_edge(1, 2)``
        - ``G.add_edge((1, 2))``
        - ``G.add_edges([(1, 2)])``
        - ``G.add_edge(1, 2, 'label')``
        - ``G.add_edge((1, 2, 'label'))``
        - ``G.add_edges([(1, 2, 'label')])``

        See :meth:`~sage.graphs.graph.Graph.add_edge` for more detail.

        This method simply checks that the edge endpoints are in different
        partitions. If a new vertex is to be created, it will be added to the
        proper partition. If both vertices are created, the first one will be
        added to the left partition, the second to the right partition.

        TESTS::

            sage: bg = BipartiteGraph()
            sage: bg.add_vertices([0, 1, 2], left=[True, False, True])
            sage: bg.add_edges([(0, 1), (2, 1)])
            sage: bg.add_edge(0, 2)
            Traceback (most recent call last):
            ...
            RuntimeError: edge vertices must lie in different partitions
            sage: bg.add_edge(0, 3); list(bg.right)
            [1, 3]
            sage: bg.add_edge(5, 6); 5 in bg.left; 6 in bg.right
            True
            True
        """
        # logic for getting endpoints copied from generic_graph.py
        if label is None:
            if v is None:
                try:
                    u, v, label = u
                except Exception:
                    u, v = u
                    label = None
        else:
            if v is None:
                u, v = u

        # check for endpoints in different partitions
        if self.left.issuperset((u, v)) or self.right.issuperset((u, v)):
            raise RuntimeError("edge vertices must lie in different partitions")

        # automatically decide partitions for the newly created vertices
        if u not in self:
            self.add_vertex(u, left=(v in self.right or v not in self), right=(v in self.left))
        if v not in self:
            self.add_vertex(v, left=(u in self.right), right=(u in self.left))

        # add the edge
        Graph.add_edge(self, u, v, label)
        return

    def add_edges(self, edges, loops=True):
        """
        Add edges from an iterable container.

        INPUT:

        - ``edges`` -- an iterable of edges, given either as ``(u, v)``
          or ``(u, v, label)``.

        - ``loops`` -- ignored

        See :meth:`~sage.graphs.graph.Graph.add_edges` for more detail.

        This method simply checks that the edge endpoints are in different
        partitions. If a new vertex is to be created, it will be added to the
        proper partition. If both vertices are created, the first one will be
        added to the left partition, the second to the right partition.

        EXAMPLES::

            sage: bg = BipartiteGraph()
            sage: bg.add_vertices([0, 1, 2], left=[True, False, True])
            sage: bg.add_edges([(0, 1), (2, 1)])
            sage: bg.add_edges([[0, 2]])
            Traceback (most recent call last):
            ...
            RuntimeError: edge vertices must lie in different partitions

        Loops will raise an error::

            sage: bg.add_edges([[0, 3], [3, 3]])
            Traceback (most recent call last):
            ...
            RuntimeError: edge vertices must lie in different partitions
        """
        for edge in edges:
            try:
                if len(edge) == 3:
                    u, v, label = edge
                else:
                    u, v = edge
                    label = None
            except Exception:
                raise TypeError("cannot interpret {!r} as graph edge".format(edge))

            # check for endpoints in different partitions
            if self.left.issuperset((u, v)) or self.right.issuperset((u, v)):
                raise RuntimeError("edge vertices must lie in different partitions")

            # automatically decide partitions for the newly created vertices
            if u not in self:
                self.add_vertex(u, left=(v in self.right or v not in self), right=(v in self.left))
            if v not in self:
                self.add_vertex(v, left=(u in self.right), right=(u in self.left))

            self._backend.add_edge(u, v, label, self._directed)

    def allow_loops(self, new, check=True):
        """
        Change whether loops are permitted in the (di)graph

        .. NOTE::

            This method overwrite the
            :meth:`~sage.graphs.generic_graph.GenericGraph.allow_loops` method
            to ensure that loops are forbidden in :class:`~BipartiteGraph`.

        INPUT:

        - ``new`` -- boolean

        EXAMPLES::

            sage: B = BipartiteGraph()
            sage: B.allow_loops(True)
            Traceback (most recent call last):
            ...
            ValueError: loops are not allowed in bipartite graphs
        """
        if new is True:
            raise ValueError("loops are not allowed in bipartite graphs")

    def is_bipartite(self, certificate=False):
        r"""
        Check whether the graph is bipartite.

        This method always returns ``True`` as first value, plus a certificate
        when ``certificate == True``.

        INPUT:

        - ``certificate`` -- boolean (default: ``False``); whether to return a
          certificate. If set to ``True``, the certificate returned is a proper
          2-coloring of the vertices.

        .. SEEALSO:: :meth:`~GenericGraph.is_bipartite`

        EXAMPLES::

            sage: g = BipartiteGraph(graphs.RandomBipartite(3, 3, .5))
            sage: g.is_bipartite()
            True
            sage: g.is_bipartite(certificate=True)  # random
            (True, {(0, 0): 0, (0, 1): 0, (0, 2): 0, (1, 0): 1, (1, 1): 1, (1, 2): 1})

        TESTS::

            sage: BipartiteGraph().is_bipartite()
            True
            sage: BipartiteGraph().is_bipartite(certificate=True)
            (True, {})
        """
        if certificate:
            color = {u: 0 for u in self.left}
            color.update({u: 1 for u in self.right})
            return True, color
        else:
            return True

    def complement(self):
        r"""
        Return a complement of this graph.

        Given a simple :class:`~sage.graphs.bipartite_graph.BipartiteGraph`
        `G = (L, R, E)` with vertex set `L\cup R` and edge set `E`, this method
        returns a :class:`~sage.graphs.graph.Graph` `H = (V, F)`, where
        `V = L\cup R` and `F` is the set of edges of a complete graph of order
        `|V|` minus the edges in `E`.

        .. WARNING::

            This method returns the complement of a bipartite graph
            `G = (V = L \cup R, E)` with respect the complete graph of order
            `|V|`. If looking for the complement with respect the complete
            bipartite graph `K = (L, R, L\times R)`, use method
            :meth:`~sage.graphs.bipartite_graph.BipartiteGraph.complement_bipartite`.

        .. SEEALSO::

            :meth:`~sage.graphs.bipartite_graph.BipartiteGraph.complement_bipartite`

        EXAMPLES::

            sage: B = BipartiteGraph({1: [2, 4], 3: [4, 5]})
            sage: G = B.complement(); G
            Graph on 5 vertices
            sage: G.edges(labels=False)
            [(1, 3), (1, 5), (2, 3), (2, 4), (2, 5), (4, 5)]
            sage: B.size() + G.size() == graphs.CompleteGraph(B.order()).size()
            True
        """
        # This is needed because complement() of generic graph
        # would return a graph of class BipartiteGraph that is
        # not bipartite. See ticket #12376.
        return Graph(self).complement()

    def complement_bipartite(self):
        r"""
        Return the bipartite complement of this bipartite graph.

        Given a simple :class:`~sage.graphs.bipartite_graph.BipartiteGraph`
        `G = (L, R, E)` with vertex set `L\cup R` and edge set `E`, this
        method returns a :class:`~sage.graphs.bipartite_graph.BipartiteGraph`
        `H = (L\cup R, F)`, where `F` is the set of edges of a complete
        bipartite graph between vertex sets `L` and `R` minus the edges in `E`.

        .. SEEALSO::

            :meth:`~sage.graphs.bipartite_graph.BipartiteGraph.complement`

        EXAMPLES:

            sage: B = BipartiteGraph({0: [1, 2, 3]})
            sage: C = B.complement_bipartite()
            sage: C
            Bipartite graph on 4 vertices
            sage: C.is_bipartite()
            True
            sage: B.left == C.left and B.right == C.right
            True
            sage: C.size() == len(B.left)*len(B.right) - B.size()
            True
            sage: G = B.complement()
            sage: G.is_bipartite()
            False
        """
        self._scream_if_not_simple()

        E = [e for e in itertools.product(self.left, self.right) if not self.has_edge(e)]
        H = BipartiteGraph([self, E], format='vertices_and_edges', partition=[self.left, self.right])

        if self.name():
            H.name("complement-bipartite({})".format(self.name()))
        if self.is_immutable():
            return H.copy(immutable=True)
        return H

    def to_undirected(self):
        """
        Return an undirected Graph (without bipartite constraint) of the given
        object.

        EXAMPLES::

            sage: BipartiteGraph(graphs.CycleGraph(6)).to_undirected()
            Cycle graph: Graph on 6 vertices
        """
        return Graph(self)

    def bipartition(self):
        r"""
        Return the underlying bipartition of the bipartite graph.

        EXAMPLES::

            sage: B = BipartiteGraph(graphs.CycleGraph(4))
            sage: B.bipartition()
            ({0, 2}, {1, 3})
        """
        return (self.left, self.right)

    def project_left(self):
        r"""
        Project ``self`` onto left vertices. Edges are 2-paths in the original.

        EXAMPLES::

            sage: B = BipartiteGraph(graphs.CycleGraph(20))
            sage: G = B.project_left()
            sage: G.order(), G.size()
            (10, 10)
        """
        G = Graph()
        G.add_vertices(self.left)
        for v in G:
            for u in self.neighbor_iterator(v):
                G.add_edges(((v, w) for w in self.neighbor_iterator(u)), loops=False)
        return G

    def project_right(self):
        r"""
        Project ``self`` onto right vertices. Edges are 2-paths in the original.

        EXAMPLES::

            sage: B = BipartiteGraph(graphs.CycleGraph(20))
            sage: G = B.project_right()
            sage: G.order(), G.size()
            (10, 10)

        TESTS:

        Ticket :trac:`25985` is fixed::

            sage: B = BipartiteGraph(graphs.CycleGraph(6))
            sage: B.project_left().vertices()
            [0, 2, 4]
            sage: B.project_right().vertices()
            [1, 3, 5]
        """
        G = Graph()
        G.add_vertices(self.right)
        for v in G:
            for u in self.neighbor_iterator(v):
                G.add_edges(((v, w) for w in self.neighbor_iterator(u)), loops=False)
        return G

    def plot(self, *args, **kwds):
        r"""
        Override Graph's plot function, to illustrate the bipartite nature.

        EXAMPLES::

            sage: B = BipartiteGraph(graphs.CycleGraph(20))
            sage: B.plot()
            Graphics object consisting of 41 graphics primitives
        """
        if "pos" not in kwds:
            kwds["pos"] = None
        if kwds["pos"] is None:
            if self.left:
                y = 0 if len(self.left) == 1 else 1
                pos = self._line_embedding(sorted(self.left), first=(-1, y), last=(-1, -y), return_dict=True)
            else:
                pos = {}
            if self.right:
                y = 0 if len(self.right) == 1 else 1
                pos.update(self._line_embedding(sorted(self.right), first=(1, y), last=(1, -y), return_dict=True))
            kwds["pos"] = pos
        return Graph.plot(self, *args, **kwds)

    def matching_polynomial(self, algorithm="Godsil", name=None):
        r"""
        Compute the matching polynomial.

        The *matching polynomial* is defined as in [God1993]_, where `p(G, k)`
        denotes the number of `k`-matchings (matchings with `k` edges) in `G` :

        .. MATH::

            \mu(x)=\sum_{k \geq 0} (-1)^k p(G,k) x^{n-2k}

        INPUT:

        - ``algorithm`` -- string (default: ``"Godsil"``); either "Godsil" or
          "rook"; "rook" is usually faster for larger graphs

        - ``name`` -- string (default: ``None``); name of the variable in the
          polynomial, set to `x` when ``name`` is ``None``

        EXAMPLES::

            sage: BipartiteGraph(graphs.CubeGraph(3)).matching_polynomial()
            x^8 - 12*x^6 + 42*x^4 - 44*x^2 + 9

        ::

            sage: x = polygen(QQ)
            sage: g = BipartiteGraph(graphs.CompleteBipartiteGraph(16, 16))
            sage: bool(factorial(16) * laguerre(16, x^2) == g.matching_polynomial(algorithm='rook'))    # optional - sage.symbolic
            True

        Compute the matching polynomial of a line with `60` vertices::

            sage: from sage.functions.orthogonal_polys import chebyshev_U                               # optional - sage.symbolic
            sage: g = next(graphs.trees(60))
            sage: chebyshev_U(60, x/2) == BipartiteGraph(g).matching_polynomial(algorithm='rook')       # optional - sage.symbolic
            True

        The matching polynomial of a tree is equal to its characteristic
        polynomial::

            sage: g = graphs.RandomTree(20)
            sage: p = g.characteristic_polynomial()
            sage: p == BipartiteGraph(g).matching_polynomial(algorithm='rook')
            True

        TESTS::

            sage: g = BipartiteGraph(matrix.ones(4, 3))
            sage: g.matching_polynomial()
            x^7 - 12*x^5 + 36*x^3 - 24*x
            sage: g.matching_polynomial(algorithm="rook")
            x^7 - 12*x^5 + 36*x^3 - 24*x
        """
        if algorithm == "Godsil":
            return Graph.matching_polynomial(self, complement=False, name=name)
        elif algorithm == "rook":
            from sage.rings.polynomial.polynomial_ring_constructor import PolynomialRing
            A = self.reduced_adjacency_matrix()
            a = A.rook_vector()
            m = A.nrows()
            n = A.ncols()
            b = [0] * (m + n + 1)
            for i in range(min(m, n) + 1):
                b[m + n - 2*i] = a[i] * (-1) ** i
            if name is None:
                name = 'x'
            K = PolynomialRing(A.base_ring(), name)
            p = K(b)
            return p
        else:
            raise ValueError('algorithm must be one of "Godsil" or "rook"')

    def perfect_matchings(self, labels=False):
        r"""
        Return an iterator over all perfect matchings of the bipartite graph.

        ALGORITHM:

        Choose a vertex `v` in the right set of vertices, then recurse through
        all edges incident to `v`, removing one edge at a time whenever an edge
        is added to a matching.

        INPUT:

        - ``labels`` -- boolean (default: ``False``); when ``True``, the edges
          in each perfect matching are triples (containing the label as the
          third element), otherwise the edges are pairs.

        .. SEEALSO::

            :meth:`~sage.graphs.graph.Graph.perfect_matchings`
            :meth:`matching`

        EXAMPLES::

            sage: B = BipartiteGraph({0: [5, 7], 1: [4, 6, 7], 2: [4, 5, 8], 3: [4, 5, 6], 6: [9], 8: [9]})
            sage: len(list(B.perfect_matchings()))
            6
            sage: G = Graph(B.edges())
            sage: len(list(G.perfect_matchings()))
            6

        The algorithm ensures that for any edge of a perfect matching, the first
        vertex is on the left set of vertices and the second vertex in the right
        set::

            sage: B = BipartiteGraph({0: [5, 7], 1: [4, 6, 7], 2: [4, 5, 8], 3: [4, 5, 6], 6: [9], 8: [9]})
            sage: m = next(B.perfect_matchings(labels=False))
            sage: B.left
            {0, 1, 2, 3, 9}
            sage: B.right
            {4, 5, 6, 7, 8}
            sage: sorted(m)
            [(0, 7), (1, 4), (2, 5), (3, 6), (9, 8)]
            sage: all((u in B.left and v in B.right) for u, v in m)
            True

        Multiple edges are taken into account::

            sage: B = BipartiteGraph({0: [5, 7], 1: [4, 6, 7], 2: [4, 5, 8], 3: [4, 5, 6], 6: [9], 8: [9]})
            sage: B.allow_multiple_edges(True)
            sage: B.add_edge(0, 7)
            sage: len(list(B.perfect_matchings()))
            10


        Empty graph::

            sage: list(BipartiteGraph().perfect_matchings())
            [[]]

        Bipartite graph without perfect matching::

            sage: B = BipartiteGraph(graphs.CompleteBipartiteGraph(3, 4))
            sage: list(B.perfect_matchings())
            []

        Check that the number of perfect matchings of a complete bipartite graph
        is consistent with the matching polynomial::

            sage: B = BipartiteGraph(graphs.CompleteBipartiteGraph(4, 4))
            sage: len(list(B.perfect_matchings()))
            24
            sage: B.matching_polynomial(algorithm='rook')(0)
            24

        TESTS::

            sage: B = BipartiteGraph(graphs.CompleteBipartiteGraph(3, 4))
            sage: B.left, B.right
            ({0, 1, 2}, {3, 4, 5, 6})
            sage: B.add_vertex(left=True)
            7
            sage: B.left, B.right
            ({0, 1, 2, 7}, {3, 4, 5, 6})
            sage: list(B.perfect_matchings())
            []
            sage: B = BipartiteGraph(graphs.CompleteBipartiteGraph(3, 3))
            sage: B.add_vertex(left=True)
            6
            sage: B.add_vertex(right=True)
            7
            sage: list(B.perfect_matchings())
            []
            sage: G = Graph(B)
            sage: list(G.perfect_matchings())
            []
        """
        if not self:
            yield []
            return
        if len(self.left) != len(self.right):
            return

        def rec(G):
            """
            Iterator over all perfect matchings of a simple bipartite graph `G`.
            """
            if not G:
                yield []
                return
<<<<<<< HEAD
            # Take an element from the right set
            v = next(iter(G.right))
            Nv = G.neighbors(v)
            # We must have at least one vertex in Nv
            if not Nv:
                return
            G.delete_vertex(v)
            for u in Nv:
                Nu = G.neighbors(u)
                G.delete_vertex(u)
                for partial_matching in rec(G):
                    partial_matching.append((u, v))
                    yield partial_matching
                G.add_vertex(u, left=True)
                G.add_edges((u, nu) for nu in Nu)
            G.add_vertex(v, right=True)
            G.add_edges((nv, v) for nv in Nv)
=======
            if len(G.left) == len(G.right):
                # Take an element from the right set
                v = next(iter(G.right))
                Nv = G.neighbors(v)
                G.delete_vertex(v)
                for u in Nv:
                    Nu = G.neighbors(u)
                    G.delete_vertex(u)
                    for partial_matching in rec(G):
                        partial_matching.append((u, v))
                        yield partial_matching
                    G.add_vertex(u, left=True)
                    G.add_edges((u, nu) for nu in Nu)
                G.add_vertex(v, right=True)
                G.add_edges((nv, v) for nv in Nv)
>>>>>>> baee2c15

        # We create a mutable copy of self
        G = self.copy(immutable=False)

        # We create a mapping from frozen unlabeled edges to (labeled) edges.
        # This ease for instance the manipulation of multiedges (if any)
        edges = {}
        for e in G.edges(labels=labels):
            f = frozenset(e[:2])
            if e[0] not in G.left:
                e = (e[1], e[0], e[2]) if labels else (e[1], e[0])
            if f in edges:
                edges[f].append(e)
            else:
                edges[f] = [e]

        # We now get rid of multiple edges, if any
        G.allow_multiple_edges(False)

        # For each unlabeled matching, we yield all its possible labelings
        for m in rec(G):
            for pm in itertools.product(*[edges[frozenset(e)] for e in m]):
                yield pm

    def load_afile(self, fname):
        r"""
        Load into the current object the bipartite graph specified in the given
        file name.

        This file should follow David MacKay's alist format, see
        http://www.inference.phy.cam.ac.uk/mackay/codes/data.html for examples
        and definition of the format.

        EXAMPLES::

            sage: file_name = os.path.join(SAGE_TMP, 'deleteme.alist.txt')
            sage: fi = open(file_name, 'w')
            sage: _ = fi.write("7 4 \n 3 4 \n 3 3 1 3 1 1 1 \n 3 3 3 4 \n\
                                1 2 4 \n 1 3 4 \n 1 0 0 \n 2 3 4 \n\
                                2 0 0 \n 3 0 0 \n 4 0 0 \n\
                                1 2 3 0 \n 1 4 5 0 \n 2 4 6 0 \n 1 2 4 7 \n")
            sage: fi.close()
            sage: B = BipartiteGraph()
            sage: B.load_afile(file_name)
            Bipartite graph on 11 vertices
            sage: B.edges()
            [(0, 7, None),
             (0, 8, None),
             (0, 10, None),
             (1, 7, None),
             (1, 9, None),
             (1, 10, None),
             (2, 7, None),
             (3, 8, None),
             (3, 9, None),
             (3, 10, None),
             (4, 8, None),
             (5, 9, None),
             (6, 10, None)]
             sage: B2 = BipartiteGraph(file_name)
             sage: B2 == B
             True
        """
        # open the file
        try:
            fi = open(fname, "r")
        except IOError:
            print("unable to open file <<" + fname + ">>")
            return None

        # read header information
        num_cols, num_rows = [int(_) for _ in fi.readline().split()]
        max_col_degree, max_row_degree = [int(_) for _ in fi.readline().split()]
        col_degrees = [int(_) for _ in fi.readline().split()]
        row_degrees = [int(_) for _ in fi.readline().split()]

        # sanity checks on header info
        if len(col_degrees) != num_cols:
            print("invalid Alist format: ")
            print("number of column degree entries does not match number of columns")
            return None
        if len(row_degrees) != num_rows:
            print("invalid Alist format: ")
            print("number of row degree entries does not match number of rows")
            return None

        # clear out self
        self.clear()
        self.add_vertices(range(num_cols), left=True)
        self.add_vertices(range(num_cols, num_cols + num_rows), right=True)

        # read adjacency information
        for cidx in range(num_cols):
            for ridx in map(int, fi.readline().split()):
                # A-list uses 1-based indices with 0's as place-holders
                if ridx > 0:
                    self.add_edge(cidx, num_cols + ridx - 1)

        # NOTE:: we could read in the row adjacency information as well to
        #        double-check....
        # NOTE:: we could check the actual node degrees against the reported
        #        node degrees....

        # now we have all the edges in our graph, just fill in the
        # bipartite partitioning
        self.left = set(range(num_cols))
        self.right = set(range(num_cols, num_cols + num_rows))

        # return self for chaining calls if desired
        return self

    def save_afile(self, fname):
        r"""
        Save the graph to file in alist format.

        Saves this graph to file in David MacKay's alist format, see
        http://www.inference.phy.cam.ac.uk/mackay/codes/data.html
        for examples and definition of the format.

        EXAMPLES::

            sage: M = Matrix([(1,1,1,0,0,0,0), (1,0,0,1,1,0,0),
            ....:             (0,1,0,1,0,1,0), (1,1,0,1,0,0,1)])
            sage: M
            [1 1 1 0 0 0 0]
            [1 0 0 1 1 0 0]
            [0 1 0 1 0 1 0]
            [1 1 0 1 0 0 1]
            sage: b = BipartiteGraph(M)
            sage: file_name = os.path.join(SAGE_TMP, 'deleteme.alist.txt')
            sage: b.save_afile(file_name)
            sage: b2 = BipartiteGraph(file_name)
            sage: b.is_isomorphic(b2)
            True

        TESTS::

            sage: file_name = os.path.join(SAGE_TMP, 'deleteme.alist.txt')
            sage: for order in range(3, 13, 3):
            ....:     num_chks = int(order / 3)
            ....:     num_vars = order - num_chks
            ....:     partition = (list(range(num_vars)), list(range(num_vars, num_vars+num_chks)))
            ....:     for idx in range(100):
            ....:         g = graphs.RandomGNP(order, 0.5)
            ....:         try:
            ....:             b = BipartiteGraph(g, partition, check=False)
            ....:             b.save_afile(file_name)
            ....:             b2 = BipartiteGraph(file_name)
            ....:             if not b.is_isomorphic(b2):
            ....:                 print("Load/save failed for code with edges:")
            ....:                 print(b.edges())
            ....:                 break
            ....:         except Exception:
            ....:             print("Exception encountered for graph of order "+ str(order))
            ....:             print("with edges: ")
            ....:             g.edges()
            ....:             raise
        """
        # open the file
        try:
            fi = open(fname, "w")
        except IOError:
            print("Unable to open file <<" + fname + ">>.")
            return

        # The alist file format assumes that vertices are labeled in [0..n-1]
        # with:
        # - vertices in left labeled in [0..|left|-1]
        # - vertices in right labeled in [|left|..n-1]
        # Then, for vertex `vidx`, it stores in the file the index + 1 of a
        # neighbor in the list right. We use appropriate mappings.
        # See http://www.inference.org.uk/mackay/codes/alist.html

        # prep: handy lists, functions for extracting adjacent nodes
        vnodes = list(self.left)
        cnodes = list(self.right)
        max_vdeg = max(self.degree(vnodes))
        max_cdeg = max(self.degree(cnodes))
        vnode_to_str = {v: str(i + 1) for i, v in enumerate(vnodes)}
        cnode_to_str = {v: str(i + 1) for i, v in enumerate(cnodes)}
        vnbr_str = lambda idx: cnode_to_str[idx]
        cnbr_str = lambda idx: vnode_to_str[idx]

        # write header information
        fi.write("%d %d\n" % (len(vnodes), len(cnodes)))
        fi.write("%d %d\n" % (max_vdeg, max_cdeg))
        fi.write(" ".join(map(str, self.degree(vnodes))) + "\n")
        fi.write(" ".join(map(str, self.degree(cnodes))) + "\n")
        for vidx in vnodes:
            nbrs = self.neighbors(vidx)
            fi.write(" ".join(map(vnbr_str, nbrs)))
            fi.write(" 0" * (max_vdeg - len(nbrs)) + "\n")
        for cidx in cnodes:
            nbrs = self.neighbors(cidx)
            fi.write(" ".join(map(cnbr_str, nbrs)))
            fi.write(" 0" * (max_cdeg - len(nbrs)) + "\n")

        # done
        fi.close()

        # return self for chaining calls if desired
        return

    def reduced_adjacency_matrix(self, sparse=True):
        r"""
        Return the reduced adjacency matrix for the given graph.

        A reduced adjacency matrix contains only the non-redundant portion of
        the full adjacency matrix for the bipartite graph.  Specifically, for
        zero matrices of the appropriate size, for the reduced adjacency
        matrix ``H``, the full adjacency matrix is ``[[0, H'], [H, 0]]``.

        INPUT:

        - ``sparse`` -- boolean (default: ``True``); whether to return a sparse
          matrix

        EXAMPLES:

        Bipartite graphs that are not weighted will return a matrix over ZZ::

            sage: M = Matrix([(1,1,1,0,0,0,0), (1,0,0,1,1,0,0),
            ....:             (0,1,0,1,0,1,0), (1,1,0,1,0,0,1)])
            sage: B = BipartiteGraph(M)
            sage: N = B.reduced_adjacency_matrix()
            sage: N
            [1 1 1 0 0 0 0]
            [1 0 0 1 1 0 0]
            [0 1 0 1 0 1 0]
            [1 1 0 1 0 0 1]
            sage: N == M
            True
            sage: N[0,0].parent()
            Integer Ring

        Multi-edge graphs also return a matrix over ZZ::

            sage: M = Matrix([(1,1,2,0,0), (0,2,1,1,1), (0,1,2,1,1)])
            sage: B = BipartiteGraph(M, multiedges=True, sparse=True)
            sage: N = B.reduced_adjacency_matrix()
            sage: N == M
            True
            sage: N[0,0].parent()
            Integer Ring

        Weighted graphs will return a matrix over the ring given by their
        (first) weights::

            sage: F.<a> = GF(4)
            sage: MS = MatrixSpace(F, 2, 3)
            sage: M = MS.matrix([[0, 1, a+1], [a, 1, 1]])
            sage: B = BipartiteGraph(M, weighted=True, sparse=True)
            sage: N = B.reduced_adjacency_matrix(sparse=False)
            sage: N == M
            True
            sage: N[0,0].parent()
            Finite Field in a of size 2^2

        TESTS::

            sage: B = BipartiteGraph()
            sage: B.reduced_adjacency_matrix()
            []
            sage: M = Matrix([[0,0], [0,0]])
            sage: BipartiteGraph(M).reduced_adjacency_matrix() == M
            True
            sage: M = Matrix([[10,2/3], [0,0]])
            sage: B = BipartiteGraph(M, weighted=True, sparse=True)
            sage: M == B.reduced_adjacency_matrix()
            True

        """
        if self.multiple_edges() and self.weighted():
            raise NotImplementedError(
                "don't know how to represent weights for a multigraph")
        if self.is_directed():
            raise NotImplementedError(
                "reduced adjacency matrix does not exist for directed graphs")

        # Create mappings of left and right vertices to integers.
        # These mappings are used to translate an edge to its reduced adjacency
        # matrix position, that is: (row index, column index)
        left = {v: i for i, v in enumerate(sorted(self.left))}
        right = {v: i for i, v in enumerate(sorted(self.right))}

        # create dictionary of edges, values are weights for weighted graph,
        # otherwise the number of edges (always 1 for simple graphs)
        D = {}
        if self.weighted():
            for v1, v2, weight in self.edge_iterator():
                if v1 in left:
                    D[right[v2], left[v1]] = weight
                else:
                    D[right[v1], left[v2]] = weight
        else:
            # if we're normal or multi-edge, just create the matrix over ZZ
            for v1, v2, name in self.edge_iterator():
                idx = (right[v2], left[v1]) if v1 in left else (right[v1], left[v2])
                if idx in D:
                    D[idx] += 1
                else:
                    D[idx] = 1

        # now construct and return the matrix from the dictionary we created
        from sage.matrix.constructor import matrix
        return matrix(len(self.right), len(self.left), D, sparse=sparse)

    def matching(self, value_only=False, algorithm=None,
                 use_edge_labels=False, solver=None, verbose=0,
                 *, integrality_tolerance=1e-3):
        r"""
        Return a maximum matching of the graph represented by the list of its
        edges.

        Given a graph `G` such that each edge `e` has a weight `w_e`, a maximum
        matching is a subset `S` of the edges of `G` of maximum weight such that
        no two edges of `S` are incident with each other.

        INPUT:

        - ``value_only`` -- boolean (default: ``False``); when set to ``True``,
          only the cardinal (or the weight) of the matching is returned

        - ``algorithm`` -- string (default: ``"Hopcroft-Karp"`` if
          ``use_edge_labels==False``, otherwise ``"Edmonds"``); algorithm to use
          among:

          - ``"Hopcroft-Karp"`` selects the default bipartite graph algorithm as
            implemented in NetworkX

          - ``"Eppstein"`` selects Eppstein's algorithm as implemented in
            NetworkX

          - ``"Edmonds"`` selects Edmonds' algorithm as implemented in NetworkX

          - ``"LP"`` uses a Linear Program formulation of the matching problem

        - ``use_edge_labels`` -- boolean (default: ``False``)

          - when set to ``True``, computes a weighted matching where each edge
            is weighted by its label (if an edge has no label, `1` is assumed);
            only if ``algorithm`` is ``"Edmonds"``, ``"LP"``

          - when set to ``False``, each edge has weight `1`

        - ``solver`` -- string (default: ``None``); specify a Mixed
          Integer Linear Programming (MILP) solver to be used. If set
          to ``None``, the default one is used. For more information
          on MILP solvers and which default solver is used, see the
          method :meth:`solve
          <sage.numerical.mip.MixedIntegerLinearProgram.solve>` of the
          class :class:`MixedIntegerLinearProgram
          <sage.numerical.mip.MixedIntegerLinearProgram>`.

        - ``verbose`` -- integer (default: ``0``); sets the level of
          verbosity. Set to 0 by default, which means quiet.

        - ``integrality_tolerance`` -- float; parameter for use with
          MILP solvers over an inexact base ring; see
          :meth:`MixedIntegerLinearProgram.get_values`.

        .. SEEALSO::

            - :wikipedia:`Matching_(graph_theory)`
            - :meth:`~Graph.matching`

        EXAMPLES:

        Maximum matching in a cycle graph::

            sage: G = BipartiteGraph(graphs.CycleGraph(10))
            sage: G.matching()
            [(0, 1, None), (2, 3, None), (4, 5, None), (6, 7, None), (8, 9, None)]

        The size of a maximum matching in a complete bipartite graph using
        Eppstein::

            sage: G = BipartiteGraph(graphs.CompleteBipartiteGraph(4,5))
            sage: G.matching(algorithm="Eppstein", value_only=True)
            4

        TESTS:

        If ``algorithm`` is not set to one of the supported algorithms, an
        exception is raised::

            sage: G = BipartiteGraph(graphs.CompleteBipartiteGraph(4,5))
            sage: G.matching(algorithm="somethingdifferent")
            Traceback (most recent call last):
            ...
            ValueError: algorithm must be "Hopcroft-Karp", "Eppstein", "Edmonds" or "LP"

        Maximum matching in a weighted bipartite graph::

            sage: G = graphs.CycleGraph(4)
            sage: B = BipartiteGraph([(u,v,2) for u,v in G.edges(labels=0)])
            sage: sorted(B.matching(use_edge_labels=True))
            [(0, 3, 2), (1, 2, 2)]
            sage: B.matching(use_edge_labels=True, value_only=True)
            4
            sage: B.matching(use_edge_labels=True, value_only=True, algorithm='Edmonds')
            4
            sage: B.matching(use_edge_labels=True, value_only=True, algorithm='LP')
            4
            sage: B.matching(use_edge_labels=True, value_only=True, algorithm='Eppstein')
            Traceback (most recent call last):
            ...
            ValueError: use_edge_labels cannot be used with "Hopcroft-Karp" or "Eppstein"
            sage: B.matching(use_edge_labels=True, value_only=True, algorithm='Hopcroft-Karp')
            Traceback (most recent call last):
            ...
            ValueError: use_edge_labels cannot be used with "Hopcroft-Karp" or "Eppstein"
            sage: B.matching(use_edge_labels=False, value_only=True, algorithm='Hopcroft-Karp')
            2
            sage: B.matching(use_edge_labels=False, value_only=True, algorithm='Eppstein')
            2
            sage: B.matching(use_edge_labels=False, value_only=True, algorithm='Edmonds')
            2
            sage: B.matching(use_edge_labels=False, value_only=True, algorithm='LP')
            2

        With multiedges enabled::

            sage: G = BipartiteGraph(graphs.CubeGraph(3))
            sage: for e in G.edges():
            ....:     G.set_edge_label(e[0], e[1], int(e[0]) + int(e[1]))
            sage: G.allow_multiple_edges(True)
            sage: G.matching(use_edge_labels=True, value_only=True)
            444

        Empty bipartite graph and bipartite graphs without edges::

            sage: B = BipartiteGraph()
            sage: algorithms = ["Hopcroft-Karp", "Eppstein", "Edmonds", "LP"]
            sage: not any(B.matching(algorithm=algo) for algo in algorithms)
            True
            sage: all(B.matching(algorithm=algo, value_only=True) == 0 for algo in algorithms)
            True
            sage: B.add_vertex(1, left=True)
            sage: B.add_vertex(2, left=True)
            sage: B.add_vertex(3, right=True)
            sage: not any(B.matching(algorithm=algo) for algo in algorithms)
            True
            sage: all(B.matching(algorithm=algo, value_only=True) == 0 for algo in algorithms)
            True
        """
        if algorithm is None:
            algorithm = "Edmonds" if use_edge_labels else "Hopcroft-Karp"

        if algorithm == "Hopcroft-Karp" or algorithm == "Eppstein":
            if use_edge_labels:
                raise ValueError('use_edge_labels cannot be used with '
                                 '"Hopcroft-Karp" or "Eppstein"')
            d = []
            if self.size():
                import networkx
                # NetworkX matching algorithms for bipartite graphs may fail
                # when the graph is not connected
                if not self.is_connected():
                    CC = [g for g in self.connected_components_subgraphs() if g.size()]
                else:
                    CC = [self]
                v2int = {v: i for i, v in enumerate(self)}
                for g in CC:
                    h = g.networkx_graph()
                    if algorithm == "Hopcroft-Karp":
                        m = networkx.bipartite.hopcroft_karp_matching(h)
                    else:
                        m = networkx.bipartite.eppstein_matching(h)
                    d.extend((u, v, g.edge_label(u,v)) for u,v in m.items() if v2int[u] < v2int[v])

            if value_only:
                return Integer(len(d))
            else:
                return d

        elif algorithm == "Edmonds" or algorithm == "LP":
            return Graph.matching(self, value_only=value_only,
                                  algorithm=algorithm,
                                  use_edge_labels=use_edge_labels,
                                  solver=solver, verbose=verbose,
                                  integrality_tolerance=integrality_tolerance)
        else:
            raise ValueError('algorithm must be "Hopcroft-Karp", '
                             '"Eppstein", "Edmonds" or "LP"')

    @rename_keyword(deprecation=32238, verbosity='verbose')
    def vertex_cover(self, algorithm="Konig", value_only=False,
                     reduction_rules=True, solver=None, verbose=0,
                     *, integrality_tolerance=1e-3):
        r"""
        Return a minimum vertex cover of self represented by a set of vertices.

        A minimum vertex cover of a graph is a set `S` of vertices such that
        each edge is incident to at least one element of `S`, and such that `S`
        is of minimum cardinality. For more information, see
        :wikipedia:`Vertex_cover`.

        Equivalently, a vertex cover is defined as the complement of an
        independent set.

        As an optimization problem, it can be expressed as follows:

        .. MATH::

            \mbox{Minimize : }&\sum_{v\in G} b_v\\
            \mbox{Such that : }&\forall (u,v) \in G.edges(), b_u+b_v\geq 1\\
            &\forall x\in G, b_x\mbox{ is a binary variable}

        INPUT:

        - ``algorithm`` -- string (default: ``"Konig"``); algorithm to use
          among:

          - ``"Konig"`` will compute a minimum vertex cover using Konig's
            algorithm (:wikipedia:`Kőnig%27s_theorem_(graph_theory)`)

          - ``"Cliquer"`` will compute a minimum vertex cover
            using the Cliquer package

          - ``"MILP"`` will compute a minimum vertex cover through a mixed
            integer linear program

          - ``"mcqd"`` will use the MCQD solver
            (`<http://www.sicmm.org/~konc/maxclique/>`_), and the MCQD
            package must be installed

        - ``value_only`` -- boolean (default: ``False``); if set to ``True``,
          only the size of a minimum vertex cover is returned. Otherwise,
          a minimum vertex cover is returned as a list of vertices.

        - ``reduction_rules`` -- (default: ``True``); specify if the reductions
          rules from kernelization must be applied as pre-processing or not.
          See [ACFLSS04]_ for more details. Note that depending on the instance,
          it might be faster to disable reduction rules.  This parameter is
          currently ignored when ``algorithm == "Konig"``.

        - ``solver`` -- string (default: ``None``); specify a Mixed Integer
          Linear Programming (MILP) solver to be used. If set to ``None``, the
          default one is used. For more information on MILP solvers and which
          default solver is used, see the method :meth:`solve
          <sage.numerical.mip.MixedIntegerLinearProgram.solve>` of the class
          :class:`MixedIntegerLinearProgram
          <sage.numerical.mip.MixedIntegerLinearProgram>`.

        - ``verbose`` -- integer (default: ``0``); sets the level of
          verbosity. Set to 0 by default, which means quiet.

        - ``integrality_tolerance`` -- float; parameter for use with MILP
          solvers over an inexact base ring; see
          :meth:`MixedIntegerLinearProgram.get_values`.

        EXAMPLES:

        On the Cycle Graph::

            sage: B = BipartiteGraph(graphs.CycleGraph(6))
            sage: len(B.vertex_cover())
            3
            sage: B.vertex_cover(value_only=True)
            3

        The two algorithms should return the same result::

           sage: g = BipartiteGraph(graphs.RandomBipartite(10, 10, .5))
           sage: vc1 = g.vertex_cover(algorithm="Konig")
           sage: vc2 = g.vertex_cover(algorithm="Cliquer")
           sage: len(vc1) == len(vc2)
           True

        TESTS:

        Giving a non connected bipartite graph::

            sage: B = BipartiteGraph(graphs.CycleGraph(4) * 2)
            sage: len(B.vertex_cover())
            4

        Empty bipartite graph and bipartite graphs without edges::

            sage: B = BipartiteGraph()
            sage: algorithms = ["Konig", "Cliquer", "MILP"]
            sage: all(B.vertex_cover(algorithm=algo) == [] for algo in algorithms)
            True
            sage: all(B.vertex_cover(algorithm=algo, value_only=True) == 0 for algo in algorithms)
            True
            sage: B.add_vertex(1, left=True)
            sage: B.add_vertex(2, left=True)
            sage: B.add_vertex(3, right=True)
            sage: all(B.vertex_cover(algorithm=algo) == [] for algo in algorithms)
            True
            sage: all(B.vertex_cover(algorithm=algo, value_only=True) == 0 for algo in algorithms)
            True
        """
        if not algorithm == "Konig":
            return Graph.vertex_cover(self, algorithm=algorithm, value_only=value_only,
                                          reduction_rules=reduction_rules, solver=solver,
                                          verbose=verbose,
                                          integrality_tolerance=integrality_tolerance)

        if not self.is_connected():
            VC = []
            for b in self.connected_components_subgraphs():
                if b.size():
                    VC.extend(b.vertex_cover(algorithm="Konig"))
            if value_only:
                return sum(VC)
            return VC

        M = Graph(self.matching())
        left = set(self.left)
        right = set(self.right)

        # Initialize Z with vertices in left that are not involved in the
        # matching
        Z = left.difference(M.vertex_iterator())

        # Alternate: extend Z with all vertices reachable by alternate paths
        # (match / non-match edges).
        X = set(Z)
        while X:
            # Follow non matched edges
            Y = set()
            for u in X:
                for v in self.neighbors(u):
                    if v not in Z and not M.has_edge(u, v):
                        Y.add(v)
            Z.update(Y)

            # Follow matched edges
            X = set()
            for u in Y:
                for v in M.neighbor_iterator(u):
                    if v not in Z:
                        X.add(v)
            Z.update(X)

        # The solution is (left \ Z) + (right \cap Z)
        VC = list((left.difference(Z)).union(right.intersection(Z)))

        if value_only:
            return len(VC)
        return VC

    def _subgraph_by_adding(self, vertices=None, edges=None, edge_property=None, immutable=None):
        r"""
        Return the subgraph containing the given vertices and edges.

        The edges also satisfy the edge_property, if it is not None. The
        subgraph is created by creating a new empty graph and adding the
        necessary vertices, edges, and other properties.

        INPUT:

        - ``vertices`` -- list (default: ``None``); list of vertices

        - ``edges`` -- (default: ``None``); either a single edge or an iterable
          container of edges (e.g., a list, set, file, numeric array, etc.). If
          no edges are specified, then all edges are assumed and the returned
          graph is an induced subgraph. In the case of multiple edges,
          specifying an edge as `(u, v)` means to keep all edges `(u, v)`,
          regardless of the label.

        - ``edge_property`` -- (default: ``None``); if specified, this is
          expected to be a function on edges, which is intersected with the
          edges specified, if any are

        - ``immutable`` -- boolean (default: ``None``); currently ignored for
          ``BipartiteGraph``

        EXAMPLES::

            sage: B = BipartiteGraph(graphs.CycleGraph(6))
            sage: H = B._subgraph_by_adding(vertices=B.left)
            sage: H.order(), H.size()
            (3, 0)
            sage: H = B._subgraph_by_adding(vertices=[0, 1])
            sage: H.order(), H.size()
            (2, 1)
            sage: H = B._subgraph_by_adding(vertices=[0, 1, 2], edges=[(0, 1)])
            sage: H.order(), H.size()
            (3, 1)

        Using the property arguments::

            sage: B = BipartiteGraph([(0, 1, 1), (0, 2, 0), (0, 3, 0), (3, 4, 1)])
            sage: H = B._subgraph_by_adding(vertices=B.vertices(), edge_property=(lambda e: e[2] == 1))
            sage: H.order(), H.size()
            (5, 2)
        """
        B = self.__class__(weighted=self._weighted, loops=self.allows_loops(),
                           multiedges=self.allows_multiple_edges())
        B.name("Subgraph of ({})".format(self.name()))
        for u in vertices:
            if u in self.left:
                B.add_vertex(u, left=True)
            elif u in self.right:
                B.add_vertex(u, right=True)
        if edges is None:
            edges_to_keep = self.edge_boundary(B.left, B.right, sort=False)
        else:
            edges_to_keep_labeled = set(e for e in edges if len(e) == 3)
            edges_to_keep_unlabeled = set(e for e in edges if len(e) == 2)
            edges_to_keep = []
            for u, v, l in self.edge_boundary(B.left, B.right, sort=False):
                if ((u, v, l) in edges_to_keep_labeled
                        or (v, u, l) in edges_to_keep_labeled
                        or (u, v) in edges_to_keep_unlabeled
                        or (v, u) in edges_to_keep_unlabeled):
                    edges_to_keep.append((u, v, l))

        if edge_property is not None:
            edges_to_keep = [e for e in edges_to_keep if edge_property(e)]

        B.add_edges(edges_to_keep)

        attributes_to_update = ('_pos', '_assoc')
        for attr in attributes_to_update:
            if hasattr(self, attr) and getattr(self, attr) is not None:
                d = getattr(self, attr)
                value = {v: d.get(v, None) for v in B}
                setattr(B, attr, value)

        return B

    def _subgraph_by_deleting(self, vertices=None, edges=None, inplace=False,
                              edge_property=None, immutable=None):
        r"""
        Return the subgraph containing the given vertices and edges.

        The edges also satisfy the edge_property, if it is not None. The
        subgraph is created by creating deleting things that are not needed.

        INPUT:

        - ``vertices`` -- list (default: ``None``); list of vertices

        - ``edges`` -- (default: ``None``); either a single edge or an iterable
          container of edges (e.g., a list, set, file, numeric array, etc.). If
          no edges are specified, then all edges are assumed and the returned
          graph is an induced subgraph. In the case of multiple edges,
          specifying an edge as `(u, v)` means to keep all edges `(u, v)`,
          regardless of the label.

        - ``inplace`` -- boolean (default: ``False``); when ``True``, the
          current graph is modified in place by deleting the extra vertices and
          edges. Otherwise a modified copy of the graph is returned

        - ``edge_property`` -- (default: ``None``); if specified, this is
          expected to be a function on edges, which is intersected with the
          edges specified, if any are

        - ``immutable`` -- boolean (default: ``None``); currently ignored for
          ``BipartiteGraph``

        EXAMPLES::

            sage: B = BipartiteGraph(graphs.CycleGraph(6))
            sage: H = B._subgraph_by_deleting(vertices=B.left)
            sage: H.order(), H.size()
            (3, 0)
            sage: H = B._subgraph_by_deleting(vertices=[0, 1])
            sage: H.order(), H.size()
            (2, 1)
            sage: H = B._subgraph_by_deleting(vertices=[0, 1, 2], edges=[(0, 1)])
            sage: H.order(), H.size()
            (3, 1)

        Using the property arguments::

            sage: B = BipartiteGraph([(0, 1, 1), (0, 2, 0), (0, 3, 0), (3, 4, 1)])
            sage: H = B._subgraph_by_deleting(vertices=B.vertices(), edge_property=(lambda e: e[2] == 1))
            sage: H.order(), H.size()
            (5, 2)
        """
        if inplace:
            B = self
        else:
            # We make a copy of the graph
            B = BipartiteGraph(data=self.edges(), partition=[self.left, self.right])
            attributes_to_update = ('_pos', '_assoc')
            for attr in attributes_to_update:
                if hasattr(self, attr) and getattr(self, attr) is not None:
                    d = getattr(self, attr)
                    value = {v: d.get(v, None) for v in B}
                    setattr(B, attr, value)
        B.name("Subgraph of ({})".format(self.name()))

        vertices = set(vertices)
        B.delete_vertices([v for v in B.vertex_iterator() if v not in vertices])

        edges_to_delete = []
        if edges is not None:
            edges_to_keep_labeled = set(e for e in edges if len(e) == 3)
            edges_to_keep_unlabeled = set(e for e in edges if len(e) == 2)
            for u, v, l in B.edge_iterator():
                if ((u, v, l) not in edges_to_keep_labeled
                        and (v, u, l) not in edges_to_keep_labeled
                        and (u, v) not in edges_to_keep_unlabeled
                        and (v, u) not in edges_to_keep_unlabeled):
                    edges_to_delete.append((u, v, l))
        if edge_property is not None:
            # We might get duplicate edges, but this does handle the case of
            # multiple edges.
            edges_to_delete.extend(e for e in B.edge_iterator() if not edge_property(e))

        B.delete_edges(edges_to_delete)
        return B<|MERGE_RESOLUTION|>--- conflicted
+++ resolved
@@ -1356,7 +1356,6 @@
             if not G:
                 yield []
                 return
-<<<<<<< HEAD
             # Take an element from the right set
             v = next(iter(G.right))
             Nv = G.neighbors(v)
@@ -1374,23 +1373,6 @@
                 G.add_edges((u, nu) for nu in Nu)
             G.add_vertex(v, right=True)
             G.add_edges((nv, v) for nv in Nv)
-=======
-            if len(G.left) == len(G.right):
-                # Take an element from the right set
-                v = next(iter(G.right))
-                Nv = G.neighbors(v)
-                G.delete_vertex(v)
-                for u in Nv:
-                    Nu = G.neighbors(u)
-                    G.delete_vertex(u)
-                    for partial_matching in rec(G):
-                        partial_matching.append((u, v))
-                        yield partial_matching
-                    G.add_vertex(u, left=True)
-                    G.add_edges((u, nu) for nu in Nu)
-                G.add_vertex(v, right=True)
-                G.add_edges((nv, v) for nv in Nv)
->>>>>>> baee2c15
 
         # We create a mutable copy of self
         G = self.copy(immutable=False)
