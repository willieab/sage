r"""
Backends for Sage (di)graphs.

This module implements :class:`GenericGraphBackend` (the base class for
backends) and :class:`NetworkXGraphBackend` (a wrapper for `NetworkX
<http://networkx.lanl.gov/>`__ graphs)

Any graph backend must redefine the following methods (for which
:class:`GenericGraphBackend` raises a ``NotImplementedError``)

.. csv-table::
    :class: contentstable
    :widths: 30, 70
    :delim: |

    :meth:`~GenericGraphBackend.add_edge` | Add an edge `(u,v)` to ``self``, with label `l`.
    :meth:`~GenericGraphBackend.add_edges` | Add a sequence of edges to ``self``.
    :meth:`~GenericGraphBackend.add_vertex` | Add a labelled vertex to ``self``.
    :meth:`~GenericGraphBackend.add_vertices` | Add labelled vertices to ``self``.
    :meth:`~GenericGraphBackend.degree` | Return the total number of vertices incident to `v`.
    :meth:`~GenericGraphBackend.in_degree` | Return the in-degree of `v`
    :meth:`~GenericGraphBackend.out_degree` | Return the out-degree of `v`
    :meth:`~GenericGraphBackend.del_edge` | Delete the edge `(u,v)` with label `l`.
    :meth:`~GenericGraphBackend.del_vertex` | Delete a labelled vertex in ``self``.
    :meth:`~GenericGraphBackend.del_vertices` | Delete labelled vertices in ``self``.
    :meth:`~GenericGraphBackend.get_edge_label` | Return the edge label of `(u,v)`.
    :meth:`~GenericGraphBackend.has_edge` | True if ``self`` has an edge `(u,v)` with label `l`.
    :meth:`~GenericGraphBackend.has_vertex` | True if ``self`` has a vertex with label `v`.
    :meth:`~GenericGraphBackend.iterator_edges` | Iterate over the edges incident to a sequence of vertices.
    :meth:`~GenericGraphBackend.iterator_in_edges` | Iterate over the incoming edges incident to a sequence of vertices.
    :meth:`~GenericGraphBackend.iterator_out_edges` | Iterate over the outbound edges incident to a sequence of vertices.
    :meth:`~GenericGraphBackend.iterator_nbrs` | Iterate over the vertices adjacent to `v`.
    :meth:`~GenericGraphBackend.iterator_in_nbrs` | Iterate over the vertices u such that the edge `(u,v)` is in ``self`` (that is, predecessors of `v`).
    :meth:`~GenericGraphBackend.iterator_out_nbrs` | Iterate over the vertices u such that the edge `(v,u)` is in ``self`` (that is, successors of `v`).
    :meth:`~GenericGraphBackend.iterator_verts` | Iterate over the vertices `v` with labels in verts.
    :meth:`~GenericGraphBackend.loops` | Get/set whether or not ``self`` allows loops.
    :meth:`~GenericGraphBackend.multiple_edges` | Get/set whether or not ``self`` allows multiple edges.
    :meth:`~GenericGraphBackend.name` | Get/set name of ``self``.
    :meth:`~GenericGraphBackend.num_edges` | The number of edges in ``self``
    :meth:`~GenericGraphBackend.num_verts` | The number of vertices in ``self``
    :meth:`~GenericGraphBackend.relabel` | Relabel the vertices of ``self`` by a permutation.
    :meth:`~GenericGraphBackend.set_edge_label` | Label the edge `(u,v)` by `l`.

For an overview of graph data structures in sage, see
:mod:`~sage.graphs.base.overview`.

Classes and methods
-------------------
"""

#*******************************************************************************
#        Copyright (C) 2008 Robert L. Miller <rlmillster@gmail.com>
#
# Distributed  under  the  terms  of  the  GNU  General  Public  License (GPL)
#                         http://www.gnu.org/licenses/
#*******************************************************************************
<<<<<<< HEAD
from __future__ import absolute_import

from .c_graph cimport CGraphBackend
from .c_graph cimport CGraph

=======
from six import itervalues

from c_graph cimport CGraphBackend
from c_graph cimport CGraph
>>>>>>> 9ee161af

cdef class GenericGraphBackend(SageObject):
    """
    A generic wrapper for the backend of a graph.  Various graph classes use
    extensions of this class.  Note, this graph has a number of placeholder
    functions, so the doctests are rather silly.

    TESTS::

        sage: import sage.graphs.base.graph_backends

    """
    _loops = False
    _multiple_edges = False
    _name = ''
    def add_edge(self, u, v, l, directed):
        """
        Add an edge (u,v) to self, with label l.  If directed is True, this is
        interpreted as an arc from u to v.

        INPUT:

        - ``u,v`` -- vertices
        - ``l`` -- edge label
        - ``directed`` -- boolean

        TESTS::

            sage: G = sage.graphs.base.graph_backends.GenericGraphBackend()
            sage: G.add_edge(1,2,'a',True)
            Traceback (most recent call last):
            ...
            NotImplementedError
         """
        raise NotImplementedError()
    def add_edges(self, edges, directed):
        """
        Add a sequence of edges to self.  If directed is True, these are
        interpreted as arcs.

        INPUT:

        - ``edges`` -- list/iterator of edges to be added.

        - ``directed`` -- boolean

        TESTS::

            sage: G = sage.graphs.base.graph_backends.GenericGraphBackend()
            sage: G.add_edges([],True)
            Traceback (most recent call last):
            ...
            NotImplementedError
        """
        raise NotImplementedError()

    def add_vertex(self, name):
        """
        Add a labelled vertex to self.

        INPUT:

        - ``name`` -- vertex label

        OUTPUT:

        If ``name=None``, the new vertex name is returned, ``None`` otherwise.

        TESTS::

            sage: G = sage.graphs.base.graph_backends.GenericGraphBackend()
            sage: G.add_vertex(0)
            Traceback (most recent call last):
            ...
            NotImplementedError
        """
        raise NotImplementedError()
    def add_vertices(self, vertices):
        """
        Add labelled vertices to self.

        INPUT:

        - ``vertices`` -- iterator of vertex labels. A new label is created,
          used and returned in the output list for all ``None`` values in
          ``vertices``.

        OUTPUT:

        Generated names of new vertices if there is at least one ``None`` value
        present in ``vertices``. ``None`` otherwise.

        EXAMPLES::

            sage: G = sage.graphs.base.graph_backends.GenericGraphBackend()
            sage: G.add_vertices([1,2,3])
            Traceback (most recent call last):
            ...
            NotImplementedError
        """
        raise NotImplementedError()
    def degree(self, v, directed):
        """
        Return the total number of vertices incident to `v`.

        INPUT:

        - ``v`` -- a vertex label
        - ``directed`` -- boolean

        OUTPUT:

            degree of v

        TESTS::

            sage: G = sage.graphs.base.graph_backends.GenericGraphBackend()
            sage: G.degree(1, False)
            Traceback (most recent call last):
            ...
            NotImplementedError
        """
        raise NotImplementedError()
    def in_degree(self, v):
        r"""
        Return the in-degree of `v`

        INPUT:

        - ``v`` -- a vertex label

        TESTS::

            sage: G = sage.graphs.base.graph_backends.GenericGraphBackend()
            sage: G.in_degree(1)
            Traceback (most recent call last):
            ...
            NotImplementedError
        """
        raise NotImplementedError()
    def out_degree(self, v):
        r"""
        Return the out-degree of `v`

        INPUT:

        - ``v`` -- a vertex label

        TESTS::

            sage: G = sage.graphs.base.graph_backends.GenericGraphBackend()
            sage: G.out_degree(1)
            Traceback (most recent call last):
            ...
            NotImplementedError
        """
        raise NotImplementedError()
    def del_edge(self, u, v, l, directed):
        """
        Delete the edge `(u,v)` with label `l`.

        INPUT:

        - ``u,v`` -- vertices
        - ``l`` -- edge label
        - ``directed`` -- boolean

        TESTS::

            sage: G = sage.graphs.base.graph_backends.GenericGraphBackend()
            sage: G.del_edge(1,2,'a',True)
            Traceback (most recent call last):
            ...
            NotImplementedError
        """
        raise NotImplementedError()
    def del_vertex(self, v):
        """
        Delete a labelled vertex in self.

        INPUT:

        - ``v`` -- vertex label

        TESTS::

            sage: G = sage.graphs.base.graph_backends.GenericGraphBackend()
            sage: G.del_vertex(0)
            Traceback (most recent call last):
            ...
            NotImplementedError
        """
        raise NotImplementedError()
    def del_vertices(self, vertices):
        """
        Delete labelled vertices in self.

        INPUT:

        - ``vertices`` -- iterator of vertex labels

        TESTS::

            sage: G = sage.graphs.base.graph_backends.GenericGraphBackend()
            sage: G.del_vertices([1,2,3])
            Traceback (most recent call last):
            ...
            NotImplementedError
        """
        raise NotImplementedError()
    def get_edge_label(self, u, v):
        """
        Return the edge label of `(u,v)`.

        INPUT:

        - ``u,v`` -- vertex labels

        OUTPUT:

            label of `(u,v)`

        TESTS::

            sage: G = sage.graphs.base.graph_backends.GenericGraphBackend()
            sage: G.get_edge_label(1,2)
            Traceback (most recent call last):
            ...
            NotImplementedError
        """
        raise NotImplementedError()
    def has_edge(self, u, v, l):
        """
        True if self has an edge (u,v) with label l.

        INPUT:

        - ``u,v`` -- vertex labels
        - ``l`` -- label

        OUTPUT:

            boolean

        TESTS::

            sage: G = sage.graphs.base.graph_backends.GenericGraphBackend()
            sage: G.has_edge(1,2,'a')
            Traceback (most recent call last):
            ...
            NotImplementedError
        """
        raise NotImplementedError()
    def has_vertex(self, v):
        """
        True if self has a vertex with label v.

        INPUT:

        - ``v`` -- vertex label

        OUTPUT:
            boolean

        TESTS::

            sage: G = sage.graphs.base.graph_backends.GenericGraphBackend()
            sage: G.has_vertex(0)
            Traceback (most recent call last):
            ...
            NotImplementedError
        """
        raise NotImplementedError()
    def iterator_edges(self, vertices, labels):
        """
        Iterate over the edges incident to a sequence of vertices. Edges are
        assumed to be undirected.

        INPUT:

        - ``vertices`` -- a list of vertex labels
        - ``labels`` -- boolean

        OUTPUT:

            a generator which yields edges, with or without labels
            depending on the labels parameter.

        TESTS::

            sage: G = sage.graphs.base.graph_backends.GenericGraphBackend()
            sage: G.iterator_edges([],True)
            Traceback (most recent call last):
            ...
            NotImplementedError
        """
        raise NotImplementedError()
    def iterator_in_edges(self, vertices, labels):
        """
        Iterate over the incoming edges incident to a sequence of vertices.

        INPUT:

        - ``vertices`` -- a list of vertex labels
        - ``labels`` -- boolean

        OUTPUT:
            a generator which yields edges, with or without labels
            depending on the labels parameter.

        TESTS::

            sage: G = sage.graphs.base.graph_backends.GenericGraphBackend()
            sage: G.iterator_in_edges([],True)
            Traceback (most recent call last):
            ...
            NotImplementedError
        """
        raise NotImplementedError()
    def iterator_out_edges(self, vertices, labels):
        """
        Iterate over the outbound edges incident to a sequence of vertices.

        INPUT:

        - ``vertices`` -- a list of vertex labels
        - ``labels`` -- boolean

        OUTPUT:

            a generator which yields edges, with or without labels
            depending on the labels parameter.

        TESTS::

            sage: G = sage.graphs.base.graph_backends.GenericGraphBackend()
            sage: G.iterator_out_edges([],True)
            Traceback (most recent call last):
            ...
            NotImplementedError
        """
        raise NotImplementedError()
    def iterator_nbrs(self, v):
        """
        Iterate over the vertices adjacent to v.

        INPUT:

        - ``v`` -- vertex label

        OUTPUT:

            a generator which yields vertex labels

        TESTS::

            sage: G = sage.graphs.base.graph_backends.GenericGraphBackend()
            sage: G.iterator_nbrs(0)
            Traceback (most recent call last):
            ...
            NotImplementedError
        """
        raise NotImplementedError()
    def iterator_in_nbrs(self, v):
        """
        Iterate over the vertices u such that the edge (u,v) is in self
        (that is, predecessors of v).

        INPUT:

        - ``v`` -- vertex label

        OUTPUT:

            a generator which yields vertex labels

        TESTS::

            sage: G = sage.graphs.base.graph_backends.GenericGraphBackend()
            sage: G.iterator_in_nbrs(0)
            Traceback (most recent call last):
            ...
            NotImplementedError
        """
        raise NotImplementedError()
    def iterator_out_nbrs(self, v):
        """
        Iterate over the vertices u such that the edge (v,u) is in self
        (that is, successors of v).

        INPUT:

        - ``v`` -- vertex label

        OUTPUT:

            a generator which yields vertex labels

        TESTS::

            sage: G = sage.graphs.base.graph_backends.GenericGraphBackend()
            sage: G.iterator_out_nbrs(0)
            Traceback (most recent call last):
            ...
            NotImplementedError
        """
        raise NotImplementedError()
    def iterator_verts(self, verts):
        """
        Iterate over the vertices v with labels in verts.

        INPUT:

        - ``vertex`` -- vertex labels

        OUTPUT:

            a generator which yields vertices

        TESTS::

            sage: G = sage.graphs.base.graph_backends.GenericGraphBackend()
            sage: G.iterator_verts(0)
            Traceback (most recent call last):
            ...
            NotImplementedError
        """
        raise NotImplementedError()

    def loops(self, new=None):
        """
        Get/set whether or not self allows loops.

        INPUT:

        - ``new`` -- can be a boolean (in which case it sets the value) or
          ``None``, in which case the current value is returned. It is set to
          ``None`` by default.

        TESTS::

            sage: G = sage.graphs.base.graph_backends.GenericGraphBackend()
            sage: G.loops(True)
            Traceback (most recent call last):
            ...
            NotImplementedError
            sage: G.loops(None)
            Traceback (most recent call last):
            ...
            NotImplementedError
        """
        raise NotImplementedError()
    def multiple_edges(self, new=None):
        """
        Get/set whether or not self allows multiple edges.

        INPUT:

        - ``new`` -- can be a boolean (in which case it sets the value) or
          ``None``, in which case the current value is returned. It is set to
          ``None`` by default.

        TESTS::

            sage: G = sage.graphs.base.graph_backends.GenericGraphBackend()
            sage: G.multiple_edges(True)
            Traceback (most recent call last):
            ...
            NotImplementedError
            sage: G.multiple_edges(None)
            Traceback (most recent call last):
            ...
            NotImplementedError
        """
        raise NotImplementedError()
    def name(self, new=None):
        """
        Get/set name of self.

        INPUT:

        - ``new`` -- can be a string (in which case it sets the value) or
          ``None``, in which case the current value is returned. It is set to
          ``None`` by default.

        TESTS::

            sage: G = sage.graphs.base.graph_backends.GenericGraphBackend()
            sage: G.name("A Generic Graph")
            Traceback (most recent call last):
            ...
            NotImplementedError
            sage: G.name(None)
            Traceback (most recent call last):
            ...
            NotImplementedError
        """
        raise NotImplementedError()
    def num_edges(self, directed):
        """
        The number of edges in self

        INPUT:

        - ``directed`` -- boolean

        TESTS::

            sage: G = sage.graphs.base.graph_backends.GenericGraphBackend()
            sage: G.num_edges(True)
            Traceback (most recent call last):
            ...
            NotImplementedError
            sage: G.num_edges(False)
            Traceback (most recent call last):
            ...
            NotImplementedError
        """
        raise NotImplementedError()
    def num_verts(self):
        """
        The number of vertices in self

        TESTS::

            sage: G = sage.graphs.base.graph_backends.GenericGraphBackend()
            sage: G.num_verts()
            Traceback (most recent call last):
            ...
            NotImplementedError
        """
        raise NotImplementedError()
    def relabel(self, perm, directed):
        """
        Relabel the vertices of self by a permutation.

        INPUT:

        - ``perm`` -- permutation
        - ``directed`` -- boolean

        TESTS::

            sage: G = sage.graphs.base.graph_backends.GenericGraphBackend()
            sage: G.relabel([],False)
            Traceback (most recent call last):
            ...
            NotImplementedError
        """
        raise NotImplementedError()
    def set_edge_label(self, u, v, l, directed):
        """
        Label the edge (u,v) by l.

        INPUT:

        - ``u,v`` -- vertices
        - ``l`` -- edge label
        - ``directed`` -- boolean

        TESTS::

            sage: G = sage.graphs.base.graph_backends.GenericGraphBackend()
            sage: G.set_edge_label(1,2,'a',True)
            Traceback (most recent call last):
            ...
            NotImplementedError
        """
        raise NotImplementedError()

    def __reduce__(self):
        r""""
        Return a tuple used for pickling this graph.

        This function returns a pair ``(f, args)`` such that ``f(*args)``
        produces a copy of ``self``. The function returned is always
        :func:`unpickle_graph_backend`.

        Pickling of the static graph backend makes pickling of immutable
        graphs and digraphs work::

            sage: G = Graph(graphs.PetersenGraph(), immutable=True)
            sage: G == loads(dumps(G))
            True
            sage: uc = [[2,3], [], [1], [1], [1], [3,4]]
            sage: D = DiGraph(dict([[i,uc[i]] for i in range(len(uc))]), immutable=True)
            sage: loads(dumps(D)) == D
            True

        No problems with loops and multiple edges, with Labels::

            sage: g = Graph(multiedges = True, loops = True)
            sage: g.add_edges(2*graphs.PetersenGraph().edges())
            sage: g.add_edge(0,0)
            sage: g.add_edge(1,1, "a label")
            sage: g.add_edge([(0,1,"labellll"), (0,1,"labellll"), (0,1,"LABELLLL")])
            sage: g.add_vertex("isolated vertex")
            sage: gi = g.copy(immutable=True)
            sage: loads(dumps(gi)) == gi
            True

        Similar, with a directed graph::

            sage: g = DiGraph(multiedges = True, loops = True)
            sage: H = 2*(digraphs.Circuit(15)+DiGraph(graphs.PetersenGraph()))
            sage: g.add_edges(H.edges())
            sage: g.add_edge(0,0)
            sage: g.add_edge(1,1, "a label")
            sage: g.add_edge([(0,1,"labellll"), (0,1,"labellll"), (0,1,"LABELLLL")])
            sage: g.add_vertex("isolated vertex")
            sage: gi = g.copy(immutable=True)
            sage: loads(dumps(gi)) == gi
            True
        """
        from .static_sparse_backend import StaticSparseBackend
        from .sparse_graph import SparseGraphBackend
        from .dense_graph import DenseGraphBackend

        # implementation, data_structure, multiedges, directed, loops
        if isinstance(self, CGraphBackend):
            implementation = "c_graph"
            if isinstance(self,SparseGraphBackend):
                data_structure = "sparse"
            elif isinstance(self,DenseGraphBackend):
                data_structure = "dense"
            elif isinstance(self,StaticSparseBackend):
                implementaton = "static_sparse"
            else:
                raise Exception
            multiedges = (<CGraphBackend> self)._multiple_edges
            directed   = (<CGraphBackend> self)._directed
            loops      = (<CGraphBackend> self)._loops
        elif isinstance(self, NetworkXGraphBackend):
            data_structure = "implementation"
            implementation = "networkx"
            multiedges =  self._nxg.is_multigraph()
            directed   =  self._nxg.is_directed()
            loops      =  bool(self._nxg.number_of_selfloops)
        else:
            raise Exception

        # Vertices and edges
        vertices = list(self.iterator_verts(None))
        if directed:
            edges    = list(self.iterator_out_edges(vertices,True))
        else:
            edges    = list(self.iterator_edges(vertices,True))

        return (unpickle_graph_backend,
                (directed, vertices, edges,
                 {'loops': loops,
                  'multiedges': multiedges}))

def unpickle_graph_backend(directed,vertices,edges,kwds):
    r"""
    Return a backend from its pickled data

    This methods is defined because Python's pickling mechanism can only build
    objects from a pair ``(f,args)`` by running ``f(*args)``. In particular,
    there is apparently no way to define a ``**kwargs`` (i.e. define the value
    of keyword arguments of ``f``), which means that one must know the order of
    all arguments of ``f`` (here, ``f`` is :class:`Graph` or :class:`DiGraph`).

    As a consequence, this means that the order cannot change in the future,
    which is something we cannot swear.

    INPUT:

    - ``directed`` (boolean)

    - ``vertices`` -- list of vertices.

    - ``edges`` -- list of edges

    - ``kwds`` -- any dictionary whose keywords will be forwarded to the graph
      constructor.

    This function builds a :class:`Graph` or :class:`DiGraph` from its data, and
    returns the ``_backend`` attribute of this object.

    EXAMPLE::

        sage: from sage.graphs.base.graph_backends import unpickle_graph_backend
        sage: b = unpickle_graph_backend(0,[0,1,2,3],[(0,3,'label'),(0,0,1)],{'loops':True})
        sage: b
        <type 'sage.graphs.base.sparse_graph.SparseGraphBackend'>
        sage: list(b.iterator_edges(range(4),1))
        [(0, 0, 1), (0, 3, 'label')]
    """
    if directed:
        from sage.graphs.digraph import DiGraph as constructor
    else:
        from sage.graphs.graph import Graph as constructor

    G = constructor(data=edges,**kwds)
    G.add_vertices(vertices)
    return G._backend

class NetworkXGraphDeprecated(SageObject):
    """
    Class for unpickling old networkx.XGraph formats

    TESTS::

        sage: from sage.graphs.base.graph_backends import NetworkXGraphDeprecated as NXGD
        sage: X = NXGD()
        doctest:...

    """

    def __init__(self):
        """
        Issue deprecation warnings for the old networkx XGraph formats

        EXAMPLE::

            sage: from sage.graphs.base.graph_backends import NetworkXGraphDeprecated
            sage: NetworkXGraphDeprecated()
            <class 'sage.graphs.base.graph_backends.NetworkXGraphDeprecated'>
        """
        from sage.misc.superseded import deprecation
        deprecation(10900, "Your graph object is saved in an old format since networkx "+
                    "was updated to 1.0.1. You can re-save your graph by typing "+
                    "graph.save(filename) to make this warning go away.")

    def mutate(self):
        """
        Change the old networkx XGraph format into the new one.

        OUTPUT:

        - The networkx.Graph or networkx.MultiGraph corresponding to the
          unpickled data.

        EXAMPLES::

            sage: from sage.graphs.base.graph_backends import NetworkXGraphDeprecated as NXGD
            sage: X = NXGD()
            sage: X.adj = {1:{2:7}, 2:{1:7}, 3:{2:[4,5,6,7]}, 2:{3:[4,5,6,7]}}
            sage: X.multiedges = True
            sage: G = X.mutate()
            sage: G.edges()
            [(1, 2), (2, 3)]
            sage: G.edges(data=True)
            [(1, 2, {'weight': 7}), (2, 3, {4: {}, 5: {}, 6: {}, 7: {}})]

        """
        import networkx
        new_adj = {}

        for node1, edges in self.adj.iteritems():
            new_adj[node1] = {}
            for node2, weights in edges.iteritems():
                new_adj[node1][node2] = {}
                if weights is not None:
                    try:
                        for weight in weights:
                            new_adj[node1][node2][weight] = {}
                    except TypeError:
                        new_adj[node1][node2]['weight'] = weights

        if self.multiedges:
            G = networkx.MultiGraph(new_adj)
        else:
            G = networkx.Graph(new_adj)

        return G

class NetworkXDiGraphDeprecated(SageObject):
    """
    Class for unpickling old networkx.XDiGraph formats

    TESTS::

        sage: import sage.graphs.base.graph_backends
    """

    def __init__(self):
        """
        Issue deprecation warnings for the old networkx XDiGraph formats

        EXAMPLE::

            sage: from sage.graphs.base.graph_backends import NetworkXDiGraphDeprecated
            sage: NetworkXDiGraphDeprecated()
            doctest:...
            <class 'sage.graphs.base.graph_backends.NetworkXDiGraphDeprecated'>
        """
        from sage.misc.superseded import deprecation
        deprecation(10900, "Your digraph object is saved in an old format since networkx "+
                    "was updated to 1.0.1. You can re-save your digraph by typing "+
                    "digraph.save(filename) to make this warning go away.")

    def mutate(self):
        """
        Change the old networkx XDiGraph format into the new one.

        OUTPUT:

        - The networkx.DiGraph or networkx.MultiDiGraph corresponding to the
          unpickled data.

        EXAMPLES::

            sage: from sage.graphs.base.graph_backends import NetworkXDiGraphDeprecated as NXDGD
            sage: X = NXDGD()
            sage: X.adj = {1:{2:7}, 2:{1:[7,8], 3:[4,5,6,7]}}
            sage: X.multiedges = True
            sage: G = X.mutate()
            sage: G.edges()
            [(1, 2), (2, 1), (2, 3)]
            sage: G.edges(data=True)
            [(1, 2, {'weight': 7}),
             (2, 1, {7: {}, 8: {}}),
             (2, 3, {4: {}, 5: {}, 6: {}, 7: {}})]

        """
        import networkx
        new_adj = {}

        for node1, edges in self.adj.iteritems():
            new_adj[node1] = {}
            for node2, weights in edges.iteritems():
                new_adj[node1][node2] = {}
                if weights is not None:
                    try:
                        for weight in weights:
                            new_adj[node1][node2][weight] = {}
                    except TypeError:
                        new_adj[node1][node2]['weight'] = weights

        if self.multiedges:
            G = networkx.MultiDiGraph(new_adj)
        else:
            G = networkx.DiGraph(new_adj)

        return G

from sage.structure.sage_object import register_unpickle_override
register_unpickle_override('networkx.xgraph','XGraph', NetworkXGraphDeprecated)
register_unpickle_override('networkx.xdigraph','XDiGraph', NetworkXDiGraphDeprecated)

class NetworkXGraphBackend(GenericGraphBackend):
    """
    A wrapper for NetworkX as the backend of a graph.

    TESTS::

        sage: import sage.graphs.base.graph_backends

    """

    _nxg = None

    def __init__(self, N=None):
        """
        Initialize the backend with NetworkX graph N.

        TESTS::

            sage: G = sage.graphs.base.graph_backends.NetworkXGraphBackend()
            doctest:...: DeprecationWarning: This class is not supported anymore and will soon be removed
            See http://trac.sagemath.org/18375 for details.
            sage: G.iterator_edges([],True)
            <generator object at ...>
        """
        if N is None:
            import networkx
            N = networkx.MultiGraph()
        self._nxg = N
        from sage.misc.superseded import deprecation
        deprecation(18375,"This class is not supported anymore and will "
                    "soon be removed")

    def __setstate__(self,state):
        r"""
        Fix the deprecated class if necessary.

        EXAMPLE::

            sage: sage.structure.sage_object.unpickle_all() # indirect random
        """
        for k,v in state.iteritems():
            self.__dict__[k] = v
        if isinstance(self._nxg, (NetworkXGraphDeprecated, NetworkXDiGraphDeprecated)):
            from sage.misc.superseded import deprecation
            deprecation(18375,"You unpickled an object which relies on an old "
                        "data structure. Save it again to update it, for it "
                        "may break in the future.")
            self._nxg = self._nxg.mutate()

    def add_edge(self, u, v, l, directed):
        """
        Add an edge (u,v) to self, with label l.  If directed is True, this is
        interpreted as an arc from u to v.

        INPUT:

        - ``u,v`` -- vertices
        - ``l`` -- edge label
        - ``directed`` -- boolean

        TESTS::

            sage: G = sage.graphs.base.graph_backends.NetworkXGraphBackend()
            sage: G.add_edge(1,2,'a',True)
        """

        if u is None: u = self.add_vertex(None)
        if v is None: v = self.add_vertex(None)

        if l:
            self._nxg.add_edge(u, v, weight=l)
        else:
            self._nxg.add_edge(u, v)

    def add_edges(self, edges, directed):
        """
        Add a sequence of edges to self.  If directed is True, these are
        interpreted as arcs.

        INPUT:

        - ``edges`` -- list/iterator of edges to be added.
        - ``directed`` -- boolean

        TESTS::

            sage: G = sage.graphs.base.graph_backends.NetworkXGraphBackend()
            sage: G.add_edges([],True)
        """
        for e in edges:
            try:
                u,v,l = e
            except ValueError:
                u,v = e
                l = None
            self.add_edge(u,v,l,directed)

    def add_vertex(self, name):
        """
        Add a labelled vertex to self.

        INPUT:

        - ``name``: vertex label

        OUTPUT:

        If ``name=None``, the new vertex name is returned. ``None`` otherwise.

        TESTS::

            sage: G = sage.graphs.base.graph_backends.NetworkXGraphBackend()
            sage: G.add_vertex(0)
        """
        if isinstance(self._nxg, (NetworkXGraphDeprecated, NetworkXDiGraphDeprecated)):
            self._nxg = self._nxg.mutate()

        retval = None
        if name is None: # then find an integer to use as a key
            i = 0
            while self.has_vertex(i):
                i=i+1
            name = i
            retval = name

        self._nxg.add_node(name)

        return retval

    def add_vertices(self, vertices):
        """
        Add labelled vertices to self.

        INPUT:

        - ``vertices``: iterator of vertex labels. A new label is created, used and returned in
          the output list for all ``None`` values in ``vertices``.

        OUTPUT:

        Generated names of new vertices if there is at least one ``None`` value
        present in ``vertices``. ``None`` otherwise.

        EXAMPLES::

            sage: G = sage.graphs.base.graph_backends.NetworkXGraphBackend()
            sage: G.add_vertices([1,2,3])
            sage: G.add_vertices([4,None,None,5])
            [0, 6]
        """
        vertices = list(vertices)
        nones = vertices.count(None)
        vertices = [v for v in vertices if v is not None]
        self._nxg.add_nodes_from(vertices)

        new_names = []
        i = 0
        while nones > 0:
            while self.has_vertex(i):
                i += 1
            self._nxg.add_node(i)
            new_names.append(i)

            nones -= 1
            i += 1

        return new_names if new_names != [] else None

    def degree(self, v, directed):
        """
        Return the total number of vertices incident to `v`.

        INPUT:

        - ``v`` -- a vertex label
        - ``directed`` -- boolean

        OUTPUT:

            degree of v

        TESTS::

            sage: G = sage.graphs.base.graph_backends.NetworkXGraphBackend()
            sage: G.add_vertices(range(3))
            sage: G.degree(1, False)
            0
        """
        return self._nxg.degree(v)

    def in_degree(self, v):
        """
        Return the in-degree of `v`.

        INPUT:

        - ``v`` -- a vertex label

        OUTPUT:

            degree of v

        TESTS::

            sage: G = DiGraph(digraphs.Path(5),implementation="networkx")
            doctest:...: DeprecationWarning: The 'implementation' keyword is deprecated, and the graphs has been stored as a 'c_graph'
            See http://trac.sagemath.org/18375 for details.
            sage: G = G._backend
            sage: G.in_degree(0)
            0
            sage: G.in_degree(4)
            1
        """
        return self._nxg.in_degree(v)

    def out_degree(self, v):
        """
        Return the out-degree of `v`.

        INPUT:

        - ``v`` -- a vertex label

        OUTPUT:

            degree of v

        TESTS::

            sage: G = DiGraph(digraphs.Path(5),implementation="networkx")
            doctest:...: DeprecationWarning: The 'implementation' keyword is deprecated, and the graphs has been stored as a 'c_graph'
            See http://trac.sagemath.org/18375 for details.
            sage: G = G._backend
            sage: G.out_degree(0)
            1
            sage: G.out_degree(4)
            0
        """
        return self._nxg.out_degree(v)

    def del_edge(self, u, v, l, directed):
        """
        Delete the edge `(u,v)` with label `l`.

        INPUT:

        - ``u,v`` -- vertices
        - ``l`` -- edge label
        - ``directed`` -- boolean

        TESTS::

            sage: G = sage.graphs.base.graph_backends.NetworkXGraphBackend()
            sage: G.del_edge(1,2,'a',True)
        """
        import networkx
        try:
            if self._nxg.is_multigraph():
                for k,d in self._nxg.edge[u][v].iteritems():
                    if d.get('weight',None) == l:
                        self._nxg.remove_edge(u,v,k)
                        break
            else:
                if l is None or self._nxg.edge[u][v].get('weight',None) == l:
                    self._nxg.remove_edge(u,v)
        except (KeyError, networkx.NetworkXError):
            pass


    def del_vertex(self, v):
        """
        Delete a labelled vertex in self.

        INPUT:

        - ``v`` -- vertex label

        TESTS::

            sage: G = sage.graphs.base.graph_backends.NetworkXGraphBackend()
            sage: G.del_vertex(0)
            Traceback (most recent call last):
            ...
            NetworkXError: The node 0 is not in the graph.
        """
        self._nxg.remove_node(v)

    def del_vertices(self, vertices):
        """
        Delete labelled vertices in self.

        INPUT:

        - ``vertices`` -- iterator of vertex labels

        TESTS::

            sage: G = sage.graphs.base.graph_backends.NetworkXGraphBackend()
            sage: G.del_vertices([1,2,3])
            Traceback (most recent call last):
            ...
            NetworkXError: The node 1 is not in the graph.
        """
        for v in vertices:
            self._nxg.remove_node(v)

    def get_edge_label(self, u, v):
        """
        Return the edge label of `(u,v)`.

        INPUT:

        - ``u,v`` -- vertex labels

        OUTPUT:
            label of `(u,v)`

        TESTS::

            sage: G = sage.graphs.base.graph_backends.NetworkXGraphBackend()
            sage: G.get_edge_label(1,2)
            Traceback (most recent call last):
            ...
            NetworkXError: Edge (1,2) requested via get_edge_label does not exist.
        """
        try:
            E = self._nxg.edge[u][v]
        except KeyError:
            from networkx import NetworkXError
            raise NetworkXError("Edge (%s,%s) requested via get_edge_label does not exist."%(u,v))

        if self._nxg.is_multigraph():
            return [ e.get('weight',None) for e in itervalues(E) ]
        else:
            return E.get('weight',None)

    def has_edge(self, u, v, l):
        """
        True if self has an edge (u,v) with label l.

        INPUT:

        - ``u,v`` -- vertex labels
        - ``l`` -- label

        OUTPUT:
            boolean

        TESTS::

            sage: G = sage.graphs.base.graph_backends.NetworkXGraphBackend()
            sage: G.has_edge(1,2,'a')
            False
        """
        if not self._nxg.has_edge(u, v):
            return False
        if l is None:
            return True
        if self._nxg.is_multigraph():
            return any(e.get('weight', None) == l
                       for e in itervalues(self._nxg.adj[u][v]))
        else:
            return any(e == l for e in itervalues(self._nxg.adj[u][v]))

    def has_vertex(self, v):
        """
        True if self has a vertex with label v.

        INPUT:

        - ``v`` -- vertex label

        OUTPUT:
            boolean

        TESTS::

            sage: G = sage.graphs.base.graph_backends.NetworkXGraphBackend()
            sage: G.has_vertex(0)
            False
        """
        return self._nxg.has_node(v)

    def iterator_edges(self, vertices, labels):
        """
        Iterate over the edges incident to a sequence of vertices. Edges are
        assumed to be undirected.

        INPUT:

        - ``vertices`` -- a list of vertex labels
        - ``labels`` -- boolean

        OUTPUT:
            a generator which yields edges, with or without labels
            depending on the labels parameter.

        TESTS::

            sage: G = sage.graphs.base.graph_backends.NetworkXGraphBackend()
            sage: G.iterator_edges([],True)
            <generator object at ...>
        """
        if labels:
            for u,v,d in self._nxg.edges_iter(data=True):
                if u in vertices or v in vertices:
                    yield (u,v,d.get('weight',None))
        else:
            for u,v in self._nxg.edges_iter():
                if u in vertices or v in vertices:
                    yield (u,v)

    def _iterator_in_edges_with_labels(self, vertices):
        """
        Iterate over the incoming edges incident to a sequence of vertices.
        Special case, only for internal use.

        EXAMPLE::

            sage: g = DiGraph(graphs.PetersenGraph(), implementation="networkx")._backend
            doctest:...: DeprecationWarning: The 'implementation' keyword is deprecated, and the graphs has been stored as a 'c_graph'
            See http://trac.sagemath.org/18375 for details.
            sage: sorted(list(g.iterator_in_edges([0,1], True)))
            [(0, 1, None), (1, 0, None), (2, 1, None), (4, 0, None), (5, 0, None), (6, 1, None)]
        """
        for u,v,d in self._nxg.in_edges_iter(vertices,data=True):
            yield (u,v,d.get('weight',None))

    def iterator_in_edges(self, vertices, labels):
        """
        Iterate over the incoming edges incident to a sequence of vertices.

        INPUT:

        - ``vertices`` -- a list of vertex labels
        - ``labels`` -- boolean

        OUTPUT:
            a generator which yields edges, with or without labels
            depending on the labels parameter.

        TESTS::

            sage: G = sage.graphs.base.graph_backends.NetworkXGraphBackend()
            sage: i = G.iterator_in_edges([],True)
        """
        if self._nxg.is_directed():
            if labels:
                return self._iterator_in_edges_with_labels(vertices)
            else:
                return self._nxg.in_edges_iter(vertices)
        else:
            return self.iterator_edges(vertices,labels)

    def _iterator_out_edges_with_labels(self, vertices):
        """
        Iterate over the outbound edges incident to a sequence of vertices.
        Special case, only for internal use.

        EXAMPLE::

            sage: g = DiGraph(graphs.PetersenGraph(), implementation="networkx")._backend
            doctest:...: DeprecationWarning: The 'implementation' keyword is deprecated, and the graphs has been stored as a 'c_graph'
            See http://trac.sagemath.org/18375 for details.
            sage: sorted(list(g.iterator_out_edges([0,1], True)))
            [(0, 1, None), (0, 4, None), (0, 5, None), (1, 0, None), (1, 2, None), (1, 6, None)]
        """
        for u,v,d in self._nxg.out_edges_iter(vertices,data=True):
            yield (u,v,d.get('weight',None))

    def iterator_out_edges(self, vertices, labels):
        """
        Iterate over the outbound edges incident to a sequence of vertices.

        INPUT:

        - ``vertices`` -- a list of vertex labels
        - ``labels`` -- boolean

        OUTPUT:
            a generator which yields edges, with or without labels
            depending on the labels parameter.

        TESTS::

            sage: G = sage.graphs.base.graph_backends.NetworkXGraphBackend()
            sage: i = G.iterator_out_edges([],True)
        """
        if self._nxg.is_directed():
            if labels:
                return self._iterator_out_edges_with_labels(vertices)
            else:
                return self._nxg.out_edges_iter(vertices)
        else:
            return self.iterator_edges(vertices,labels)

    def iterator_nbrs(self, v):
        """
        Iterate over the vertices adjacent to v.

        INPUT:

        - ``v`` -- vertex label

        OUTPUT:
            a generator which yields vertex labels

        TESTS::

            sage: G = sage.graphs.base.graph_backends.NetworkXGraphBackend()
            sage: G.add_vertex(0)
            sage: G.iterator_nbrs(0)
            <dictionary-keyiterator object at ...>
        """
        return self._nxg.neighbors_iter(v)

    def iterator_in_nbrs(self, v):
        """
        Iterate over the vertices u such that the edge (u,v) is in self
        (that is, predecessors of v).

        INPUT:

        - ``v`` -- vertex label

        OUTPUT:
            a generator which yields vertex labels

        TESTS::

            sage: G = sage.graphs.base.graph_backends.NetworkXGraphBackend()
            sage: G.iterator_in_nbrs(0)
            Traceback (most recent call last):
            ...
            AttributeError: 'MultiGraph' object has no attribute 'predecessors_iter'
        """
        return self._nxg.predecessors_iter(v)

    def iterator_out_nbrs(self, v):
        """
        Iterate over the vertices u such that the edge (v,u) is in self
        (that is, successors of v).

        INPUT:

        - ``v`` -- vertex label

        OUTPUT:
            a generator which yields vertex labels

        TESTS::

            sage: G = sage.graphs.base.graph_backends.NetworkXGraphBackend()
            sage: G.iterator_out_nbrs(0)
            Traceback (most recent call last):
            ...
            AttributeError: 'MultiGraph' object has no attribute 'successors_iter'
        """
        return self._nxg.successors_iter(v)

    def iterator_verts(self, verts):
        """
        Iterate over the vertices v with labels in verts.

        INPUT:

        - ``vertex`` -- vertex labels

        OUTPUT:
            a generator which yields vertices

        TESTS::

            sage: G = sage.graphs.base.graph_backends.NetworkXGraphBackend()
            sage: G.iterator_verts(0)
            <generator object bunch_iter at ...>
        """
        return self._nxg.nbunch_iter(verts)

    def loops(self, new=None):
        """
        Get/set whether or not self allows loops.

        INPUT:

        - ``new`` -- can be a boolean (in which case it sets the value) or
          ``None``, in which case the current value is returned. It is set to
          ``None`` by default.

        TESTS::

            sage: G = sage.graphs.base.graph_backends.NetworkXGraphBackend()
            sage: G.loops(True)
            sage: G.loops(None)
            True
        """
        if new is None:
            return self._loops
        if new:
            self._loops = True
        else:
            self._loops = False

    def multiple_edges(self, new=None):
        """
        Get/set whether or not self allows multiple edges.

        INPUT:

        - ``new`` -- can be a boolean (in which case it sets the value) or
          ``None``, in which case the current value is returned. It is set to
          ``None`` by default.

        TESTS::

            sage: G = sage.graphs.base.graph_backends.NetworkXGraphBackend()
            sage: G.multiple_edges(True)
            sage: G.multiple_edges(None)
            True
        """
        from networkx import Graph,MultiGraph,DiGraph,MultiDiGraph
        if new is None:
            return self._nxg.is_multigraph()
        if new == self._nxg.is_multigraph():
            return
        if new:
            if self._nxg.is_directed():
                self._nxg = MultiDiGraph(self._nxg)
            else:
                self._nxg = MultiGraph(self._nxg)
        else:
            if self._nxg.is_directed():
                self._nxg = DiGraph(self._nxg)
            else:
                self._nxg = Graph(self._nxg)

    def name(self, new=None):
        """
        Get/set name of self.

        INPUT:

        - ``new`` -- can be a string (in which case it sets the value) or
          ``None``, in which case the current value is returned. It is set to
          ``None`` by default.

        TESTS::

            sage: G = sage.graphs.base.graph_backends.NetworkXGraphBackend()
            sage: G.name("A NetworkX Graph")
            sage: G.name(None)
            'A NetworkX Graph'
        """
        if new is None:
            return self._nxg.name
        self._nxg.name = new

    def num_edges(self, directed):
        """
        The number of edges in self

        INPUT:

        - ``directed`` -- boolean

        TESTS::

            sage: G = sage.graphs.base.graph_backends.NetworkXGraphBackend()
            sage: G.num_edges(True)
            0
            sage: G.num_edges(False)
            0
        """
        return self._nxg.size()

    def num_verts(self):
        """
        The number of vertices in self

        TESTS::

            sage: G = sage.graphs.base.graph_backends.NetworkXGraphBackend()
            sage: G.num_verts()
            0
        """
        return self._nxg.order()

    def relabel(self, perm, directed):
        """
        Relabel the vertices of self by a permutation.

        INPUT:

        - ``perm`` -- permutation
        - ``directed`` -- boolean

        TESTS::

            sage: G = sage.graphs.base.graph_backends.NetworkXGraphBackend()
            sage: G.relabel([],False)
        """
        from networkx import relabel_nodes
        name = self._nxg.name
        self._nxg = relabel_nodes(self._nxg,perm)
        self._nxg.name = name

    def set_edge_label(self, u, v, l, directed):
        """
        Label the edge (u,v) by l.

        INPUT:

        - ``u,v`` -- vertices
        - ``l`` -- edge label
        - ``directed`` -- boolean

        TESTS::

            sage: G = sage.graphs.base.graph_backends.NetworkXGraphBackend()
            sage: G.set_edge_label(1,2,'a',True)
        """
        if not self.has_edge(u, v, None):
            return
        if self.multiple_edges(None):
            self._nxg[u][v].clear()
            self._nxg[u][v][0] = dict(weight=l)
            if directed is False:
                self._nxg[v][u].clear()
                self._nxg[v][u][0] = dict(weight=l)
        else:
            self._nxg[u][v]['weight'] = l
            if directed is False:
                self._nxg[v][u]['weight'] = l<|MERGE_RESOLUTION|>--- conflicted
+++ resolved
@@ -54,18 +54,13 @@
 # Distributed  under  the  terms  of  the  GNU  General  Public  License (GPL)
 #                         http://www.gnu.org/licenses/
 #*******************************************************************************
-<<<<<<< HEAD
 from __future__ import absolute_import
 
 from .c_graph cimport CGraphBackend
 from .c_graph cimport CGraph
 
-=======
 from six import itervalues
 
-from c_graph cimport CGraphBackend
-from c_graph cimport CGraph
->>>>>>> 9ee161af
 
 cdef class GenericGraphBackend(SageObject):
     """
