# -*- coding: utf-8 -*-
r"""
Undirected graphs

This module implements functions and operations involving undirected graphs.

{INDEX_OF_METHODS}

AUTHORS:

- Robert L. Miller (2006-10-22): initial version

- William Stein (2006-12-05): Editing

- Robert L. Miller (2007-01-13): refactoring, adjusting for NetworkX-0.33, fixed
   plotting bugs (2007-01-23): basic tutorial, edge labels, loops, multiple
   edges and arcs (2007-02-07): graph6 and sparse6 formats, matrix input

- Emily Kirkmann (2007-02-11): added graph_border option to plot and show

- Robert L. Miller (2007-02-12): vertex color-maps, graph boundaries, graph6
   helper functions in Cython

- Robert L. Miller Sage Days 3 (2007-02-17-21): 3d plotting in Tachyon

- Robert L. Miller (2007-02-25): display a partition

- Robert L. Miller (2007-02-28): associate arbitrary objects to vertices, edge
   and arc label display (in 2d), edge coloring

- Robert L. Miller (2007-03-21): Automorphism group, isomorphism check,
   canonical label

- Robert L. Miller (2007-06-07-09): NetworkX function wrapping

- Michael W. Hansen (2007-06-09): Topological sort generation

- Emily Kirkman, Robert L. Miller Sage Days 4: Finished wrapping NetworkX

- Emily Kirkman (2007-07-21): Genus (including circular planar, all embeddings
   and all planar embeddings), all paths, interior paths

- Bobby Moretti (2007-08-12): fixed up plotting of graphs with edge colors
   differentiated by label

- Jason Grout (2007-09-25): Added functions, bug fixes, and general enhancements

- Robert L. Miller (Sage Days 7): Edge labeled graph isomorphism

- Tom Boothby (Sage Days 7): Miscellaneous awesomeness

- Tom Boothby (2008-01-09): Added graphviz output

- David Joyner (2009-2): Fixed docstring bug related to GAP.

- Stephen Hartke (2009-07-26): Fixed bug in blocks_and_cut_vertices() that
   caused an incorrect result when the vertex 0 was a cut vertex.

- Stephen Hartke (2009-08-22): Fixed bug in blocks_and_cut_vertices() where the
   list of cut_vertices is not treated as a set.

- Anders Jonsson (2009-10-10): Counting of spanning trees and out-trees added.

- Nathann Cohen (2009-09) : Cliquer, Connectivity, Flows and everything that
                             uses Linear Programming and class numerical.MIP

- Nicolas M. Thiery (2010-02): graph layout code refactoring, dot2tex/graphviz
  interface

- David Coudert (2012-04) : Reduction rules in vertex_cover.

- Birk Eisermann (2012-06): added recognition of weakly chordal graphs and
                            long-hole-free / long-antihole-free graphs

- Alexandre P. Zuge (2013-07): added join operation.

- Amritanshu Prasad (2014-08): added clique polynomial

- Julian Rüth (2018-06-21): upgrade to NetworkX 2

- David Coudert (2018-10-07): cleaning

- Amanda Francis, Caitlin Lienkaemper, Kate Collins, Rajat Mittal (2019-03-10):
  methods for computing effective resistance

- Amanda Francis, Caitlin Lienkaemper, Kate Collins, Rajat Mittal (2019-03-19):
  most_common_neighbors and common_neighbors_matrix added.

- Jean-Florent Raymond (2019-04): is_redundant, is_dominating,
   private_neighbors

Graph Format
------------

Supported formats
~~~~~~~~~~~~~~~~~

Sage Graphs can be created from a wide range of inputs. A few examples are
covered here.

- NetworkX dictionary format:

   ::

       sage: d = {0: [1,4,5], 1: [2,6], 2: [3,7], 3: [4,8], 4: [9], \
             5: [7, 8], 6: [8,9], 7: [9]}
       sage: G = Graph(d); G
       Graph on 10 vertices
       sage: G.plot().show()    # or G.show()

- A NetworkX graph:

   ::

       sage: import networkx
       sage: K = networkx.complete_bipartite_graph(12,7)
       sage: G = Graph(K)
       sage: G.degree()
       [7, 7, 7, 7, 7, 7, 7, 7, 7, 7, 7, 7, 12, 12, 12, 12, 12, 12, 12]

- graph6 or sparse6 format:

   ::

       sage: s = ':I`AKGsaOs`cI]Gb~'
       sage: G = Graph(s, sparse=True); G
       Looped multi-graph on 10 vertices
       sage: G.plot().show()    # or G.show()

   Note that the ``\`` character is an escape character in Python, and also a
   character used by graph6 strings:

   ::

       sage: G = Graph('Ihe\n@GUA')
       Traceback (most recent call last):
       ...
       RuntimeError: the string (Ihe) seems corrupt: for n = 10, the string is too short

   In Python, the escaped character ``\`` is represented by ``\\``:

   ::

       sage: G = Graph('Ihe\\n@GUA')
       sage: G.plot().show()    # or G.show()

- adjacency matrix: In an adjacency matrix, each column and each row represent a
   vertex. If a 1 shows up in row `i`, column `j`, there is an edge `(i,j)`.

   ::

       sage: M = Matrix([(0,1,0,0,1,1,0,0,0,0),(1,0,1,0,0,0,1,0,0,0), \
       (0,1,0,1,0,0,0,1,0,0), (0,0,1,0,1,0,0,0,1,0),(1,0,0,1,0,0,0,0,0,1), \
       (1,0,0,0,0,0,0,1,1,0), (0,1,0,0,0,0,0,0,1,1),(0,0,1,0,0,1,0,0,0,1), \
       (0,0,0,1,0,1,1,0,0,0), (0,0,0,0,1,0,1,1,0,0)])
       sage: M
       [0 1 0 0 1 1 0 0 0 0]
       [1 0 1 0 0 0 1 0 0 0]
       [0 1 0 1 0 0 0 1 0 0]
       [0 0 1 0 1 0 0 0 1 0]
       [1 0 0 1 0 0 0 0 0 1]
       [1 0 0 0 0 0 0 1 1 0]
       [0 1 0 0 0 0 0 0 1 1]
       [0 0 1 0 0 1 0 0 0 1]
       [0 0 0 1 0 1 1 0 0 0]
       [0 0 0 0 1 0 1 1 0 0]
       sage: G = Graph(M); G
       Graph on 10 vertices
       sage: G.plot().show()    # or G.show()

- incidence matrix: In an incidence matrix, each row represents a vertex and
   each column represents an edge.

   ::

       sage: M = Matrix([(-1, 0, 0, 0, 1, 0, 0, 0, 0, 0,-1, 0, 0, 0, 0),
       ....:             ( 1,-1, 0, 0, 0, 0, 0, 0, 0, 0, 0,-1, 0, 0, 0),
       ....:             ( 0, 1,-1, 0, 0, 0, 0, 0, 0, 0, 0, 0,-1, 0, 0),
       ....:             ( 0, 0, 1,-1, 0, 0, 0, 0, 0, 0, 0, 0, 0,-1, 0),
       ....:             ( 0, 0, 0, 1,-1, 0, 0, 0, 0, 0, 0, 0, 0, 0,-1),
       ....:             ( 0, 0, 0, 0, 0,-1, 0, 0, 0, 1, 1, 0, 0, 0, 0),
       ....:             ( 0, 0, 0, 0, 0, 0, 0, 1,-1, 0, 0, 1, 0, 0, 0),
       ....:             ( 0, 0, 0, 0, 0, 1,-1, 0, 0, 0, 0, 0, 1, 0, 0),
       ....:             ( 0, 0, 0, 0, 0, 0, 0, 0, 1,-1, 0, 0, 0, 1, 0),
       ....:             ( 0, 0, 0, 0, 0, 0, 1,-1, 0, 0, 0, 0, 0, 0, 1)])
       sage: M
       [-1  0  0  0  1  0  0  0  0  0 -1  0  0  0  0]
       [ 1 -1  0  0  0  0  0  0  0  0  0 -1  0  0  0]
       [ 0  1 -1  0  0  0  0  0  0  0  0  0 -1  0  0]
       [ 0  0  1 -1  0  0  0  0  0  0  0  0  0 -1  0]
       [ 0  0  0  1 -1  0  0  0  0  0  0  0  0  0 -1]
       [ 0  0  0  0  0 -1  0  0  0  1  1  0  0  0  0]
       [ 0  0  0  0  0  0  0  1 -1  0  0  1  0  0  0]
       [ 0  0  0  0  0  1 -1  0  0  0  0  0  1  0  0]
       [ 0  0  0  0  0  0  0  0  1 -1  0  0  0  1  0]
       [ 0  0  0  0  0  0  1 -1  0  0  0  0  0  0  1]
       sage: G = Graph(M); G
       Graph on 10 vertices
       sage: G.plot().show()    # or G.show()
       sage: DiGraph(matrix(2,[0,0,-1,1]), format="incidence_matrix")
       Traceback (most recent call last):
       ...
       ValueError: there must be two nonzero entries (-1 & 1) per column

- a list of edges::

       sage: g = Graph([(1,3),(3,8),(5,2)])
       sage: g
       Graph on 5 vertices

- an igraph Graph::

       sage: import igraph                                # optional - python_igraph
       sage: g = Graph(igraph.Graph([(1,3),(3,2),(0,2)])) # optional - python_igraph
       sage: g                                            # optional - python_igraph
       Graph on 4 vertices

Generators
----------

Use ``graphs(n)`` to iterate through all non-isomorphic graphs of given size::

    sage: for g in graphs(4):
    ....:     print(g.degree_sequence())
    [0, 0, 0, 0]
    [1, 1, 0, 0]
    [2, 1, 1, 0]
    [3, 1, 1, 1]
    [1, 1, 1, 1]
    [2, 2, 1, 1]
    [2, 2, 2, 0]
    [3, 2, 2, 1]
    [2, 2, 2, 2]
    [3, 3, 2, 2]
    [3, 3, 3, 3]

Similarly ``graphs()`` will iterate through all graphs. The complete graph of 4
vertices is of course the smallest graph with chromatic number bigger than
three::

    sage: for g in graphs():
    ....:     if g.chromatic_number() > 3:
    ....:         break
    sage: g.is_isomorphic(graphs.CompleteGraph(4))
    True

For some commonly used graphs to play with, type::

    sage: graphs.[tab]          # not tested

and hit {tab}. Most of these graphs come with their own custom plot, so you can
see how people usually visualize these graphs.

::

    sage: G = graphs.PetersenGraph()
    sage: G.plot().show()    # or G.show()
    sage: G.degree_histogram()
    [0, 0, 0, 10]
    sage: G.adjacency_matrix()
    [0 1 0 0 1 1 0 0 0 0]
    [1 0 1 0 0 0 1 0 0 0]
    [0 1 0 1 0 0 0 1 0 0]
    [0 0 1 0 1 0 0 0 1 0]
    [1 0 0 1 0 0 0 0 0 1]
    [1 0 0 0 0 0 0 1 1 0]
    [0 1 0 0 0 0 0 0 1 1]
    [0 0 1 0 0 1 0 0 0 1]
    [0 0 0 1 0 1 1 0 0 0]
    [0 0 0 0 1 0 1 1 0 0]

::

    sage: S = G.subgraph([0,1,2,3])
    sage: S.plot().show()    # or S.show()
    sage: S.density()
    1/2

::

    sage: G = GraphQuery(display_cols=['graph6'], num_vertices=7, diameter=5)
    sage: L = G.get_graphs_list()
    sage: graphs_list.show_graphs(L)

.. _Graph:labels:

Labels
------

Each vertex can have any hashable object as a label. These are things like
strings, numbers, and tuples. Each edge is given a default label of ``None``,
but if specified, edges can have any label at all. Edges between vertices `u`
and `v` are represented typically as ``(u, v, l)``, where ``l`` is the label for
the edge.

Note that vertex labels themselves cannot be mutable items::

    sage: M = Matrix( [[0,0],[0,0]] )
    sage: G = Graph({ 0 : { M : None } })
    Traceback (most recent call last):
    ...
    TypeError: mutable matrices are unhashable

However, if one wants to define a dictionary, with the same keys and arbitrary
objects for entries, one can make that association::

    sage: d = {0 : graphs.DodecahedralGraph(), 1 : graphs.FlowerSnark(), \
          2 : graphs.MoebiusKantorGraph(), 3 : graphs.PetersenGraph() }
    sage: d[2]
    Moebius-Kantor Graph: Graph on 16 vertices
    sage: T = graphs.TetrahedralGraph()
    sage: T.vertices()
    [0, 1, 2, 3]
    sage: T.set_vertices(d)
    sage: T.get_vertex(1)
    Flower Snark: Graph on 20 vertices

Database
--------

There is a database available for searching for graphs that satisfy a certain
set of parameters, including number of vertices and edges, density, maximum and
minimum degree, diameter, radius, and connectivity. To see a list of all search
parameter keywords broken down by their designated table names, type ::

    sage: graph_db_info()
    {...}

For more details on data types or keyword input, enter ::

    sage: GraphQuery?    # not tested

The results of a query can be viewed with the show method, or can be viewed
individually by iterating through the results ::

    sage: Q = GraphQuery(display_cols=['graph6'],num_vertices=7, diameter=5)
    sage: Q.show()
    Graph6
    --------------------
    F?`po
    F?gqg
    F@?]O
    F@OKg
    F@R@o
    FA_pW
    FEOhW
    FGC{o
    FIAHo

Show each graph as you iterate through the results::

    sage: for g in Q:
    ....:     show(g)

Visualization
-------------

To see a graph `G` you are working with, there are three main options. You can
view the graph in two dimensions via matplotlib with ``show()``. ::

    sage: G = graphs.RandomGNP(15,.3)
    sage: G.show()

And you can view it in three dimensions via jmol with ``show3d()``. ::

    sage: G.show3d()

Or it can be rendered with `\LaTeX`.  This requires the right additions to a
standard `\mbox{\rm\TeX}` installation.  Then standard Sage commands, such as
``view(G)`` will display the graph, or ``latex(G)`` will produce a string
suitable for inclusion in a `\LaTeX` document.  More details on this are at the
:mod:`sage.graphs.graph_latex` module. ::

    sage: from sage.graphs.graph_latex import check_tkz_graph
    sage: check_tkz_graph()  # random - depends on TeX installation
    sage: latex(G)
    \begin{tikzpicture}
    ...
    \end{tikzpicture}

Mutability
----------

Graphs are mutable, and thus unusable as dictionary keys, unless
``data_structure="static_sparse"`` is used::

    sage: G = graphs.PetersenGraph()
    sage: {G:1}[G]
    Traceback (most recent call last):
    ...
    TypeError: This graph is mutable, and thus not hashable. Create an immutable copy by `g.copy(immutable=True)`
    sage: G_immutable = Graph(G, immutable=True)
    sage: G_immutable == G
    True
    sage: {G_immutable:1}[G_immutable]
    1

Methods
-------
"""


# ****************************************************************************
#       Copyright (C) 2006-2007 Robert L. Miller <rlmillster@gmail.com>
#                          2018 Julian Rüth <julian.rueth@fsfe.org>
#
# This program is free software: you can redistribute it and/or modify
# it under the terms of the GNU General Public License as published by
# the Free Software Foundation, either version 2 of the License, or
# (at your option) any later version.
#                  https://www.gnu.org/licenses/
# ****************************************************************************
from __future__ import print_function, absolute_import
import itertools

from copy import copy
from sage.rings.polynomial.polynomial_ring_constructor import PolynomialRing
from sage.rings.integer import Integer
from sage.rings.integer_ring import ZZ
import sage.graphs.generic_graph_pyx as generic_graph_pyx
from sage.graphs.generic_graph import GenericGraph
from sage.graphs.digraph import DiGraph
from sage.graphs.independent_sets import IndependentSets
from sage.misc.rest_index_of_methods import doc_index, gen_thematic_rest_table_index
from sage.graphs.views import EdgesView


class Graph(GenericGraph):
    r"""
    Undirected graph.

    A graph is a set of vertices connected by edges. See the
    :wikipedia:`Graph_(mathematics)` for more information. For a collection of
    pre-defined graphs, see the :mod:`~sage.graphs.graph_generators` module.

    A :class:`Graph` object has many methods whose list can be obtained by
    typing ``g.<tab>`` (i.e. hit the 'tab' key) or by reading the documentation
    of :mod:`~sage.graphs.graph`, :mod:`~sage.graphs.generic_graph`, and
    :mod:`~sage.graphs.digraph`.

    INPUT:

    By default, a :class:`Graph` object is simple (i.e. no *loops* nor *multiple
    edges*) and unweighted. This can be easily tuned with the appropriate flags
    (see below).

    - ``data`` -- can be any of the following (see the ``format`` argument):

      #. ``Graph()`` -- build a graph on 0 vertices.

      #. ``Graph(5)`` -- return an edgeless graph on the 5 vertices 0,...,4.

      #. ``Graph([list_of_vertices, list_of_edges])`` -- returns a graph with
         given vertices/edges.

         To bypass auto-detection, prefer the more explicit
         ``Graph([V, E], format='vertices_and_edges')``.

      #. ``Graph(list_of_edges)`` -- return a graph with a given list of edges
         (see documentation of
         :meth:`~sage.graphs.generic_graph.GenericGraph.add_edges`).

         To bypass auto-detection, prefer the more explicit
         ``Graph(L, format='list_of_edges')``.

      #. ``Graph({1: [2, 3, 4], 3: [4]})`` -- return a graph by associating to
         each vertex the list of its neighbors.

         To bypass auto-detection, prefer the more explicit
         ``Graph(D, format='dict_of_lists')``.

      #. ``Graph({1: {2: 'a', 3:'b'} ,3:{2:'c'}})`` -- return a graph by
         associating a list of neighbors to each vertex and providing its edge
         label.

         To bypass auto-detection, prefer the more explicit
         ``Graph(D, format='dict_of_dicts')``.

         For graphs with multiple edges, you can provide a list of labels
         instead, e.g.: ``Graph({1: {2: ['a1', 'a2'], 3:['b']} ,3:{2:['c']}})``.

      #. ``Graph(a_symmetric_matrix)`` -- return a graph with given (weighted)
         adjacency matrix (see documentation of
         :meth:`~sage.graphs.generic_graph.GenericGraph.adjacency_matrix`).

         To bypass auto-detection, prefer the more explicit ``Graph(M,
         format='adjacency_matrix')``. To take weights into account, use
         ``format='weighted_adjacency_matrix'`` instead.

      #. ``Graph(a_nonsymmetric_matrix)`` -- return a graph with given incidence
         matrix (see documentation of
         :meth:`~sage.graphs.generic_graph.GenericGraph.incidence_matrix`).

         To bypass auto-detection, prefer the more explicit
         ``Graph(M, format='incidence_matrix')``.

      #. ``Graph([V, f])`` -- return a graph from a vertex set ``V`` and a
         *symmetric* function ``f``. The graph contains an edge `u,v` whenever
         ``f(u,v)`` is ``True``.. Example: ``Graph([ [1..10], lambda x,y:
         abs(x-y).is_square()])``

      #. ``Graph(':I`ES@obGkqegW~')`` -- return a graph from a graph6 or sparse6
         string (see documentation of :meth:`graph6_string` or
         :meth:`sparse6_string`).

      #. ``Graph(a_seidel_matrix, format='seidel_adjacency_matrix')`` -- return
         a graph with a given Seidel adjacency matrix (see documentation of
         :meth:`seidel_adjacency_matrix`).

      #. ``Graph(another_graph)`` -- return a graph from a Sage (di)graph,
         `pygraphviz <https://pygraphviz.github.io/>`__ graph, `NetworkX
         <https://networkx.github.io/>`__ graph, or `igraph
         <http://igraph.org/python/>`__ graph.

    - ``pos`` -- a positioning dictionary (cf. documentation of
      :meth:`~sage.graphs.generic_graph.GenericGraph.layout`). For example, to
      draw 4 vertices on a square::

         {0: [-1,-1],
          1: [ 1,-1],
          2: [ 1, 1],
          3: [-1, 1]}

    - ``name`` -- (must be an explicitly named parameter, i.e.,
       ``name="complete")`` gives the graph a name

    - ``loops`` -- boolean (default: ``None``); whether to allow loops (ignored
       if data is an instance of the ``Graph`` class)

    - ``multiedges`` -- boolean (default: ``None``); whether to allow multiple
       edges (ignored if data is an instance of the ``Graph`` class).

    - ``weighted`` -- boolean (default: ``None``); whether graph thinks of
      itself as weighted or not. See
      :meth:`~sage.graphs.generic_graph.GenericGraph.weighted`.

    - ``format`` -- if set to ``None`` (default), :class:`Graph` tries to guess
      input's format. To avoid this possibly time-consuming step, one of the
      following values can be specified (see description above): ``"int"``,
      ``"graph6"``, ``"sparse6"``, ``"rule"``, ``"list_of_edges"``,
      ``"dict_of_lists"``, ``"dict_of_dicts"``, ``"adjacency_matrix"``,
      ``"weighted_adjacency_matrix"``, ``"seidel_adjacency_matrix"``,
      ``"incidence_matrix"``, ``"NX"``, ``"igraph"``.

    - ``sparse`` -- boolean (default: ``True``); ``sparse=True`` is an alias for
      ``data_structure="sparse"``, and ``sparse=False`` is an alias for
      ``data_structure="dense"``.

    - ``data_structure`` -- one of the following (for more information, see
      :mod:`~sage.graphs.base.overview`)

       * ``"dense"`` -- selects the :mod:`~sage.graphs.base.dense_graph`
         backend.

       * ``"sparse"`` -- selects the :mod:`~sage.graphs.base.sparse_graph`
         backend.

       * ``"static_sparse"`` -- selects the
         :mod:`~sage.graphs.base.static_sparse_backend` (this backend is faster
         than the sparse backend and smaller in memory, and it is immutable, so
         that the resulting graphs can be used as dictionary keys).

    - ``immutable`` -- boolean (default: ``False``); whether to create a
      immutable graph. Note that ``immutable=True`` is actually a shortcut for
      ``data_structure='static_sparse'``. Set to ``False`` by default.

    - ``vertex_labels`` -- boolean (default: ``True``); whether to allow any
      object as a vertex (slower), or only the integers `0,...,n-1`, where `n`
      is the number of vertices.

    - ``convert_empty_dict_labels_to_None`` -- this arguments sets the default
       edge labels used by NetworkX (empty dictionaries) to be replaced by
       ``None``, the default Sage edge label. It is set to ``True`` iff a
       NetworkX graph is on the input.

    EXAMPLES:

    We illustrate the first seven input formats (the other two involve packages
    that are currently not standard in Sage):

    #. An integer giving the number of vertices::

        sage: g = Graph(5); g
        Graph on 5 vertices
        sage: g.vertices()
        [0, 1, 2, 3, 4]
        sage: g.edges()
        []

    #. A dictionary of dictionaries::

        sage: g = Graph({0:{1:'x',2:'z',3:'a'}, 2:{5:'out'}}); g
        Graph on 5 vertices

       The labels ('x', 'z', 'a', 'out') are labels for edges. For example,
       'out' is the label for the edge on 2 and 5. Labels can be used as
       weights, if all the labels share some common parent.::

        sage: a,b,c,d,e,f = sorted(SymmetricGroup(3))
        sage: Graph({b:{d:'c',e:'p'}, c:{d:'p',e:'c'}})
        Graph on 4 vertices

    #. A dictionary of lists::

        sage: g = Graph({0:[1,2,3], 2:[4]}); g
        Graph on 5 vertices

    #. A list of vertices and a function describing adjacencies. Note that the
       list of vertices and the function must be enclosed in a list (i.e., [list
       of vertices, function]).

       Construct the Paley graph over GF(13).::

          sage: g=Graph([GF(13), lambda i,j: i!=j and (i-j).is_square()])
          sage: g.vertices()
          [0, 1, 2, 3, 4, 5, 6, 7, 8, 9, 10, 11, 12]
          sage: g.adjacency_matrix()
          [0 1 0 1 1 0 0 0 0 1 1 0 1]
          [1 0 1 0 1 1 0 0 0 0 1 1 0]
          [0 1 0 1 0 1 1 0 0 0 0 1 1]
          [1 0 1 0 1 0 1 1 0 0 0 0 1]
          [1 1 0 1 0 1 0 1 1 0 0 0 0]
          [0 1 1 0 1 0 1 0 1 1 0 0 0]
          [0 0 1 1 0 1 0 1 0 1 1 0 0]
          [0 0 0 1 1 0 1 0 1 0 1 1 0]
          [0 0 0 0 1 1 0 1 0 1 0 1 1]
          [1 0 0 0 0 1 1 0 1 0 1 0 1]
          [1 1 0 0 0 0 1 1 0 1 0 1 0]
          [0 1 1 0 0 0 0 1 1 0 1 0 1]
          [1 0 1 1 0 0 0 0 1 1 0 1 0]

       Construct the line graph of a complete graph.::

          sage: g=graphs.CompleteGraph(4)
          sage: line_graph=Graph([g.edges(labels=false), \
                 lambda i,j: len(set(i).intersection(set(j)))>0], \
                 loops=False)
          sage: line_graph.vertices()
          [(0, 1), (0, 2), (0, 3), (1, 2), (1, 3), (2, 3)]
          sage: line_graph.adjacency_matrix()
          [0 1 1 1 1 0]
          [1 0 1 1 0 1]
          [1 1 0 0 1 1]
          [1 1 0 0 1 1]
          [1 0 1 1 0 1]
          [0 1 1 1 1 0]

    #. A graph6 or sparse6 string: Sage automatically recognizes whether a
       string is in graph6 or sparse6 format::

           sage: s = ':I`AKGsaOs`cI]Gb~'
           sage: Graph(s,sparse=True)
           Looped multi-graph on 10 vertices

       ::

           sage: G = Graph('G?????')
           sage: G = Graph("G'?G?C")
           Traceback (most recent call last):
           ...
           RuntimeError: the string seems corrupt: valid characters are
           ?@ABCDEFGHIJKLMNOPQRSTUVWXYZ[\]^_`abcdefghijklmnopqrstuvwxyz{|}~
           sage: G = Graph('G??????')
           Traceback (most recent call last):
           ...
           RuntimeError: the string (G??????) seems corrupt: for n = 8, the string is too long

       ::

          sage: G = Graph(":I'AKGsaOs`cI]Gb~")
          Traceback (most recent call last):
          ...
          RuntimeError: the string seems corrupt: valid characters are
          ?@ABCDEFGHIJKLMNOPQRSTUVWXYZ[\]^_`abcdefghijklmnopqrstuvwxyz{|}~

       There are also list functions to take care of lists of graphs::

           sage: s = ':IgMoqoCUOqeb\n:I`AKGsaOs`cI]Gb~\n:I`EDOAEQ?PccSsge\\N\n'
           sage: graphs_list.from_sparse6(s)
           [Looped multi-graph on 10 vertices, Looped multi-graph on 10 vertices, Looped multi-graph on 10 vertices]

    #. A Sage matrix:
       Note: If format is not specified, then Sage assumes a symmetric square
       matrix is an adjacency matrix, otherwise an incidence matrix.

       - an adjacency matrix::

            sage: M = graphs.PetersenGraph().am(); M
            [0 1 0 0 1 1 0 0 0 0]
            [1 0 1 0 0 0 1 0 0 0]
            [0 1 0 1 0 0 0 1 0 0]
            [0 0 1 0 1 0 0 0 1 0]
            [1 0 0 1 0 0 0 0 0 1]
            [1 0 0 0 0 0 0 1 1 0]
            [0 1 0 0 0 0 0 0 1 1]
            [0 0 1 0 0 1 0 0 0 1]
            [0 0 0 1 0 1 1 0 0 0]
            [0 0 0 0 1 0 1 1 0 0]
            sage: Graph(M)
            Graph on 10 vertices

         ::

            sage: Graph(matrix([[1,2],[2,4]]),loops=True,sparse=True)
            Looped multi-graph on 2 vertices

            sage: M = Matrix([[0,1,-1],[1,0,-1/2],[-1,-1/2,0]]); M
            [   0    1   -1]
            [   1    0 -1/2]
            [  -1 -1/2    0]
            sage: G = Graph(M,sparse=True); G
            Graph on 3 vertices
            sage: G.weighted()
            True

       - an incidence matrix::

            sage: M = Matrix(6, [-1,0,0,0,1, 1,-1,0,0,0, 0,1,-1,0,0, 0,0,1,-1,0, 0,0,0,1,-1, 0,0,0,0,0]); M
            [-1  0  0  0  1]
            [ 1 -1  0  0  0]
            [ 0  1 -1  0  0]
            [ 0  0  1 -1  0]
            [ 0  0  0  1 -1]
            [ 0  0  0  0  0]
            sage: Graph(M)
            Graph on 6 vertices

            sage: Graph(Matrix([[1],[1],[1]]))
            Traceback (most recent call last):
            ...
            ValueError: there must be one or two nonzero entries per column in an incidence matrix, got entries [1, 1, 1] in column 0
            sage: Graph(Matrix([[1],[1],[0]]))
            Graph on 3 vertices

            sage: M = Matrix([[0,1,-1],[1,0,-1],[-1,-1,0]]); M
            [ 0  1 -1]
            [ 1  0 -1]
            [-1 -1  0]
            sage: Graph(M,sparse=True)
            Graph on 3 vertices

            sage: M = Matrix([[0,1,1],[1,0,1],[-1,-1,0]]); M
            [ 0  1  1]
            [ 1  0  1]
            [-1 -1  0]
            sage: Graph(M)
            Traceback (most recent call last):
            ...
            ValueError: there must be one or two nonzero entries per column in an incidence matrix, got entries [1, 1] in column 2

        Check that :trac:`9714` is fixed::

            sage: MA = Matrix([[1,2,0], [0,2,0], [0,0,1]])
            sage: GA = Graph(MA, format='adjacency_matrix')
            sage: MI = GA.incidence_matrix(oriented=False)
            sage: MI
            [2 1 1 0 0 0]
            [0 1 1 2 2 0]
            [0 0 0 0 0 2]
            sage: Graph(MI).edges(labels=None)
            [(0, 0), (0, 1), (0, 1), (1, 1), (1, 1), (2, 2)]

            sage: M = Matrix([[1], [-1]]); M
            [ 1]
            [-1]
            sage: Graph(M).edges()
            [(0, 1, None)]

    #. A Seidel adjacency matrix::

          sage: from sage.combinat.matrices.hadamard_matrix import \
          ....:  regular_symmetric_hadamard_matrix_with_constant_diagonal as rshcd
          sage: m=rshcd(16,1)- matrix.identity(16)
          sage: Graph(m,format="seidel_adjacency_matrix").is_strongly_regular(parameters=True)
          (16, 6, 2, 2)

    #. List of edges, or labelled edges::

          sage: g = Graph([(1,3),(3,8),(5,2)])
          sage: g
          Graph on 5 vertices

          sage: g = Graph([(1,2,"Peace"),(7,-9,"and"),(77,2, "Love")])
          sage: g
          Graph on 5 vertices
          sage: g = Graph([(0, 2, '0'), (0, 2, '1'), (3, 3, '2')], loops=True, multiedges=True)
          sage: g.loops()
          [(3, 3, '2')]

    #. A NetworkX MultiGraph::

          sage: import networkx
          sage: g = networkx.MultiGraph({0:[1,2,3], 2:[4]})
          sage: Graph(g)
          Graph on 5 vertices

    #. A NetworkX graph::

           sage: import networkx
           sage: g = networkx.Graph({0:[1,2,3], 2:[4]})
           sage: DiGraph(g)
           Digraph on 5 vertices

    #. An igraph Graph (see also
       :meth:`~sage.graphs.generic_graph.GenericGraph.igraph_graph`)::

           sage: import igraph                      # optional - python_igraph
           sage: g = igraph.Graph([(0, 1), (0, 2)]) # optional - python_igraph
           sage: Graph(g)                           # optional - python_igraph
           Graph on 3 vertices

       If ``vertex_labels`` is ``True``, the names of the vertices are given by
       the vertex attribute ``'name'``, if available::

           sage: g = igraph.Graph([(0,1),(0,2)], vertex_attrs={'name':['a','b','c']})  # optional - python_igraph
           sage: Graph(g).vertices()                                                   # optional - python_igraph
           ['a', 'b', 'c']
           sage: g = igraph.Graph([(0,1),(0,2)], vertex_attrs={'label':['a','b','c']}) # optional - python_igraph
           sage: Graph(g).vertices()                                                   # optional - python_igraph
           [0, 1, 2]

       If the igraph Graph has edge attributes, they are used as edge labels::

           sage: g = igraph.Graph([(0,1),(0,2)], edge_attrs={'name':['a','b'], 'weight':[1,3]}) # optional - python_igraph
           sage: Graph(g).edges()                                                               # optional - python_igraph
           [(0, 1, {'name': 'a', 'weight': 1}), (0, 2, {'name': 'b', 'weight': 3})]


    When defining an undirected graph from a function ``f``, it is *very*
    important that ``f`` be symmetric. If it is not, anything can happen::

        sage: f_sym = lambda x,y: abs(x-y) == 1
        sage: f_nonsym = lambda x,y: (x-y) == 1
        sage: G_sym = Graph([[4,6,1,5,3,7,2,0], f_sym])
        sage: G_sym.is_isomorphic(graphs.PathGraph(8))
        True
        sage: G_nonsym = Graph([[4,6,1,5,3,7,2,0], f_nonsym])
        sage: G_nonsym.size()
        4
        sage: G_nonsym.is_isomorphic(G_sym)
        False

    By default, graphs are mutable and can thus not be used as a dictionary
    key::

          sage: G = graphs.PetersenGraph()
          sage: {G:1}[G]
          Traceback (most recent call last):
          ...
          TypeError: This graph is mutable, and thus not hashable. Create an immutable copy by `g.copy(immutable=True)`

    When providing the optional arguments ``data_structure="static_sparse"`` or
    ``immutable=True`` (both mean the same), then an immutable graph results. ::

          sage: G_imm = Graph(G, immutable=True)
          sage: H_imm = Graph(G, data_structure='static_sparse')
          sage: G_imm == H_imm == G
          True
          sage: {G_imm:1}[H_imm]
          1

    TESTS::

        sage: Graph(4, format="HeyHeyHey")
        Traceback (most recent call last):
        ...
        ValueError: Unknown input format 'HeyHeyHey'

        sage: Graph(igraph.Graph(directed=True)) # optional - python_igraph
        Traceback (most recent call last):
        ...
        ValueError: An *undirected* igraph graph was expected. To build an directed graph, call the DiGraph constructor.

        sage: m = matrix([[0, -1], [-1, 0]])
        sage: Graph(m, format="seidel_adjacency_matrix")
        Graph on 2 vertices
        sage: m[0,1] = 1
        sage: Graph(m, format="seidel_adjacency_matrix")
        Traceback (most recent call last):
        ...
        ValueError: the adjacency matrix of a Seidel graph must be symmetric

        sage: m[0,1] = -1; m[1,1] = 1
        sage: Graph(m, format="seidel_adjacency_matrix")
        Traceback (most recent call last):
        ...
        ValueError: the adjacency matrix of a Seidel graph must have 0s on the main diagonal

    From a a list of vertices and a list of edges::

        sage: G = Graph([[1,2,3], [(1,2)]]); G
        Graph on 3 vertices
        sage: G.edges()
        [(1, 2, None)]

    Check that :trac:`27505` is fixed::

        sage: Graph(Graph().networkx_graph(), weighted=None, format='NX')
        Graph on 0 vertices
    """
    _directed = False

    def __init__(self, data=None, pos=None, loops=None, format=None,
                 weighted=None, data_structure="sparse",
                 vertex_labels=True, name=None,
                 multiedges=None, convert_empty_dict_labels_to_None=None,
                 sparse=True, immutable=False):
        """
        TESTS::

            sage: G = Graph()
            sage: loads(dumps(G)) == G
            True
            sage: a = matrix(2,2,[1,0,0,1])
            sage: Graph(a).adjacency_matrix() == a
            True

            sage: a = matrix(2,2,[2,0,0,1])
            sage: Graph(a,sparse=True).adjacency_matrix() == a
            True

        The positions are copied when the graph is built from another graph ::

            sage: g = graphs.PetersenGraph()
            sage: h = Graph(g)
            sage: g.get_pos() == h.get_pos()
            True

        The position dictionary is not the input one (:trac:`22424`)::

            sage: my_pos = {0:(0,0), 1:(1,1)}
            sage: G = Graph([[0,1], [(0,1)]], pos=my_pos)
            sage: my_pos == G._pos
            True
            sage: my_pos is G._pos
            False

        Or from a DiGraph ::

            sage: d = DiGraph(g)
            sage: h = Graph(d)
            sage: g.get_pos() == h.get_pos()
            True

        Loops are not counted as multiedges (see :trac:`11693`) and edges are
        not counted twice ::

            sage: Graph({1:[1]}).num_edges()
            1
            sage: Graph({1:[2,2]}).num_edges()
            2

        An empty list or dictionary defines a simple graph
        (:trac:`10441` and :trac:`12910`)::

            sage: Graph([])
            Graph on 0 vertices
            sage: Graph({})
            Graph on 0 vertices
            sage: # not "Multi-graph on 0 vertices"

        Verify that the int format works as expected (:trac:`12557`)::

            sage: Graph(2).adjacency_matrix()
            [0 0]
            [0 0]
            sage: Graph(3) == Graph(3,format='int')
            True

        Problem with weighted adjacency matrix (:trac:`13919`)::

            sage: B = {0:{1:2,2:5,3:4},1:{2:2,4:7},2:{3:1,4:4,5:3},3:{5:4},4:{5:1,6:5},5:{6:7}}
            sage: grafo3 = Graph(B,weighted=True)
            sage: matad = grafo3.weighted_adjacency_matrix()
            sage: grafo4 = Graph(matad,format = "adjacency_matrix", weighted=True)
            sage: grafo4.shortest_path(0,6,by_weight=True)
            [0, 1, 2, 5, 4, 6]

        Graphs returned when setting ``immutable=False`` are mutable::

            sage: g = graphs.PetersenGraph()
            sage: g = Graph(g.edges(),immutable=False)
            sage: g.add_edge("Hey", "Heyyyyyyy")

        And their name is set::

            sage: g = graphs.PetersenGraph()
            sage: Graph(g, immutable=True)
            Petersen graph: Graph on 10 vertices

        Check error messages for graphs built from incidence matrices (see
        :trac:`18440`)::

            sage: Graph(matrix([[-1, 1, 0],[1, 0, 0]]))
            Traceback (most recent call last):
            ...
            ValueError: column 1 of the (oriented) incidence matrix contains only one nonzero value
            sage: Graph(matrix([[1,1],[1,1],[1,0]]))
            Traceback (most recent call last):
            ...
            ValueError: there must be one or two nonzero entries per column in an incidence matrix, got entries [1, 1, 1] in column 0
            sage: Graph(matrix([[3,1,1],[0,1,1]]))
            Traceback (most recent call last):
            ...
            ValueError: each column of a non-oriented incidence matrix must sum to 2, but column 0 does not

        Vertex labels are retained in the graph (:trac:`14708`)::

            sage: g = Graph()
            sage: g.add_vertex(0)
            sage: g.set_vertex(0, 'foo')
            sage: g.get_vertices()
            {0: 'foo'}
            sage: Graph(g).get_vertices()
            {0: 'foo'}
        """
        GenericGraph.__init__(self)

        from sage.structure.element import is_Matrix

        if sparse is False:
            if data_structure != "sparse":
                raise ValueError("The 'sparse' argument is an alias for "
                                 "'data_structure'. Please do not define both.")
            data_structure = "dense"

        if multiedges or weighted:
            if data_structure == "dense":
                raise RuntimeError("Multiedge and weighted c_graphs must be sparse.")
        if immutable:
            data_structure = 'static_sparse'

        # If the data structure is static_sparse, we first build a graph
        # using the sparse data structure, then reencode the resulting graph
        # as a static sparse graph.
        from sage.graphs.base.sparse_graph import SparseGraphBackend
        from sage.graphs.base.dense_graph import DenseGraphBackend
        if data_structure in ["sparse", "static_sparse"]:
            CGB = SparseGraphBackend
        elif data_structure == "dense":
            CGB = DenseGraphBackend
        else:
            raise ValueError("data_structure must be equal to 'sparse', "
                             "'static_sparse' or 'dense'")
        self._backend = CGB(0, directed=False)

        if format is None and isinstance(data, str):
            if data.startswith(">>graph6<<"):
                data = data[10:]
                format = 'graph6'
            elif data.startswith(">>sparse6<<"):
                data = data[11:]
                format = 'sparse6'
            elif data[0] == ':':
                format = 'sparse6'
            else:
                format = 'graph6'
        if format is None and is_Matrix(data):
            if data.is_symmetric():
                format = 'adjacency_matrix'
            else:
                format = 'incidence_matrix'
        if format is None and isinstance(data, Graph):
            format = 'Graph'
        from sage.graphs.all import DiGraph
        if format is None and isinstance(data, DiGraph):
            data = data.to_undirected()
            format = 'Graph'
        if (format is None         and
            isinstance(data, list) and
            len(data) >= 2         and
            callable(data[1])):
            format = 'rule'

        if (format is None            and
            isinstance(data, list)    and
            len(data) == 2            and
            isinstance(data[0], list) and    # a list of two lists, the second of
            ((isinstance(data[1], list) and  # which contains iterables (the edges)
              (not data[1] or callable(getattr(data[1][0], "__iter__", None)))) or
             (isinstance(data[1], EdgesView)))):
            format = "vertices_and_edges"

        if format is None and isinstance(data, dict):
            if not data:
                format = 'dict_of_dicts'
            else:
                val = next(iter(data.values()))
                if isinstance(val, (list, EdgesView)):
                    format = 'dict_of_lists'
                elif isinstance(val, dict):
                    format = 'dict_of_dicts'
        if format is None and hasattr(data, 'adj'):
            import networkx
            if isinstance(data, (networkx.DiGraph, networkx.MultiDiGraph)):
                data = data.to_undirected()
            elif isinstance(data, (networkx.Graph, networkx.MultiGraph)):
                format = 'NX'

        if (format is None          and
            hasattr(data, 'vcount') and
            hasattr(data, 'get_edgelist')):
            try:
                import igraph
            except ImportError:
                raise ImportError("The data seems to be a igraph object, but "+
                                  "igraph is not installed in Sage. To install "+
                                  "it, run 'sage -i python_igraph'")
            if format is None and isinstance(data, igraph.Graph):
                format = 'igraph'
        if format is None and isinstance(data, (int, Integer)):
            format = 'int'
        if format is None and data is None:
            format = 'int'
            data = 0

        # Input is a list of edges or an EdgesView
        if format is None and isinstance(data, (list, EdgesView)):
            format = "list_of_edges"
            if weighted is None:
                weighted = False

        if format is None:
            raise ValueError("This input cannot be turned into a graph")

        if format == 'weighted_adjacency_matrix':
            if weighted is False:
                raise ValueError("Format was weighted_adjacency_matrix but weighted was False.")
            if weighted is None:
                weighted = True
            if multiedges is None:
                multiedges = False
            format = 'adjacency_matrix'

        # At this point, 'format' has been set. We build the graph

        if format == 'graph6':
            if weighted is None:
                weighted = False
            self.allow_loops(loops if loops else False, check=False)
            self.allow_multiple_edges(multiedges if multiedges else False, check=False)
            from .graph_input import from_graph6
            from_graph6(self, data)

        elif format == 'sparse6':
            if weighted is None:
                weighted = False
            self.allow_loops(False if loops is False else True, check=False)
            self.allow_multiple_edges(False if multiedges is False else True, check=False)
            from .graph_input import from_sparse6
            from_sparse6(self, data)

        elif format == 'adjacency_matrix':
            from .graph_input import from_adjacency_matrix
            from_adjacency_matrix(self, data, loops=loops, multiedges=multiedges, weighted=weighted)

        elif format == 'incidence_matrix':
            from .graph_input import from_incidence_matrix
            from_incidence_matrix(self, data, loops=loops, multiedges=multiedges, weighted=weighted)

        elif format == 'seidel_adjacency_matrix':
            multiedges = False
            weighted = False
            loops = False
            self.allow_loops(False)
            self.allow_multiple_edges(False)
            from .graph_input import from_seidel_adjacency_matrix
            from_seidel_adjacency_matrix(self, data)
        elif format == 'Graph':
            if loops is None:
                loops = data.allows_loops()
            if multiedges is None:
                multiedges = data.allows_multiple_edges()
            if weighted is None:
                weighted = data.weighted()
            self.allow_loops(loops, check=False)
            self.allow_multiple_edges(multiedges, check=False)
            if data.get_pos() is not None:
                pos = data.get_pos()
            self.name(data.name())
            self.add_vertices(data.vertex_iterator())
            self.set_vertices(data.get_vertices())
            self.add_edges(data.edge_iterator(), loops=loops)
        elif format == 'NX':
            if convert_empty_dict_labels_to_None is not False:
                r = lambda x: None if x=={} else x
            else:
                r = lambda x: x
            if weighted is None:
                import networkx
                if isinstance(data, networkx.Graph):
                    weighted = False
                    if multiedges is None:
                        multiedges = False
                    if loops is None:
                        loops = False
                else:
                    weighted = True
                    if multiedges is None:
                        multiedges = True
                    if loops is None:
                        loops = True
            self.allow_loops(loops, check=False)
            self.allow_multiple_edges(multiedges, check=False)
            self.add_vertices(data.nodes())
            self.add_edges((u,v,r(l)) for u,v,l in data.edges(data=True))
        elif format == 'igraph':
            if data.is_directed():
                raise ValueError("An *undirected* igraph graph was expected. "+
                                 "To build an directed graph, call the DiGraph "+
                                 "constructor.")

            self.add_vertices(range(data.vcount()))
            self.add_edges((e.source, e.target, e.attributes()) for e in data.es())

            if vertex_labels and 'name' in data.vertex_attributes():
                vs = data.vs()
                self.relabel({v:vs[v]['name'] for v in self})

        elif format == 'rule':
            f = data[1]
            verts = data[0]
            if loops is None:
                loops = any(f(v,v) for v in verts)
            if weighted is None:
                weighted = False
            self.allow_loops(loops, check=False)
            self.allow_multiple_edges(True if multiedges else False, check=False)
            self.add_vertices(verts)
            self.add_edges(e for e in itertools.combinations(verts,2) if f(*e))
            if loops:
                self.add_edges((v,v) for v in verts if f(v,v))

        elif format == "vertices_and_edges":
            self.allow_multiple_edges(bool(multiedges), check=False)
            self.allow_loops(bool(loops), check=False)
            self.add_vertices(data[0])
            self.add_edges(data[1])

        elif format == 'dict_of_dicts':
            from .graph_input import from_dict_of_dicts
            from_dict_of_dicts(self, data, loops=loops, multiedges=multiedges, weighted=weighted,
                               convert_empty_dict_labels_to_None = False if convert_empty_dict_labels_to_None is None else convert_empty_dict_labels_to_None)

        elif format == 'dict_of_lists':
            from .graph_input import from_dict_of_lists
            from_dict_of_lists(self, data, loops=loops, multiedges=multiedges, weighted=weighted)

        elif format == 'int':
            self.allow_loops(loops if loops else False, check=False)
            self.allow_multiple_edges(multiedges if multiedges else False, check=False)
            if data < 0:
                raise ValueError("The number of vertices cannot be strictly negative!")
            if data:
                self.add_vertices(range(data))

        elif format == 'list_of_edges':
            self.allow_multiple_edges(True if multiedges else False,
                                      check=False)
            self.allow_loops(True if loops else False, check=False)
            self.add_edges(data)
        else:
            raise ValueError("Unknown input format '{}'".format(format))

        if weighted is None:
            weighted = False
        self._weighted = getattr(self, '_weighted', weighted)

        self._pos = copy(pos)

        if format != 'Graph' or name is not None:
            self.name(name)

        if data_structure == "static_sparse":
            from sage.graphs.base.static_sparse_backend import StaticSparseBackend
            ib = StaticSparseBackend(self,
                                     loops = self.allows_loops(),
                                     multiedges = self.allows_multiple_edges())
            self._backend = ib
            self._immutable = True

    ### Formats

    @doc_index("Basic methods")
    def graph6_string(self):
        r"""
        Return the graph6 representation of the graph as an ASCII string.

        This is only valid for simple (no loops, no multiple edges) graphs
        on at most `2^{18}-1=262143` vertices.

        .. NOTE::

            As the graph6 format only handles graphs with vertex set
            `\{0,...,n-1\}`, a :meth:`relabelled copy
            <sage.graphs.generic_graph.GenericGraph.relabel>` will
            be encoded, if necessary.

        .. SEEALSO::

            * :meth:`~sage.graphs.digraph.DiGraph.dig6_string` --
              a similar string format for directed graphs

        EXAMPLES::

            sage: G = graphs.KrackhardtKiteGraph()
            sage: G.graph6_string()
            'IvUqwK@?G'

        TESTS::

            sage: Graph().graph6_string()
            '?'
        """
        n = self.order()
        if n > 262143:
            raise ValueError('graph6 format supports graphs on 0 to 262143 vertices only.')
        elif self.has_loops() or self.has_multiple_edges():
            raise ValueError('graph6 format supports only simple graphs (no loops, no multiple edges)')
        else:
            return generic_graph_pyx.small_integer_to_graph6(n) + generic_graph_pyx.binary_string_to_graph6(self._bit_vector())

    @doc_index("Basic methods")
    def sparse6_string(self):
        r"""
        Return the sparse6 representation of the graph as an ASCII string.

        Only valid for undirected graphs on 0 to 262143 vertices, but loops
        and multiple edges are permitted.

        .. NOTE::

            As the sparse6 format only handles graphs whose vertex set is
            `\{0,...,n-1\}`, a :meth:`relabelled copy
            <sage.graphs.generic_graph.GenericGraph.relabel>` of your graph will
            be encoded if necessary.

        EXAMPLES::

            sage: G = graphs.BullGraph()
            sage: G.sparse6_string()
            ':Da@en'

        ::

            sage: G = Graph(loops=True, multiedges=True, data_structure="sparse")
            sage: Graph(':?', data_structure="sparse") == G
            True

        TESTS::

            sage: G = Graph()
            sage: G.sparse6_string()
            ':?'

        Check that :trac:`18445` is fixed::

            sage: Graph(graphs.KneserGraph(5,2).sparse6_string()).size()
            15

        Graphs with 1 vertex are correctly handled (:trac:`24923`)::

            sage: Graph([(0, 0)], loops=True).sparse6_string()
            ':@^'
            sage: G = Graph(_)
            sage: G.order(), G.size()
            (1, 1)
            sage: Graph([(0, 0), (0, 0)], loops=True, multiedges=True).sparse6_string()
            ':@N'
            sage: H = Graph(_)
            sage: H.order(), H.size()
            (1, 2)
        """
        n = self.order()
        if not n:
            return ':?'
        if n > 262143:
            raise ValueError('sparse6 format supports graphs on 0 to 262143 vertices only.')
        if n == 1:
            s = '0' * self.size()
        else:
            v_to_int = {v:i for i,v in enumerate(self)}
            edges = [sorted((v_to_int[u], v_to_int[v])) for u,v in self.edge_iterator(labels=False)]
            edges.sort(key=lambda e: (e[1], e[0])) # reverse lexicographic order

            # encode bit vector
            k = int((ZZ(n) - 1).nbits())
            v = 0
            i = 0
            m = 0
            s = ''
            while m < len(edges):
                if edges[m][1] > v + 1:
                    sp = generic_graph_pyx.int_to_binary_string(edges[m][1])
                    sp = '0'*(k-len(sp)) + sp
                    s += '1' + sp
                    v = edges[m][1]
                elif edges[m][1] == v + 1:
                    sp = generic_graph_pyx.int_to_binary_string(edges[m][0])
                    sp = '0'*(k-len(sp)) + sp
                    s += '1' + sp
                    v += 1
                    m += 1
                else:
                    sp = generic_graph_pyx.int_to_binary_string(edges[m][0])
                    sp = '0'*(k-len(sp)) + sp
                    s += '0' + sp
                    m += 1

        # encode s as a 6-string, as in R(x), but padding with 1's
        # pad on the right to make a multiple of 6
        s = s + ( '1' * ((6 - len(s))%6) )

        # split into groups of 6, and convert numbers to decimal, adding 63
        six_bits = ''
        for i in range(0, len(s), 6):
            six_bits += chr( int( s[i:i+6], 2) + 63 )
        return ':' + generic_graph_pyx.small_integer_to_graph6(n) + six_bits

    ### Attributes

    @doc_index("Basic methods")
    def is_directed(self):
        """
        Since graph is undirected, returns False.

        EXAMPLES::

            sage: Graph().is_directed()
            False
        """
        return False


    @doc_index("Connectivity, orientations, trees")
    def spanning_trees(self, labels=False):
        """
        Returns a list of all spanning trees.

        If the graph is disconnected, returns the empty list.

        Uses the Read-Tarjan backtracking algorithm [RT1975a]_.

        INPUT:

        - ``labels`` -- boolean (default: ``False``); whether to return edges
          labels in the spanning trees or not

        EXAMPLES::

            sage: G = Graph([(1,2),(1,2),(1,3),(1,3),(2,3),(1,4)], multiedges=True)
            sage: len(G.spanning_trees())
            8
            sage: G.spanning_trees_count()
            8
            sage: G = Graph([(1,2),(2,3),(3,1),(3,4),(4,5),(4,5),(4,6)], multiedges=True)
            sage: len(G.spanning_trees())
            6
            sage: G.spanning_trees_count()
            6

        .. SEEALSO::

            - :meth:`~sage.graphs.generic_graph.GenericGraph.spanning_trees_count`
              -- counts the number of spanning trees.

            - :meth:`~sage.graphs.graph.Graph.random_spanning_tree`
              -- returns a random spanning tree.

        TESTS:

        Works with looped graphs::

            sage: g = Graph({i:[i,(i+1)%6] for i in range(6)})
            sage: g.spanning_trees()
            [Graph on 6 vertices,
             Graph on 6 vertices,
             Graph on 6 vertices,
             Graph on 6 vertices,
             Graph on 6 vertices,
             Graph on 6 vertices]

        Edges of the spanning trees can be labeled
        or unlabeled (:trac:`27557`)::

            sage: g = Graph([(1,2,2),(1,2,1),(1,2,4),(1,4,5)],multiedges=True)
            sage: l = g.spanning_trees(labels=True)
            sage: l[0].edges()
            [(1, 2, 4), (1, 4, 5)]
            sage: l[1].edges()
            [(1, 2, 1), (1, 4, 5)]
            sage: l[2].edges()
            [(1, 2, 2), (1, 4, 5)]
        """

        def _recursive_spanning_trees(G, forest, labels):
            """
            Returns all the spanning trees of G containing forest
            """
            if not G.is_connected():
                return []

            if G.size() == forest.size():
                return [forest.copy()]
            else:
                # Pick an edge e from G-forest
                for e in G.edge_iterator(labels=labels):
                    if not forest.has_edge(e):
                        break

                # 1) Recursive call with e removed from G
                G.delete_edge(e)
                trees = _recursive_spanning_trees(G, forest, labels)
                G.add_edge(e)

                # 2) Recursive call with e include in forest
                #
                # e=xy links the CC (connected component) of forest containing x
                # with the CC containing y. Any other edge which does that
                # cannot be added to forest anymore, and B is the list of them
                c1 = forest.connected_component_containing_vertex(e[0])
                c2 = forest.connected_component_containing_vertex(e[1])
                G.delete_edge(e)
                B = G.edge_boundary(c1, c2, sort=False)
                G.add_edge(e)

                # Actual call
                forest.add_edge(e)
                G.delete_edges(B)
                trees.extend(_recursive_spanning_trees(G, forest, labels))
                G.add_edges(B)
                forest.delete_edge(e)

                return trees

        if self.is_connected() and self.order():
            forest = Graph()
            forest.add_vertices(self.vertex_iterator())
            forest.add_edges(self.bridges())
            return _recursive_spanning_trees(Graph(self, immutable=False, loops=False), forest, labels)
        else:
            return []

    ### Properties
    @doc_index("Graph properties")
    def is_tree(self, certificate=False, output='vertex'):
        r"""
        Tests if the graph is a tree

        The empty graph is defined to be not a tree.

        INPUT:

        - ``certificate`` -- boolean (default: ``False``); whether to return a
          certificate. The method only returns boolean answers when
          ``certificate = False`` (default). When it is set to ``True``, it
          either answers ``(True, None)`` when the graph is a tree or ``(False,
          cycle)`` when it contains a cycle. It returns ``(False, None)`` when
          the graph is empty or not connected.

        - ``output`` -- either ``'vertex'`` (default) or ``'edge'``; whether the
          certificate is given as a list of vertices (``output = 'vertex'``) or
          a list of edges (``output = 'edge'``).

        When the certificate cycle is given as a list of edges, the edges are
        given as `(v_i, v_{i+1}, l)` where `v_1, v_2, \dots, v_n` are the
        vertices of the cycles (in their cyclic order).

        EXAMPLES::

            sage: all(T.is_tree() for T in graphs.trees(15))
            True

        With certificates::

            sage: g = graphs.RandomTree(30)
            sage: g.is_tree(certificate=True)
            (True, None)
            sage: g.add_edge(10,-1)
            sage: g.add_edge(11,-1)
            sage: isit, cycle = g.is_tree(certificate=True)
            sage: isit
            False
            sage: -1 in cycle
            True

        One can also ask for the certificate as a list of edges::

            sage: g = graphs.CycleGraph(4)
            sage: g.is_tree(certificate=True, output='edge')
            (False, [(3, 2, None), (2, 1, None), (1, 0, None), (0, 3, None)])

        This is useful for graphs with multiple edges::

            sage: G = Graph([(1, 2, 'a'), (1, 2, 'b')], multiedges=True)
            sage: G.is_tree(certificate=True)
            (False, [1, 2])
            sage: G.is_tree(certificate=True, output='edge')
            (False, [(1, 2, 'a'), (2, 1, 'b')])

        TESTS:

        :trac:`14434` is fixed::

            sage: g = Graph({0:[1,4,5],3:[4,8,9],4:[9],5:[7,8],7:[9]})
            sage: _,cycle = g.is_tree(certificate=True)
            sage: g.size()
            10
            sage: g.add_cycle(cycle)
            sage: g.size()
            10

        The empty graph::

            sage: graphs.EmptyGraph().is_tree()
            False
            sage: graphs.EmptyGraph().is_tree(certificate=True)
            (False, None)

        :trac:`22912` is fixed::

            sage: G = Graph([(0,0), (0,1)], loops=True)
            sage: G.is_tree(certificate=True)
            (False, [0])
            sage: G.is_tree(certificate=True, output='edge')
            (False, [(0, 0, None)])
        """
        if not output in ['vertex', 'edge']:
            raise ValueError('output must be either vertex or edge')

        if not self.order() or not self.is_connected():
            return (False, None) if certificate else False

        if certificate:
            if self.order() == self.size() + 1:
                return (True, None)

            if self.allows_loops():
                L = self.loop_edges() if output == 'edge' else self.loop_vertices()
                if L:
                    return False, L[:1]

            if self.has_multiple_edges():
                if output == 'vertex':
                    return (False, list(self.multiple_edges(sort=True)[0][:2]))
                edge1, edge2 = self.multiple_edges(sort=True)[:2]
                if edge1[0] != edge2[0]:
                    return (False, [edge1, edge2])
                return (False, [edge1, (edge2[1], edge2[0], edge2[2])])

            if output == 'edge':
                if self.allows_multiple_edges():
                    def vertices_to_edges(x):
                        return [(u[0], u[1], self.edge_label(u[0], u[1])[0])
                                for u in zip(x, x[1:] + [x[0]])]
                else:
                    def vertices_to_edges(x):
                        return [(u[0], u[1], self.edge_label(u[0], u[1]))
                                for u in zip(x, x[1:] + [x[0]])]

            # This code is a depth-first search that looks for a cycle in the
            # graph. We *know* it exists as there are too many edges around.
            seen = {}
            u = next(self.vertex_iterator())
            seen[u] = u
            stack = [(u, v) for v in self.neighbor_iterator(u)]
            while stack:
                u, v = stack.pop()
                if v in seen:
                    continue
                for w in self.neighbor_iterator(v):
                    if u == w:
                        continue
                    elif w in seen:
                        cycle = [w, v]
                        while u != w:
                            cycle.append(u)
                            u = seen[u]
                        cycle.reverse()
                        if output == 'vertex':
                            return (False, cycle)
                        return (False, vertices_to_edges(cycle))
                    else:
                        stack.append((v, w))
                seen[v] = u

        else:
            return self.order() == self.size() + 1

    @doc_index("Graph properties")
    def is_forest(self, certificate=False, output='vertex'):
        """
        Tests if the graph is a forest, i.e. a disjoint union of trees.

        INPUT:

        - ``certificate`` -- boolean (default: ``False``); whether to return a
          certificate. The method only returns boolean answers when
          ``certificate = False`` (default). When it is set to ``True``, it
          either answers ``(True, None)`` when the graph is a forest or
          ``(False, cycle)`` when it contains a cycle.

        - ``output`` -- either ``'vertex'`` (default) or ``'edge'``; whether the
          certificate is given as a list of vertices (``output = 'vertex'``) or
          a list of edges (``output = 'edge'``).

        EXAMPLES::

            sage: seven_acre_wood = sum(graphs.trees(7), Graph())
            sage: seven_acre_wood.is_forest()
            True

        With certificates::

            sage: g = graphs.RandomTree(30)
            sage: g.is_forest(certificate=True)
            (True, None)
            sage: (2*g + graphs.PetersenGraph() + g).is_forest(certificate=True)
            (False, [62, 63, 68, 66, 61])
        """
        connected_components = self.connected_components()
        number_of_connected_components = len(connected_components)
        isit = (self.order() ==
                self.size() + number_of_connected_components)

        if not certificate:
            return isit
        else:
            if isit:
                return (True, None)
            # The graph contains a cycle, and the user wants to see it.

            # No need to copy the graph
            if number_of_connected_components == 1:
                return self.is_tree(certificate=True, output=output)

            # We try to find a cycle in each connected component
            for cc in connected_components:
                isit, cycle = self.subgraph(cc).is_tree(certificate=True, output=output)
                if not isit:
                    return (False, cycle)

    @doc_index("Graph properties")
    def is_cactus(self):
        """
        Check whether the graph is cactus graph.

        A graph is called *cactus graph* if it is connected and every pair of
        simple cycles have at most one common vertex.

        There are other definitions, see the :wikipedia:`Cactus_graph`.

        EXAMPLES::

            sage: g = Graph({1: [2], 2: [3, 4], 3: [4, 5, 6, 7], 8: [3, 5], 9: [6, 7]})
            sage: g.is_cactus()
            True

            sage: c6 = graphs.CycleGraph(6)
            sage: naphthalene = c6 + c6
            sage: naphthalene.is_cactus()  # Not connected
            False
            sage: naphthalene.merge_vertices([0, 6])
            sage: naphthalene.is_cactus()
            True
            sage: naphthalene.merge_vertices([1, 7])
            sage: naphthalene.is_cactus()
            False

        TESTS::

            sage: all(graphs.PathGraph(i).is_cactus() for i in range(5))
            True

            sage: Graph('Fli@?').is_cactus()
            False

        Test a graph that is not outerplanar, see :trac:`24480`::

            sage: graphs.Balaban10Cage().is_cactus()
            False
        """
        self._scream_if_not_simple()

        # Special cases
        if self.order() < 4:
            return True

        if self.size() > 3 * (self.order() - 1) / 2:
            return False

        # Every cactus graph is outerplanar
        if not self.is_circular_planar():
            return False

        if not self.is_connected():
            return False

        # the number of faces is 1 plus the number of blocks of order > 2
        B = self.blocks_and_cut_vertices()[0]
        return len(self.faces()) == sum(1 for b in B if len(b) > 2) + 1

    @doc_index("Graph properties")
    def is_biconnected(self):
        """
        Test if the graph is biconnected.

        A biconnected graph is a connected graph on two or more vertices that is
        not broken into disconnected pieces by deleting any single vertex.

        .. SEEALSO::

            - :meth:`~sage.graphs.generic_graph.GenericGraph.is_connected`
            - :meth:`~sage.graphs.generic_graph.GenericGraph.blocks_and_cut_vertices`
            - :meth:`~sage.graphs.generic_graph.GenericGraph.blocks_and_cuts_tree`
            - :wikipedia:`Biconnected_graph`

        EXAMPLES::

            sage: G = graphs.PetersenGraph()
            sage: G.is_biconnected()
            True
            sage: G.add_path([0,'a','b'])
            sage: G.is_biconnected()
            False
            sage: G.add_edge('b', 1)
            sage: G.is_biconnected()
            True

        TESTS::

            sage: Graph().is_biconnected()
            False
            sage: Graph(1).is_biconnected()
            False
            sage: graphs.CompleteGraph(2).is_biconnected()
            True
        """
        if self.order() < 2 or not self.is_connected():
            return False
        if self.blocks_and_cut_vertices()[1]:
            return False
        return True

    @doc_index("Graph properties")
    def is_block_graph(self):
        r"""
        Return whether this graph is a block graph.

        A block graph is a connected graph in which every biconnected component
        (block) is a clique.

        .. SEEALSO::

            - :wikipedia:`Block_graph` for more details on these graphs
            - :meth:`~sage.graphs.graph_generators.GraphGenerators.RandomBlockGraph`
              -- generator of random block graphs
            - :meth:`~sage.graphs.generic_graph.GenericGraph.blocks_and_cut_vertices`
            - :meth:`~sage.graphs.generic_graph.GenericGraph.blocks_and_cuts_tree`


        EXAMPLES::

            sage: G = graphs.RandomBlockGraph(6, 2, kmax=4)
            sage: G.is_block_graph()
            True
            sage: from sage.graphs.isgci import graph_classes
            sage: G in graph_classes.Block
            True
            sage: graphs.CompleteGraph(4).is_block_graph()
            True
            sage: graphs.RandomTree(6).is_block_graph()
            True
            sage: graphs.PetersenGraph().is_block_graph()
            False
            sage: Graph(4).is_block_graph()
            False
        """
        if not self.is_connected():
            return False
        if self.is_clique():
            return True

        B,C = self.blocks_and_cut_vertices()
        return all(self.is_clique(vertices=block) for block in B)

    @doc_index("Graph properties")
    def is_cograph(self):
        """
        Check whether the graph is cograph.

        A cograph is defined recursively: the single-vertex graph is
        cograph, complement of cograph is cograph, and disjoint union
        of two cographs is cograph. There are many other
        characterizations, see the :wikipedia:`Cograph`.

        EXAMPLES::

            sage: graphs.HouseXGraph().is_cograph()
            True
            sage: graphs.HouseGraph().is_cograph()
            False

        .. TODO::

            Implement faster recognition algorithm, as for instance
            the linear time recognition algorithm using LexBFS proposed
            in [Bre2008]_.

        TESTS::

            sage: [graphs.PathGraph(i).is_cograph() for i in range(6)]
            [True, True, True, True, False, False]
            sage: graphs.CycleGraph(5).is_cograph()  # Self-complemented
            False
        """
        # A cograph has no 4-vertex path as an induced subgraph.
        # We will first try to "decompose" graph by complements and
        # split to connected components, and use fairly slow
        # subgraph search if that fails.
        self._scream_if_not_simple()
        if self.order() < 4:
            return True
        if self.density()*2 > 1:
            return self.complement().is_cograph()
        if not self.is_connected():
            return all(part.is_cograph() for part in self.connected_components_subgraphs())
        P4 = Graph({0: [1], 1: [2], 2: [3]})
        return self.subgraph_search(P4, induced=True) is None

    @doc_index("Graph properties")
    def is_apex(self):
        r"""
        Test if the graph is apex.

        A graph is apex if it can be made planar by the removal of a single
        vertex. The deleted vertex is called ``an apex`` of the graph, and a
        graph may have more than one apex. For instance, in the minimal
        nonplanar graphs `K_5` or `K_{3,3}`, every vertex is an apex. The apex
        graphs include graphs that are themselves planar, in which case again
        every vertex is an apex. The null graph is also counted as an apex graph
        even though it has no vertex to remove.  If the graph is not connected,
        we say that it is apex if it has at most one non planar connected
        component and that this component is apex.  See the :wikipedia:`Apex_graph`
        for more information.

        .. SEEALSO::

          - :meth:`~Graph.apex_vertices`
          - :meth:`~sage.graphs.generic_graph.GenericGraph.is_planar`

        EXAMPLES:

        `K_5` and `K_{3,3}` are apex graphs, and each of their vertices is an
        apex::

            sage: G = graphs.CompleteGraph(5)
            sage: G.is_apex()
            True
            sage: G = graphs.CompleteBipartiteGraph(3,3)
            sage: G.is_apex()
            True

        The Petersen graph is not apex::

            sage: G = graphs.PetersenGraph()
            sage: G.is_apex()
            False

        A graph is apex if all its connected components are apex, but at most
        one is not planar::

            sage: M = graphs.Grid2dGraph(3,3)
            sage: K5 = graphs.CompleteGraph(5)
            sage: (M+K5).is_apex()
            True
            sage: (M+K5+K5).is_apex()
            False

        TESTS:

        The null graph is apex::

            sage: G = Graph()
            sage: G.is_apex()
            True

        The graph might be mutable or immutable::

            sage: G = Graph(M+K5, immutable=True)
            sage: G.is_apex()
            True
        """
        # Easy cases: null graph, subgraphs of K_5 and K_3,3
        if self.order() <= 5 or ( self.order() <= 6 and self.is_bipartite() ):
            return True

        return len(self.apex_vertices(k=1)) > 0

    @doc_index("Graph properties")
    def apex_vertices(self, k=None):
        r"""
        Return the list of apex vertices.

        A graph is apex if it can be made planar by the removal of a single
        vertex. The deleted vertex is called ``an apex`` of the graph, and a
        graph may have more than one apex. For instance, in the minimal
        nonplanar graphs `K_5` or `K_{3,3}`, every vertex is an apex. The apex
        graphs include graphs that are themselves planar, in which case again
        every vertex is an apex. The null graph is also counted as an apex graph
        even though it has no vertex to remove.  If the graph is not connected,
        we say that it is apex if it has at most one non planar connected
        component and that this component is apex.  See the
        :wikipedia:`Apex_graph` for more information.

        .. SEEALSO::

          - :meth:`~Graph.is_apex`
          - :meth:`~sage.graphs.generic_graph.GenericGraph.is_planar`

        INPUT:

        - ``k`` -- integer (default: ``None``); when set to ``None``, the method
          returns the list of all apex of the graph, possibly empty if the graph
          is not apex. When set to a positive integer, the method ends as soon
          as `k` apex vertices are found.

        OUTPUT:

        By default, the method returns the list of all apex of the graph. When
        parameter ``k`` is set to a positive integer, the returned list is
        bounded to `k` apex vertices.

        EXAMPLES:

        `K_5` and `K_{3,3}` are apex graphs, and each of their vertices is an
        apex::

            sage: G = graphs.CompleteGraph(5)
            sage: G.apex_vertices()
            [0, 1, 2, 3, 4]
            sage: G = graphs.CompleteBipartiteGraph(3,3)
            sage: G.is_apex()
            True
            sage: G.apex_vertices()
            [0, 1, 2, 3, 4, 5]
            sage: G.apex_vertices(k=3)
            [0, 1, 2]

        A `4\\times 4`-grid is apex and each of its vertices is an apex. When
        adding a universal vertex, the resulting graph is apex and the universal
        vertex is the unique apex vertex ::

            sage: G = graphs.Grid2dGraph(4,4)
            sage: set(G.apex_vertices()) == set(G.vertices())
            True
            sage: G.add_edges([('universal',v) for v in G])
            sage: G.apex_vertices()
            ['universal']

        The Petersen graph is not apex::

            sage: G = graphs.PetersenGraph()
            sage: G.apex_vertices()
            []

        A graph is apex if all its connected components are apex, but at most
        one is not planar::

            sage: M = graphs.Grid2dGraph(3,3)
            sage: K5 = graphs.CompleteGraph(5)
            sage: (M+K5).apex_vertices()
            [9, 10, 11, 12, 13]
            sage: (M+K5+K5).apex_vertices()
            []

        Neighbors of an apex of degree 2 are apex::

            sage: G = graphs.Grid2dGraph(5,5)
            sage: v = (666, 666)
            sage: G.add_path([(1, 1), v, (3, 3)])
            sage: G.is_planar()
            False
            sage: G.degree(v)
            2
            sage: sorted(G.apex_vertices())
            [(1, 1), (2, 2), (3, 3), (666, 666)]


        TESTS:

        The null graph is apex although it has no apex vertex::

            sage: G = Graph()
            sage: G.apex_vertices()
            []

        Parameter ``k`` cannot be a negative integer::

            sage: G.apex_vertices(k=-1)
            Traceback (most recent call last):
            ...
            ValueError: parameter k must be a non negative integer

        The graph might be mutable or immutable::

            sage: G = Graph(M+K5, immutable=True)
            sage: G.apex_vertices()
            [9, 10, 11, 12, 13]
        """
        if k is None:
            k = self.order()
        elif k < 0:
            raise ValueError("parameter k must be a non negative integer")

        # Easy cases: null graph, subgraphs of K_5 and K_3,3
        if self.order() <= 5 or (self.order() <= 6 and self.is_bipartite()):
            it = self.vertex_iterator()
            return [next(it) for _ in range(k)]


        if not self.is_connected():
            # We search for its non planar connected components. If it has more
            # than one such component, the graph is not apex. It is apex if
            # either it has no such component, in which case the graph is
            # planar, or if its unique non planar component is apex.

            P = [H for H in self.connected_components_subgraphs() if not H.is_planar()]
            if not P: # The graph is planar
                it = self.vertex_iterator()
                return [next(it) for _ in range(k)]
            elif len(P) > 1:
                return []
            else:
                # We proceed with the non planar component
                if P[0].is_immutable():
                    H = Graph(P[0].edges(labels=0, sort=False), immutable=False, loops=False, multiedges=False)
                else:
                    H = P[0]

        elif self.is_planar():
            # A planar graph is apex.
            it = self.vertex_iterator()
            return [next(it) for _ in range(k)]

        else:
            # We make a basic copy of the graph since we will modify it
            H = Graph(self.edges(labels=0, sort=False), immutable=False, loops=False, multiedges=False)


        # General case: basic implementation
        #
        # Test for each vertex if its removal makes the graph planar.
        # Obviously, we don't test vertices of degree one. Furthermore, if a
        # vertex of degree 2 is an apex, its neighbors also are. So we start
        # with vertices of degree 2.
        V = {}
        for u in H:
            d = H.degree(u)
            if d > 1:
                if d in V:
                    V[d].append(u)
                else:
                    V[d] = [u]
        apex = set()
        for deg in sorted(V):
            for u in V[deg]:
                if u in apex: # True if neighbor of an apex of degree 2
                    if deg == 2:
                        # We ensure that its neighbors are known apex
                        apex.update(H.neighbor_iterator(u))
                        if len(apex) >= k:
                            return list(apex)[:k]
                    continue

                E = H.edges_incident(u, labels=0)
                H.delete_vertex(u)
                if H.is_planar():
                    apex.add(u)
                    if deg == 2:
                        # The neighbors of an apex of degree 2 also are
                        apex.update(self.neighbor_iterator(u))

                    if len(apex) >= k:
                        return list(apex)[:k]

                H.add_edges(E)

        return list(apex)

    @doc_index("Graph properties")
    def is_overfull(self):
        r"""
        Tests whether the current graph is overfull.

        A graph `G` on `n` vertices and `m` edges is said to be overfull if:

        - `n` is odd

        - It satisfies `2m > (n-1)\Delta(G)`, where `\Delta(G)` denotes the
          maximum degree among all vertices in `G`.

        An overfull graph must have a chromatic index of `\Delta(G)+1`.

        EXAMPLES:

        A complete graph of order `n > 1` is overfull if and only if `n` is
        odd::

            sage: graphs.CompleteGraph(6).is_overfull()
            False
            sage: graphs.CompleteGraph(7).is_overfull()
            True
            sage: graphs.CompleteGraph(1).is_overfull()
            False

        The claw graph is not overfull::

            sage: from sage.graphs.graph_coloring import edge_coloring
            sage: g = graphs.ClawGraph()
            sage: g
            Claw graph: Graph on 4 vertices
            sage: edge_coloring(g, value_only=True)
            3
            sage: g.is_overfull()
            False

        The Holt graph is an example of a overfull graph::

            sage: G = graphs.HoltGraph()
            sage: G.is_overfull()
            True

        Checking that all complete graphs `K_n` for even `0 \leq n \leq 100`
        are not overfull::

            sage: def check_overfull_Kn_even(n):
            ....:     i = 0
            ....:     while i <= n:
            ....:         if graphs.CompleteGraph(i).is_overfull():
            ....:             print("A complete graph of even order cannot be overfull.")
            ....:             return
            ....:         i += 2
            ....:     print("Complete graphs of even order up to %s are not overfull." % n)
            ...
            sage: check_overfull_Kn_even(100)  # long time
            Complete graphs of even order up to 100 are not overfull.

        The null graph, i.e. the graph with no vertices, is not overfull::

            sage: Graph().is_overfull()
            False
            sage: graphs.CompleteGraph(0).is_overfull()
            False

        Checking that all complete graphs `K_n` for odd `1 < n \leq 100`
        are overfull::

            sage: def check_overfull_Kn_odd(n):
            ....:     i = 3
            ....:     while i <= n:
            ....:         if not graphs.CompleteGraph(i).is_overfull():
            ....:             print("A complete graph of odd order > 1 must be overfull.")
            ....:             return
            ....:         i += 2
            ....:     print("Complete graphs of odd order > 1 up to %s are overfull." % n)
            ...
            sage: check_overfull_Kn_odd(100)  # long time
            Complete graphs of odd order > 1 up to 100 are overfull.

        The Petersen Graph, though, is not overfull while
        its chromatic index is `\Delta+1`::

            sage: g = graphs.PetersenGraph()
            sage: g.is_overfull()
            False
            sage: from sage.graphs.graph_coloring import edge_coloring
            sage: max(g.degree()) + 1 ==  edge_coloring(g, value_only=True)
            True
        """
        # # A possible optimized version. But the gain in speed is very little.
        # return bool(self._backend.num_verts() & 1) and (  # odd order n
        #     2 * self._backend.num_edges(self._directed) > #2m > \Delta(G)*(n-1)
        #     max(self.degree()) * (self._backend.num_verts() - 1))
        # unoptimized version
        return (self.order() % 2 == 1) and (
            2 * self.size() > max(self.degree()) * (self.order() - 1))

    @doc_index("Graph properties")
    def is_even_hole_free(self, certificate=False):
        r"""
        Tests whether ``self`` contains an induced even hole.

        A Hole is a cycle of length at least 4 (included). It is said to be even
        (resp. odd) if its length is even (resp. odd).

        Even-hole-free graphs always contain a bisimplicial vertex, which
        ensures that their chromatic number is at most twice their clique number
        [ACHRS2008]_.

        INPUT:

        - ``certificate`` -- boolean (default: ``False``); when ``certificate =
          False``, this method only returns ``True`` or ``False``. If
          ``certificate = True``, the subgraph found is returned instead of
          ``False``.

        EXAMPLES:

        Is the Petersen Graph even-hole-free ::

            sage: g = graphs.PetersenGraph()
            sage: g.is_even_hole_free()
            False

        As any chordal graph is hole-free, interval graphs behave the same way::

            sage: g = graphs.RandomIntervalGraph(20)
            sage: g.is_even_hole_free()
            True

        It is clear, though, that a random Bipartite Graph which is not a forest
        has an even hole::

            sage: g = graphs.RandomBipartite(10, 10, .5)
            sage: g.is_even_hole_free() and not g.is_forest()
            False

        We can check the certificate returned is indeed an even cycle::

            sage: if not g.is_forest():
            ....:    cycle = g.is_even_hole_free(certificate=True)
            ....:    if cycle.order() % 2 == 1:
            ....:        print("Error !")
            ....:    if not cycle.is_isomorphic(
            ....:           graphs.CycleGraph(cycle.order())):
            ....:        print("Error !")
            ...
            sage: print("Everything is Fine !")
            Everything is Fine !

        TESTS:

        Bug reported in :trac:`9925`, and fixed by :trac:`9420`::

            sage: g = Graph(':SiBFGaCEF_@CE`DEGH`CEFGaCDGaCDEHaDEF`CEH`ABCDEF', loops=False, multiedges=False)
            sage: g.is_even_hole_free()
            False
            sage: g.is_even_hole_free(certificate=True)
            Subgraph of (): Graph on 4 vertices

        Making sure there are no other counter-examples around ::

            sage: t = lambda x: (Graph(x).is_forest() or
            ....:       isinstance(Graph(x).is_even_hole_free(certificate=True), Graph))
            sage: all( t(graphs.RandomBipartite(10, 10, .5)) for i in range(100) )
            True
        """
        girth = self.girth()

        if girth > self.order():
            start = 4

        elif not girth % 2:
            if not certificate:
                return False
            start = girth

        else:
            start = girth + 1

        from sage.graphs.generators.basic import CycleGraph

        while start <= self.order():

            subgraph = self.subgraph_search(CycleGraph(start), induced=True)

            if subgraph is not None:
                if certificate:
                    return subgraph
                else:
                    return False

            start += 2

        return True

    @doc_index("Graph properties")
    def is_odd_hole_free(self, certificate=False):
        r"""
        Tests whether ``self`` contains an induced odd hole.

        A Hole is a cycle of length at least 4 (included). It is said to be even
        (resp. odd) if its length is even (resp. odd).

        It is interesting to notice that while it is polynomial to check whether
        a graph has an odd hole or an odd antihole [CCLSV2005]_, it is not known
        whether testing for one of these two cases independently is polynomial
        too.

        INPUT:

        - ``certificate`` -- boolean (default: ``False``); when ``certificate =
          False``, this method only returns ``True`` or ``False``. If
          ``certificate = True``, the subgraph found is returned instead of
          ``False``.

        EXAMPLES:

        Is the Petersen Graph odd-hole-free ::

            sage: g = graphs.PetersenGraph()
            sage: g.is_odd_hole_free()
            False

        Which was to be expected, as its girth is 5 ::

            sage: g.girth()
            5

        We can check the certificate returned is indeed a 5-cycle::

            sage: cycle = g.is_odd_hole_free(certificate=True)
            sage: cycle.is_isomorphic(graphs.CycleGraph(5))
            True

        As any chordal graph is hole-free, no interval graph has an odd hole::

            sage: g = graphs.RandomIntervalGraph(20)
            sage: g.is_odd_hole_free()
            True
        """
        girth = self.odd_girth()

        if girth > self.order():
            return True
        if girth == 3:
            start = 5
        else:
            if not certificate:
                return False
            start = girth

        from sage.graphs.generators.basic import CycleGraph

        while start <= self.order():

            subgraph = self.subgraph_search(CycleGraph(start), induced=True)

            if subgraph is not None:
                if certificate:
                    return subgraph
                else:
                    return False

            start += 2

        return True

    @doc_index("Graph properties")
    def is_triangle_free(self, algorithm='dense_graph', certificate=False):
        r"""
        Check whether ``self`` is triangle-free

        INPUT:

        - ``algorithm`` -- (default: ``'dense_graph'``) specifies the algorithm
          to use among:

          - ``'matrix'`` -- tests if the trace of the adjacency matrix is
            positive.

          - ``'bitset'`` -- encodes adjacencies into bitsets and uses fast
            bitset operations to test if the input graph contains a
            triangle. This method is generally faster than standard matrix
            multiplication.

          - ``'dense_graph'`` -- use the implementation of
            :mod:`sage.graphs.base.static_dense_graph`

        - ``certificate`` -- boolean (default: ``False``); whether to return a
          triangle if one is found. This parameter is ignored when ``algorithm``
          is ``'matrix'``.

        EXAMPLES:

        The Petersen Graph is triangle-free::

            sage: g = graphs.PetersenGraph()
            sage: g.is_triangle_free()
            True

        or a complete Bipartite Graph::

            sage: G = graphs.CompleteBipartiteGraph(5,6)
            sage: G.is_triangle_free(algorithm='matrix')
            True
            sage: G.is_triangle_free(algorithm='bitset')
            True
            sage: G.is_triangle_free(algorithm='dense_graph')
            True

        a tripartite graph, though, contains many triangles::

            sage: G = (3 * graphs.CompleteGraph(5)).complement()
            sage: G.is_triangle_free(algorithm='matrix')
            False
            sage: G.is_triangle_free(algorithm='bitset')
            False
            sage: G.is_triangle_free(algorithm='dense_graph')
            False

        Asking for a certificate::

            sage: K4 = graphs.CompleteGraph(4)
            sage: K4.is_triangle_free(algorithm='dense_graph', certificate=True)
            (False, [0, 1, 2])
            sage: K4.is_triangle_free(algorithm='bitset', certificate=True)
            (False, [0, 1, 2])

        TESTS:

        Comparison of algorithms::

            sage: for i in range(10): # long time
            ....:     G = graphs.RandomBarabasiAlbert(50,2)
            ....:     bm = G.is_triangle_free(algorithm='matrix')
            ....:     bb = G.is_triangle_free(algorithm='bitset')
            ....:     bd = G.is_triangle_free(algorithm='dense_graph')
            ....:     if bm != bb or bm != bd:
            ....:        print("That's not good!")

        Asking for an unknown algorithm::

            sage: g.is_triangle_free(algorithm='tip top')
            Traceback (most recent call last):
            ...
            ValueError: Algorithm 'tip top' not yet implemented. Please contribute.

        Check the empty graph::

            sage: graphs.EmptyGraph().is_triangle_free()
            True
        """
        if algorithm == 'dense_graph':
            from sage.graphs.base.static_dense_graph import is_triangle_free
            return is_triangle_free(self, certificate=certificate)

        if algorithm == 'bitset':
            if self.order() < 3:
                return (True, []) if certificate else True
            from sage.data_structures.bitset import Bitset
            N = self.order()
            vertex_to_int = {}
            B = {}
            for i, u in enumerate(self):
                vertex_to_int[u] = i
                B[u] = Bitset(capacity=N)
            # map adjacency to bitsets
            for u, v in self.edge_iterator(labels=None):
                if u != v:
                    B[u].add(vertex_to_int[v])
                    B[v].add(vertex_to_int[u])
            # Search for a triangle
            for u, v in self.edge_iterator(labels=None):
                BB = B[u] & B[v]
                if BB:
                    if certificate:
                        for w in self.neighbor_iterator(u):
                            if vertex_to_int[w] in BB:
                                return False, [u, v, w]
                    return False
            return (True, []) if certificate else True

        elif algorithm == 'matrix':
            if self.order() < 3:
                return True
            return (self.adjacency_matrix()**3).trace() == 0

        else:
            raise ValueError("Algorithm '%s' not yet implemented. Please contribute." %(algorithm))

    @doc_index("Graph properties")
    def is_split(self):
        r"""
        Returns ``True`` if the graph is a Split graph, ``False`` otherwise.

        A Graph `G` is said to be a split graph if its vertices `V(G)` can be
        partitioned into two sets `K` and `I` such that the vertices of `K`
        induce a complete graph, and those of `I` are an independent set.

        There is a simple test to check whether a graph is a split graph (see,
        for instance, the book "Graph Classes, a survey" [BLS1999]_ page
        203) :

        Given the degree sequence `d_1 \geq ... \geq d_n` of `G`, a graph is a
        split graph if and only if :

        .. MATH::

            \sum_{i=1}^\omega d_i = \omega (\omega - 1) + \sum_{i=\omega + 1}^nd_i

        where `\omega = max \{i:d_i\geq i-1\}`.


        EXAMPLES:

        Split graphs are, in particular, chordal graphs. Hence, The Petersen
        graph can not be split::

            sage: graphs.PetersenGraph().is_split()
            False

        We can easily build some "random" split graph by creating a complete
        graph, and adding vertices only connected to some random vertices of the
        clique::

            sage: g = graphs.CompleteGraph(10)
            sage: sets = Subsets(Set(range(10)))
            sage: for i in range(10, 25):
            ....:    g.add_edges([(i,k) for k in sets.random_element()])
            sage: g.is_split()
            True

        Another characterisation of split graph states that a graph is a split
        graph if and only if does not contain the 4-cycle, 5-cycle or `2K_2` as
        an induced subgraph. Hence for the above graph we have::

            sage: forbidden_subgraphs = [graphs.CycleGraph(4), graphs.CycleGraph(5), 2 * graphs.CompleteGraph(2)]
            sage: sum(g.subgraph_search_count(H,induced=True) for H in forbidden_subgraphs)
            0
        """
        self._scream_if_not_simple()
        # our degree sequence is numbered from 0 to n-1, so to avoid
        # any mistake, let's fix it :-)
        degree_sequence = [0] + sorted(self.degree(), reverse=True)

        for i, d in enumerate(degree_sequence):
            if d >= i - 1:
                omega = i
            else:
                break

        left = sum(degree_sequence[:omega + 1])
        right = omega * (omega - 1) + sum(degree_sequence[omega + 1:])

        return left == right

    @doc_index("Algorithmically hard stuff")
    def treewidth(self, k=None, certificate=False, algorithm=None):
        r"""
        Computes the tree-width of `G` (and provides a decomposition)

        INPUT:

        - ``k`` -- integer (default: ``None``); indicates the width to be
          considered. When ``k`` is an integer, the method checks that the graph
          has treewidth `\leq k`. If ``k`` is ``None`` (default), the method
          computes the optimal tree-width.

        - ``certificate`` -- boolean (default: ``False``); whether to return the
          tree-decomposition itself.

        - ``algorithm`` -- whether to use ``"sage"`` or ``"tdlib"`` (requires
          the installation of the 'tdlib' package). The default behaviour is to
          use 'tdlib' if it is available, and Sage's own algorithm when it is
          not.

        OUTPUT:

            ``g.treewidth()`` returns the treewidth of ``g``. When ``k`` is
             specified, it returns ``False`` when no tree-decomposition of width
             `\leq k` exists or ``True`` otherwise. When ``certificate=True``,
             the tree-decomposition is also returned.

        ALGORITHM:

            This function virtually explores the graph of all pairs
            ``(vertex_cut,cc)``, where ``vertex_cut`` is a vertex cut of the
            graph of cardinality `\leq k+1`, and ``connected_component`` is a
            connected component of the graph induced by ``G-vertex_cut``.

            We deduce that the pair ``(vertex_cut,cc)`` is feasible with
            tree-width `k` if ``cc`` is empty, or if a vertex ``v`` from
            ``vertex_cut`` can be replaced with a vertex from ``cc``, such that
            the pair ``(vertex_cut+v,cc-v)`` is feasible.

        .. NOTE::

            The implementation would be much faster if ``cc``, the argument of the
            recursive function, was a bitset. It would also be very nice to not copy
            the graph in order to compute connected components, for this is really a
            waste of time.

        .. SEEALSO::

            :meth:`~sage.graphs.graph_decompositions.vertex_separation.path_decomposition`
            computes the pathwidth of a graph. See also the
            :mod:`~sage.graphs.graph_decompositions.vertex_separation` module.

        EXAMPLES:

        The PetersenGraph has treewidth 4::

            sage: graphs.PetersenGraph().treewidth()
            4
            sage: graphs.PetersenGraph().treewidth(certificate=True)
            Tree decomposition: Graph on 6 vertices

        The treewidth of a 2d grid is its smallest side::

            sage: graphs.Grid2dGraph(2,5).treewidth()
            2
            sage: graphs.Grid2dGraph(3,5).treewidth()
            3

        TESTS::

            sage: g = graphs.PathGraph(3)
            sage: g.treewidth()
            1
            sage: g = 2*graphs.PathGraph(3)
            sage: g.treewidth()
            1
            sage: g.treewidth(certificate=True)
            Tree decomposition: Graph on 4 vertices
            sage: g.treewidth(2)
            True
            sage: g.treewidth(1)
            True
            sage: Graph(1).treewidth()
            0
            sage: Graph(0).treewidth()
            -1
            sage: graphs.PetersenGraph().treewidth(k=2)
            False
            sage: graphs.PetersenGraph().treewidth(k=6)
            True
            sage: graphs.PetersenGraph().treewidth(certificate=True).is_tree()
            True
            sage: graphs.PetersenGraph().treewidth(k=3,certificate=True)
            False
            sage: graphs.PetersenGraph().treewidth(k=4,certificate=True)
            Tree decomposition: Graph on 6 vertices

        All edges do appear (:trac:`17893`)::

            sage: from itertools import combinations
            sage: g = graphs.PathGraph(10)
            sage: td = g.treewidth(certificate=True)
            sage: for bag in td:
            ....:    g.delete_edges(list(combinations(bag,2)))
            sage: g.size()
            0

        :trac:`19358`::

            sage: g = Graph()
            sage: for i in range(3):
            ....:     for j in range(2):
            ....:         g.add_path([i,(i,j),(i+1)%3])
            sage: g.treewidth()
            2

        The decomposition is a tree (:trac:`23546`)::

            sage: g = Graph({0:[1,2], 3:[4,5]})
            sage: t = g.treewidth(certificate=True)
            sage: t.is_tree()
            True
            sage: vertices = set()
            sage: for s in t.vertices():
            ....:     vertices = vertices.union(s)
            sage: vertices == set(g.vertices())
            True

        Trivially true::

            sage: graphs.PetersenGraph().treewidth(k=35)
            True
            sage: graphs.PetersenGraph().treewidth(k=35,certificate=True)
            Tree decomposition: Graph on 1 vertex

        Bad input:

            sage: graphs.PetersenGraph().treewidth(k=-3)
            Traceback (most recent call last):
            ...
            ValueError: k(=-3) must be a nonnegative integer
        """
        g = self

        # Check Input
        if algorithm is None or algorithm == 'tdlib':
            try:
                import sage.graphs.graph_decompositions.tdlib as tdlib
                tdlib_found = True
            except ImportError:
                tdlib_found = False

        elif algorithm != "sage":
            raise ValueError("'algorithm' must be equal to 'tdlib', 'sage', or None")

        if algorithm is None and tdlib_found:
            algorithm = 'tdlib'
        else:
            algorithm = 'sage'

        if k is not None and k < 0:
            raise ValueError("k(={}) must be a nonnegative integer".format(k))

        # Stupid cases
        if not g.order():
            if certificate:
                return Graph()
            elif k is None:
                return -1
            else:
                return True

        if k is not None and k >= g.order() - 1:
            if certificate:
                from sage.sets.set import Set
                return Graph({Set(g): []}, name="Tree decomposition")
            return True

        # TDLIB
        if algorithm == 'tdlib':
            if not tdlib_found:
                from sage.misc.package import PackageNotFoundError
                raise PackageNotFoundError("tdlib")

            T = tdlib.treedecomposition_exact(g, -1 if k is None else k)
            width = tdlib.get_width(T)

            if certificate:
                return T if (k is None or width <= k) else False
            elif k is None:
                return width
            else:
                return width <= k

        # Disconnected cases
        if not g.is_connected():
            if not certificate:
                if k is None:
                    return max(cc.treewidth() for cc in g.connected_components_subgraphs())
                else:
                    return all(cc.treewidth(k) for cc in g.connected_components_subgraphs())
            else:
                T = [cc.treewidth(certificate=True) for cc in g.connected_components_subgraphs()]
                tree = Graph([list(itertools.chain(*T)),
                              list(itertools.chain(*[t.edges(labels=False, sort=False) for t in T]))],
                             format='vertices_and_edges', name="Tree decomposition")
                v = next(T[0].vertex_iterator())
                for t in T[1:]:
                    tree.add_edge(next(t.vertex_iterator()),v)
                return tree

        # Forcing k to be defined
        if k is None:
            for i in range(max(0, g.clique_number() - 1, min(g.degree())), g.order()+1):
                ans = g.treewidth(k=i, certificate=certificate)
                if ans:
                    return ans if certificate else i

        # This is the recursion described in the method's documentation. All
        # computations are cached, and depends on the pair ``cut,
        # connected_component`` only.
        #
        # It returns either a boolean or the corresponding tree-decomposition,
        # as a list of edges between vertex cuts (as it is done for the complete
        # tree-decomposition at the end of the main function.
        from sage.misc.cachefunc import cached_function
        @cached_function
        def rec(cut, cc):
            # Easy cases
            if len(cut) > k:
                return False
            if len(cc) + len(cut) <= k + 1:
                return [(cut, cut.union(cc))] if certificate else True

            # We explore all possible extensions of the cut
            for v in cc:

                # New cuts and connected components, with v respectively added
                # and removed
                cutv = cut.union([v])
                ccv = cc.difference([v])

                # The values returned by the recursive calls.
                sons = []

                # Removing v may have disconnected cc. We iterate on its
                # connected components
                for cci in g.subgraph(ccv).connected_components(sort=False):

                    # The recursive subcalls. We remove on-the-fly the vertices
                    # from the cut which play no role in separating the
                    # connected component from the rest of the graph.
                    reduced_cut = frozenset([x for x in cutv if any(xx in cci for xx in g.neighbor_iterator(x))])
                    son = rec(reduced_cut, frozenset(cci))
                    if not son:
                        break

                    if certificate:
                        sons.extend(son)
                        sons.append((cut, cutv))
                        sons.append((cutv, reduced_cut))

                # Weird Python syntax which is useful once in a lifetime : if break
                # was never called in the loop above, we return "sons".
                else:
                    return sons if certificate else True

            return False

        # Main call to rec function, i.e. rec({v}, V-{v})
        V = list(g)
        v = frozenset([V.pop()])
        TD = rec(v, frozenset(V))

        if TD is False:
            return False

        if not certificate:
            return True

        # Building the Tree-Decomposition graph. Its vertices are cuts of the
        # decomposition, and there is an edge from a cut C1 to a cut C2 if C2 is an
        # immediate subcall of C1
        from sage.sets.set import Set
        G = Graph(name="Tree decomposition")
        G.add_edges(((Set(x), Set(y)) for x,y in TD), loops=False)

        # The Tree-Decomposition contains a lot of useless nodes.
        #
        # We merge all edges between two sets S,S' where S is a subset of S'
        changed = True
        while changed:
            changed = False
            for v in G.vertices(sort=False):
                for u in G.neighbor_iterator(v):
                    if u.issuperset(v):
                        G.merge_vertices([u, v]) # the new vertex is named 'u'
                        changed = True
                        break

        return G

    @doc_index("Algorithmically hard stuff")
    def is_perfect(self, certificate=False):
        r"""
        Tests whether the graph is perfect.

        A graph `G` is said to be perfect if `\chi(H)=\omega(H)` hold for any
        induced subgraph `H\subseteq_i G` (and so for `G` itself, too), where
        `\chi(H)` represents the chromatic number of `H`, and `\omega(H)` its
        clique number. The Strong Perfect Graph Theorem [CRST2006]_ gives
        another characterization of perfect graphs:

        A graph is perfect if and only if it contains no odd hole (cycle on an
        odd number `k` of vertices, `k>3`) nor any odd antihole (complement of a
        hole) as an induced subgraph.

        INPUT:

        - ``certificate`` -- boolean (default: ``False``); whether to return a
          certificate.

        OUTPUT:

        When ``certificate = False``, this function returns a boolean
        value. When ``certificate = True``, it returns a subgraph of ``self``
        isomorphic to an odd hole or an odd antihole if any, and ``None``
        otherwise.

        EXAMPLES:

        A Bipartite Graph is always perfect ::

            sage: g = graphs.RandomBipartite(8,4,.5)
            sage: g.is_perfect()
            True

        So is the line graph of a bipartite graph::

            sage: g = graphs.RandomBipartite(4,3,0.7)
            sage: g.line_graph().is_perfect() # long time
            True

        As well as the Cartesian product of two complete graphs::

            sage: g = graphs.CompleteGraph(3).cartesian_product(graphs.CompleteGraph(3))
            sage: g.is_perfect()
            True

        Interval Graphs, which are chordal graphs, too ::

            sage: g =  graphs.RandomIntervalGraph(7)
            sage: g.is_perfect()
            True

        The PetersenGraph, which is triangle-free and has chromatic number 3 is
        obviously not perfect::

            sage: g = graphs.PetersenGraph()
            sage: g.is_perfect()
            False

        We can obtain an induced 5-cycle as a certificate::

            sage: g.is_perfect(certificate=True)
            Subgraph of (Petersen graph): Graph on 5 vertices

        TESTS:

        Check that :trac:`13546` has been fixed::

            sage: Graph(':FgGE@I@GxGs', loops=False, multiedges=False).is_perfect()
            False
            sage: g = Graph({0: [2, 3, 4, 5],
            ....:            1: [3, 4, 5, 6],
            ....:            2: [0, 4, 5, 6],
            ....:            3: [0, 1, 5, 6],
            ....:            4: [0, 1, 2, 6],
            ....:            5: [0, 1, 2, 3],
            ....:            6: [1, 2, 3, 4]})
            sage: g.is_perfect()
            False

        TESTS::

            sage: Graph(':Ab').is_perfect()
            Traceback (most recent call last):
            ...
            ValueError: This method is only defined for simple graphs, and yours is not one of them !
            sage: g = Graph()
            sage: g.allow_loops(True)
            sage: g.add_edge(0,0)
            sage: g.edges()
            [(0, 0, None)]
            sage: g.is_perfect()
            Traceback (most recent call last):
            ...
            ValueError: This method is only defined for simple graphs, and yours is not one of them !

        """
        if self.has_multiple_edges() or self.has_loops():
            raise ValueError("This method is only defined for simple graphs,"
                             " and yours is not one of them !")
        if self.is_bipartite():
            return True if not certificate else None

        self_complement = self.complement()
        self_complement.remove_loops()
        self_complement.remove_multiple_edges()

        if self_complement.is_bipartite():
            return True if not certificate else None

        answer = self.is_odd_hole_free(certificate=certificate)
        if not (answer is True):
            return answer

        return self_complement.is_odd_hole_free(certificate=certificate)


    @doc_index("Graph properties")
    def is_edge_transitive(self):
        r"""
        Check if self is an edge transitive graph.

        A graph is edge-transitive if its automorphism group acts transitively
        on its edge set.

        Equivalently, if there exists for any pair of edges `uv,u'v'\in E(G)` an
        automorphism `\phi` of `G` such that `\phi(uv)=u'v'` (note this does not
        necessarily mean that `\phi(u)=u'` and `\phi(v)=v'`).

        .. SEEALSO::

          - :wikipedia:`Edge-transitive_graph`
          - :meth:`~Graph.is_arc_transitive`
          - :meth:`~Graph.is_half_transitive`
          - :meth:`~Graph.is_semi_symmetric`

        EXAMPLES::

            sage: P = graphs.PetersenGraph()
            sage: P.is_edge_transitive()
            True
            sage: C = graphs.CubeGraph(3)
            sage: C.is_edge_transitive()
            True
            sage: G = graphs.GrayGraph()
            sage: G.is_edge_transitive()
            True
            sage: P = graphs.PathGraph(4)
            sage: P.is_edge_transitive()
            False
        """
        from sage.libs.gap.libgap import libgap

        if not self.size():
            return True

        A = self.automorphism_group()
        e = next(self.edge_iterator(labels=False))
        e = [A._domain_to_gap[e[0]], A._domain_to_gap[e[1]]]

        return libgap(A).OrbitLength(e, libgap.OnSets) == self.size()

    @doc_index("Graph properties")
    def is_arc_transitive(self):
        r"""
        Check if self is an arc-transitive graph

        A graph is arc-transitive if its automorphism group acts transitively on
        its pairs of adjacent vertices.

        Equivalently, if there exists for any pair of edges `uv,u'v'\in E(G)` an
        automorphism `\phi_1` of `G` such that `\phi_1(u)=u'` and
        `\phi_1(v)=v'`, as well as another automorphism `\phi_2` of `G` such
        that `\phi_2(u)=v'` and `\phi_2(v)=u'`

        .. SEEALSO::

          - :wikipedia:`arc-transitive_graph`
          - :meth:`~Graph.is_edge_transitive`
          - :meth:`~Graph.is_half_transitive`
          - :meth:`~Graph.is_semi_symmetric`

        EXAMPLES::

            sage: P = graphs.PetersenGraph()
            sage: P.is_arc_transitive()
            True
            sage: G = graphs.GrayGraph()
            sage: G.is_arc_transitive()
            False
        """
        from sage.libs.gap.libgap import libgap

        if not self.size():
            return True

        A = self.automorphism_group()
        e = next(self.edge_iterator(labels=False))
        e = [A._domain_to_gap[e[0]], A._domain_to_gap[e[1]]]

        return libgap(A).OrbitLength(e,libgap.OnTuples) == 2*self.size()

    @doc_index("Graph properties")
    def is_half_transitive(self):
        """
        Check if self is a half-transitive graph.

        A graph is half-transitive if it is both vertex and edge transitive
        but not arc-transitive.

        .. SEEALSO::

          - :wikipedia:`half-transitive_graph`
          - :meth:`~Graph.is_edge_transitive`
          - :meth:`~Graph.is_arc_transitive`
          - :meth:`~Graph.is_semi_symmetric`

        EXAMPLES:

        The Petersen Graph is not half-transitive::

            sage: P = graphs.PetersenGraph()
            sage: P.is_half_transitive()
            False

        The smallest half-transitive graph is the Holt Graph::

            sage: H = graphs.HoltGraph()
            sage: H.is_half_transitive()
            True
        """
        # A half-transitive graph always has only vertices of even degree
        if any(d % 2 for d in self.degree_iterator()):
            return False

        return (self.is_edge_transitive() and
                self.is_vertex_transitive() and
                not self.is_arc_transitive())

    @doc_index("Graph properties")
    def is_semi_symmetric(self):
        """
        Check if self is semi-symmetric.

        A graph is semi-symmetric if it is regular, edge-transitive but not
        vertex-transitive.

        .. SEEALSO::

          - :wikipedia:`Semi-symmetric_graph`
          - :meth:`~Graph.is_edge_transitive`
          - :meth:`~Graph.is_arc_transitive`
          - :meth:`~Graph.is_half_transitive`

        EXAMPLES:

        The Petersen graph is not semi-symmetric::

            sage: P = graphs.PetersenGraph()
            sage: P.is_semi_symmetric()
            False

        The Gray graph is the smallest possible cubic semi-symmetric graph::

            sage: G = graphs.GrayGraph()
            sage: G.is_semi_symmetric()
            True

        Another well known semi-symmetric graph is the Ljubljana graph::

            sage: L = graphs.LjubljanaGraph()
            sage: L.is_semi_symmetric()
            True
        """
        # A semi-symmetric graph is always bipartite
        if not self.is_bipartite():
            return False

        return (self.is_regular() and
                self.is_edge_transitive() and not
                self.is_vertex_transitive())

    @doc_index("Connectivity, orientations, trees")
    def degree_constrained_subgraph(self, bounds, solver=None, verbose=0):
        r"""
        Returns a degree-constrained subgraph.

        Given a graph `G` and two functions `f, g:V(G)\rightarrow \mathbb Z`
        such that `f \leq g`, a degree-constrained subgraph in `G` is
        a subgraph `G' \subseteq G` such that for any vertex `v \in G`,
        `f(v) \leq d_{G'}(v) \leq g(v)`.

        INPUT:

        - ``bounds`` -- (default: ``None``); Two possibilities:

          - A dictionary whose keys are the vertices, and values a pair of
            real values ``(min,max)`` corresponding to the values
            `(f(v),g(v))`.

          - A function associating to each vertex a pair of
            real values ``(min,max)`` corresponding to the values
            `(f(v),g(v))`.


        - ``solver`` -- (default: ``None``); specify a Linear Program (LP)
          solver to be used. If set to ``None``, the default one is used. For
          more information on LP solvers and which default solver is used, see
          the method
          :meth:`solve <sage.numerical.mip.MixedIntegerLinearProgram.solve>`
          of the class
          :class:`MixedIntegerLinearProgram <sage.numerical.mip.MixedIntegerLinearProgram>`.

        - ``verbose`` -- integer (default: ``0``); sets the level of
          verbosity. Set to 0 by default, which means quiet.

        OUTPUT:

        - When a solution exists, this method outputs the degree-constrained
          subgraph as a Graph object.

        - When no solution exists, returns ``False``.

        .. NOTE::

            - This algorithm computes the degree-constrained subgraph of minimum
              weight.
            - If the graph's edges are weighted, these are taken into account.
            - This problem can be solved in polynomial time.

        EXAMPLES:

        Is there a perfect matching in an even cycle? ::

            sage: g = graphs.CycleGraph(6)
            sage: bounds = lambda x: [1,1]
            sage: m = g.degree_constrained_subgraph(bounds=bounds)
            sage: m.size()
            3
        """
        self._scream_if_not_simple()
        from sage.numerical.mip import MixedIntegerLinearProgram, MIPSolverException

        p = MixedIntegerLinearProgram(maximization=False, solver=solver)
        b = p.new_variable(binary=True)

        if isinstance(bounds,dict):
            f_bounds = lambda x: bounds[x]
        else:
            f_bounds = bounds


        if self.weighted():
            from sage.rings.real_mpfr import RR
            weight = lambda x: x if x in RR else 1
        else:
            weight = lambda x: 1

        for v in self:
            minimum,maximum = f_bounds(v)
            p.add_constraint(p.sum(b[frozenset((x,y))]*weight(l) for x,y,l in self.edges_incident(v)),
                                 min=minimum, max=maximum)

        p.set_objective(p.sum(b[frozenset((x,y))]*weight(l) for x,y,l in self.edge_iterator()))

        try:
            p.solve(log=verbose)
            g = copy(self)
            b = p.get_values(b)
            g.delete_edges((x,y) for x,y in g.edge_iterator(labels=False) if b[frozenset((x,y))] < 0.5)
            return g

        except MIPSolverException:
            return False


    ### Orientations

    @doc_index("Connectivity, orientations, trees")
    def strong_orientation(self):
        r"""
        Returns a strongly connected orientation of the current graph.

        An orientation of an undirected graph is a digraph obtained by giving an
        unique direction to each of its edges. An orientation is said to be
        strong if there is a directed path between each pair of vertices.  See
        also the :wikipedia:`Strongly_connected_component`.

        If the graph is 2-edge-connected, a strongly connected orientation
        can be found in linear time. If the given graph is not 2-connected,
        the orientation returned will ensure that each 2-connected component
        has a strongly connected orientation.

        OUTPUT:

        A digraph representing an orientation of the current graph.

        .. NOTE::

            - This method assumes the graph is connected.
            - This algorithm works in O(m).

        EXAMPLES:

        For a 2-regular graph, a strong orientation gives to each vertex an
        out-degree equal to 1::

            sage: g = graphs.CycleGraph(5)
            sage: g.strong_orientation().out_degree()
            [1, 1, 1, 1, 1]

        The Petersen Graph is 2-edge connected. It then has a strongly connected
        orientation::

            sage: g = graphs.PetersenGraph()
            sage: o = g.strong_orientation()
            sage: len(o.strongly_connected_components())
            1

        The same goes for the CubeGraph in any dimension ::

            sage: all(len(graphs.CubeGraph(i).strong_orientation().strongly_connected_components()) == 1 for i in range(2,6))
            True

        A multigraph also has a strong orientation ::

            sage: g = Graph([(1,2),(1,2)], multiedges=True)
            sage: g.strong_orientation()
            Multi-digraph on 2 vertices

        """
        from sage.graphs.digraph import DiGraph
        d = DiGraph(multiedges=self.allows_multiple_edges())
        i = 0

        # The algorithm works through a depth-first search. Any edge
        # used in the depth-first search is oriented in the direction
        # in which it has been used. All the other edges are oriented
        # backward

        v = next(self.vertex_iterator())
        seen = {}
        i = 1

        # Time at which the vertices have been discovered
        seen[v] = i

        # indicates the stack of edges to explore
        next_ = self.edges_incident(v)

        while next_:
            e = next_.pop()

            # Ignore loops
            if e[0] == e[1]:
                continue

            # We assume e[0] to be a `seen` vertex
            e = e if seen.get(e[0], False) is not False else (e[1], e[0], e[2])

            # If we discovered a new vertex
            if seen.get(e[1], False) is False:
                d.add_edge(e)
                next_.extend(ee for ee in self.edges_incident(e[1])
                                 if ((e[0],e[1]) != (ee[0],ee[1])) and ((e[0],e[1]) != (ee[1],ee[0])))
                i += 1
                seen[e[1]] = i

            # Else, we orient the edges backward
            else:
                if seen[e[0]] < seen[e[1]]:
                    d.add_edge(e[1], e[0], e[2])
                else:
                    d.add_edge(e)

        # Case of multiple edges. If another edge has already been inserted, we
        # add the new one in the opposite direction.
        tmp = None
        for e in self.multiple_edges():
            if tmp == (e[0], e[1]):
                if d.has_edge(e[0], e[1]):
                    d.add_edge(e[1], e[0], e[2])
                else:
                    d.add_edge(e)
            tmp = (e[0], e[1])

        return d

    @doc_index("Connectivity, orientations, trees")
    def minimum_outdegree_orientation(self, use_edge_labels=False, solver=None, verbose=0):
        r"""
        Returns an orientation of ``self`` with the smallest possible maximum
        outdegree.

        Given a Graph `G`, it is polynomial to compute an orientation `D` of the
        edges of `G` such that the maximum out-degree in `D` is minimized. This
        problem, though, is NP-complete in the weighted case [AMOZ2006]_.

        INPUT:

        - ``use_edge_labels`` -- boolean (default: ``False``)

          - When set to ``True``, uses edge labels as weights to compute the
            orientation and assumes a weight of `1` when there is no value
            available for a given edge.

          - When set to ``False`` (default), gives a weight of 1 to all the
            edges.

        - ``solver`` -- (default: ``None``); specify a Linear Program (LP)
          solver to be used. If set to ``None``, the default one is used. For
          more information on LP solvers and which default solver is used, see
          the method
          :meth:`solve <sage.numerical.mip.MixedIntegerLinearProgram.solve>`
          of the class
          :class:`MixedIntegerLinearProgram <sage.numerical.mip.MixedIntegerLinearProgram>`.

        - ``verbose`` -- integer (default: ``0``); sets the level of
          verbosity. Set to 0 by default, which means quiet.

        EXAMPLES:

        Given a complete bipartite graph `K_{n,m}`, the maximum out-degree of an
        optimal orientation is `\left\lceil \frac {nm} {n+m}\right\rceil`::

            sage: g = graphs.CompleteBipartiteGraph(3,4)
            sage: o = g.minimum_outdegree_orientation()
            sage: max(o.out_degree()) == ceil((4*3)/(3+4))
            True
        """
        self._scream_if_not_simple()
        if self.is_directed():
            raise ValueError("Cannot compute an orientation of a DiGraph. "+\
                                 "Please convert it to a Graph if you really mean it.")

        if use_edge_labels:
            from sage.rings.real_mpfr import RR
            weight = lambda e: self.edge_label(e) if self.edge_label(e) in RR else 1
        else:
            weight = lambda e: 1

        from sage.numerical.mip import MixedIntegerLinearProgram

        p = MixedIntegerLinearProgram(maximization=False, solver=solver)
        degree = p.new_variable(nonnegative=True)

        # The orientation of an edge is boolean and indicates whether the edge
        # uv goes from u to v ( equal to 0 ) or from v to u ( equal to 1)
        orientation = p.new_variable(binary=True)

        # Whether an edge adjacent to a vertex u counts positively or
        # negatively. To do so, we first fix an arbitrary extremity per edge uv.
        ext = {frozenset(e): e[0] for e in self.edge_iterator(labels=False)}
        def outgoing(u, e, variable):
            if u == ext[frozenset(e)]:
                return variable
            else:
                return 1-variable

        for u in self:
            p.add_constraint(p.sum(weight(e) * outgoing(u, e, orientation[frozenset(e)])
                                       for e in self.edge_iterator(vertices=[u], labels=False))
                                 - degree['max'], max=0)

        p.set_objective(degree['max'])

        p.solve(log=verbose)

        orientation = p.get_values(orientation)

        # All the edges from self are doubled in O
        # ( one in each direction )
        from sage.graphs.digraph import DiGraph
        O = DiGraph(self)

        # Builds the list of edges that should be removed
        edges = []

        for e in self.edge_iterator(labels=None):
            if orientation[frozenset(e)] == 1:
                edges.append(e[::-1])
            else:
                edges.append(e)

        O.delete_edges(edges)

        return O

    @doc_index("Connectivity, orientations, trees")
    def bounded_outdegree_orientation(self, bound, solver=None, verbose=False):
        r"""
        Computes an orientation of ``self`` such that every vertex `v` has
        out-degree less than `b(v)`

        INPUT:

        - ``bound`` -- Maximum bound on the out-degree. Can be of three
          different types :

         * An integer `k`. In this case, computes an orientation whose maximum
           out-degree is less than `k`.

         * A dictionary associating to each vertex its associated maximum
           out-degree.

         * A function associating to each vertex its associated maximum
           out-degree.

        - ``solver`` -- (default: ``None``); specify a Linear Program (LP) solver
          to be used. If set to ``None``, the default one is used. For more
          information on LP solvers and which default solver is used, see the
          method :meth:`solve
          <sage.numerical.mip.MixedIntegerLinearProgram.solve>` of the class
          :class:`MixedIntegerLinearProgram
          <sage.numerical.mip.MixedIntegerLinearProgram>`.

        - ``verbose`` -- integer (default: ``0``); sets the level of
          verbosity. Set to 0 by default, which means quiet.

        OUTPUT:

        A DiGraph representing the orientation if it exists. A ``ValueError``
        exception is raised otherwise.

        ALGORITHM:

        The problem is solved through a maximum flow :

        Given a graph `G`, we create a ``DiGraph`` `D` defined on `E(G)\cup
        V(G)\cup \{s,t\}`. We then link `s` to all of `V(G)` (these edges having
        a capacity equal to the bound associated to each element of `V(G)`), and
        all the elements of `E(G)` to `t` . We then link each `v \in V(G)` to
        each of its incident edges in `G`. A maximum integer flow of value
        `|E(G)|` corresponds to an admissible orientation of `G`. Otherwise,
        none exists.

        EXAMPLES:

        There is always an orientation of a graph `G` such that a vertex `v` has
        out-degree at most `\lceil \frac {d(v)} 2 \rceil`::

            sage: g = graphs.RandomGNP(40, .4)
            sage: b = lambda v: ceil(g.degree(v)/2)
            sage: D = g.bounded_outdegree_orientation(b)
            sage: all( D.out_degree(v) <= b(v) for v in g )
            True


        Chvatal's graph, being 4-regular, can be oriented in such a way that its
        maximum out-degree is 2::

            sage: g = graphs.ChvatalGraph()
            sage: D = g.bounded_outdegree_orientation(2)
            sage: max(D.out_degree())
            2

        For any graph `G`, it is possible to compute an orientation such that
        the maximum out-degree is at most the maximum average degree of `G`
        divided by 2. Anything less, though, is impossible.

            sage: g = graphs.RandomGNP(40, .4)
            sage: mad = g.maximum_average_degree()

        Hence this is possible ::

            sage: d = g.bounded_outdegree_orientation(ceil(mad/2))

        While this is not::

            sage: try:
            ....:     g.bounded_outdegree_orientation(ceil(mad/2-1))
            ....:     print("Error")
            ....: except ValueError:
            ....:     pass

        TESTS:

        As previously for random graphs, but more intensively::

            sage: for i in range(30):      # long time (up to 6s on sage.math, 2012)
            ....:     g = graphs.RandomGNP(40, .4)
            ....:     b = lambda v: ceil(g.degree(v)/2)
            ....:     D = g.bounded_outdegree_orientation(b)
            ....:     if not (
            ....:          all( D.out_degree(v) <= b(v) for v in g ) or
            ....:          D.size() != g.size()):
            ....:         print("Something wrong happened")

        """
        self._scream_if_not_simple()
        from sage.graphs.all import DiGraph
        n = self.order()

        if not n:
            return DiGraph()

        vertices = list(self)
        vertices_id = {y: x for x,y in enumerate(vertices)}

        b = {}

        # Checking the input type. We make a dictionary out of it
        if isinstance(bound, dict):
            b = bound
        else:
            try:
                b = dict(zip(vertices,map(bound, vertices)))

            except TypeError:
                b = dict(zip(vertices, [bound]*n))

        d = DiGraph()

        # Adding the edges (s,v) and ((u,v),t)
        d.add_edges(('s', vertices_id[v], b[v]) for v in vertices)

        d.add_edges(((vertices_id[u], vertices_id[v]), 't', 1)
                     for u,v in self.edges(labels=None) )

        # each v is linked to its incident edges

        for u,v in self.edge_iterator(labels=None):
            u,v = vertices_id[u], vertices_id[v]
            d.add_edge(u, (u,v), 1)
            d.add_edge(v, (u,v), 1)

        # Solving the maximum flow
        value, flow = d.flow('s','t', value_only=False, integer=True,
                             use_edge_labels=True, solver=solver, verbose=verbose)

        if value != self.size():
            raise ValueError("No orientation exists for the given bound")

        D = DiGraph()
        D.add_vertices(vertices)

        # The flow graph may not contain all the vertices, if they are
        # not part of the flow...

        for u in [x for x in range(n) if x in flow]:

            for uu,vv in flow.neighbors_out(u):
                v = vv if vv != u else uu
                D.add_edge(vertices[u], vertices[v])

        # I do not like when a method destroys the embedding ;-)
        D.set_pos(self.get_pos())

        return D

    @doc_index("Connectivity, orientations, trees")
    def orientations(self, data_structure=None, sparse=None):
        r"""
        Return an iterator over orientations of ``self``.

        An *orientation* of an undirected graph is a directed graph such that
        every edge is assigned a direction.  Hence there are `2^s` oriented
        digraphs for a simple graph with `s` edges.

        INPUT:

        - ``data_structure`` -- one of ``"sparse"``, ``"static_sparse"``, or
          ``"dense"``; see the documentation of :class:`Graph` or
          :class:`DiGraph`; default is the data structure of ``self``

        - ``sparse`` -- boolean (default: ``None``); ``sparse=True`` is an alias
          for ``data_structure="sparse"``, and ``sparse=False`` is an alias for
          ``data_structure="dense"``. By default (``None``), guess the most
          suitable data structure.

        .. WARNING::

            This always considers multiple edges of graphs as distinguishable,
            and hence, may have repeated digraphs.

        EXAMPLES::

            sage: G = Graph([[1,2,3], [(1, 2, 'a'), (1, 3, 'b')]], format='vertices_and_edges')
            sage: it = G.orientations()
            sage: D = next(it)
            sage: D.edges()
            [(1, 2, 'a'), (1, 3, 'b')]
            sage: D = next(it)
            sage: D.edges()
            [(1, 2, 'a'), (3, 1, 'b')]

        TESTS::

            sage: G = Graph()
            sage: D = [g for g in G.orientations()]
            sage: len(D)
            1
            sage: D[0]
            Digraph on 0 vertices

            sage: G = Graph(5)
            sage: it = G.orientations()
            sage: D = next(it)
            sage: D.size()
            0

            sage: G = Graph([[1,2,'a'], [1,2,'b']], multiedges=True)
            sage: len(list(G.orientations()))
            4

            sage: G = Graph([[1,2], [1,1]], loops=True)
            sage: len(list(G.orientations()))
            2

            sage: G = Graph([[1,2],[2,3]])
            sage: next(G.orientations())
            Digraph on 3 vertices
            sage: G = graphs.PetersenGraph()
            sage: next(G.orientations())
            An orientation of Petersen graph: Digraph on 10 vertices

        An orientation must have the same ground set of vertices as the original
        graph (:trac:`24366`)::

            sage: G = Graph(1)
            sage: next(G.orientations())
            Digraph on 1 vertex
        """
        if sparse is not None:
            if data_structure is not None:
                raise ValueError("cannot specify both 'sparse' and 'data_structure'")
            data_structure = "sparse" if sparse else "dense"
        if data_structure is None:
            from sage.graphs.base.dense_graph import DenseGraphBackend
            from sage.graphs.base.sparse_graph import SparseGraphBackend
            if isinstance(self._backend, DenseGraphBackend):
                data_structure = "dense"
            elif isinstance(self._backend, SparseGraphBackend):
                data_structure = "sparse"
            else:
                data_structure = "static_sparse"

        name = self.name()
        if name:
            name = 'An orientation of ' + name

        if not self.size():
            D = DiGraph(data=[self.vertices(), []],
                        format='vertices_and_edges',
                        name=name,
                        pos=self._pos,
                        multiedges=self.allows_multiple_edges(),
                        loops=self.allows_loops(),
                        data_structure=data_structure)
            if hasattr(self, '_embedding'):
                D._embedding = copy(self._embedding)
            yield D
            return

        E = [[(u,v,label), (v,u,label)] if u != v else [(u,v,label)]
             for u,v,label in self.edge_iterator()]
        verts = self.vertices()
        for edges in itertools.product(*E):
            D = DiGraph(data=[verts, edges],
                        format='vertices_and_edges',
                        name=name,
                        pos=self._pos,
                        multiedges=self.allows_multiple_edges(),
                        loops=self.allows_loops(),
                        data_structure=data_structure)
            if hasattr(self, '_embedding'):
                D._embedding = copy(self._embedding)
            yield D

    ### Coloring

    @doc_index("Basic methods")
    def bipartite_color(self):
        """
        Return a dictionary with vertices as the keys and the color class
        as the values.

        Fails with an error if the graph is not bipartite.

        EXAMPLES::

            sage: graphs.CycleGraph(4).bipartite_color()
            {0: 1, 1: 0, 2: 1, 3: 0}
            sage: graphs.CycleGraph(5).bipartite_color()
            Traceback (most recent call last):
            ...
            RuntimeError: Graph is not bipartite.

        TESTS::

            sage: Graph().bipartite_color()
            {}
        """
        isit, certificate = self.is_bipartite(certificate=True)

        if isit:
            return certificate
        else:
            raise RuntimeError("Graph is not bipartite.")

    @doc_index("Basic methods")
    def bipartite_sets(self):
        r"""
        Return `(X,Y)` where `X` and `Y` are the nodes in each bipartite set of
        graph `G`.

        Fails with an error if graph is not bipartite.

        EXAMPLES::

            sage: graphs.CycleGraph(4).bipartite_sets()
            ({0, 2}, {1, 3})
            sage: graphs.CycleGraph(5).bipartite_sets()
            Traceback (most recent call last):
            ...
            RuntimeError: Graph is not bipartite.
        """
        color = self.bipartite_color()
        left = set()
        right = set()

        for u,s in color.items():
            if s:
                left.add(u)
            else:
                right.add(u)

        return left, right

    @doc_index("Coloring")
    def chromatic_index(self, solver=None, verbose=0):
        r"""
        Return the chromatic index of the graph.

        The chromatic index is the minimal number of colors needed to properly
        color the edges of the graph.

        INPUT:

        - ``solver`` -- (default: ``None``); specify the Linear Program (LP)
          solver to be used. If set to ``None``, the default one is used. For
          more information on LP solvers and which default solver is used, see
          the method :meth:`solve
          <sage.numerical.mip.MixedIntegerLinearProgram.solve>` of the class
          :class:`MixedIntegerLinearProgram
          <sage.numerical.mip.MixedIntegerLinearProgram>`.

        - ``verbose`` -- integer (default: ``0``); sets the level of
          verbosity. Set to 0 by default, which means quiet.

        This method is a frontend for method
        :meth:`sage.graphs.graph_coloring.edge_coloring` that uses a mixed
        integer-linear programming formulation to compute the chromatic index.

        .. SEEALSO::

            - :wikipedia:`Edge_coloring` for further details on edge coloring
            - :meth:`sage.graphs.graph_coloring.edge_coloring`
            - :meth:`~Graph.fractional_chromatic_index`
            - :meth:`~Graph.chromatic_number`

        EXAMPLES:

        The clique `K_n` has chromatic index `n` when `n` is odd and `n-1` when
        `n` is even::

            sage: graphs.CompleteGraph(4).chromatic_index()
            3
            sage: graphs.CompleteGraph(5).chromatic_index()
            5
            sage: graphs.CompleteGraph(6).chromatic_index()
            5

        The path `P_n` with `n \geq 2` has chromatic index 2::

            sage: graphs.PathGraph(5).chromatic_index()
            2

        The windmill graph with parameters `k,n` has chromatic index `(k-1)n`::

            sage: k,n = 3,4
            sage: G = graphs.WindmillGraph(k,n)
            sage: G.chromatic_index() == (k-1)*n
            True

        TESTS:

        Graphs without vertices or edges::

            sage: Graph().chromatic_index()
            0
            sage: Graph(2).chromatic_index()
            0
        """
        if not self.order() or not self.size():
            return 0

        from sage.graphs.graph_coloring import edge_coloring
        return edge_coloring(self, value_only=True, solver=solver, verbose=verbose)

    @doc_index("Coloring")
    def chromatic_number(self, algorithm="DLX", solver=None, verbose=0):
        r"""
        Return the minimal number of colors needed to color the vertices of the
        graph.

        INPUT:

        - ``algorithm`` -- Select an algorithm from the following supported
          algorithms:

          - If ``algorithm="DLX"`` (default), the chromatic number is computed
            using the dancing link algorithm. It is inefficient speedwise to
            compute the chromatic number through the dancing link algorithm
            because this algorithm computes *all* the possible colorings to
            check that one exists.

          - If ``algorithm="CP"``, the chromatic number is computed using the
            coefficients of the chromatic polynomial. Again, this method is
            inefficient in terms of speed and it only useful for small graphs.

          - If ``algorithm="MILP"``, the chromatic number is computed using a
            mixed integer linear program. The performance of this implementation
            is affected by whether optional MILP solvers have been installed
            (see the :mod:`MILP module <sage.numerical.mip>`, or Sage's tutorial
            on Linear Programming).

        - ``solver`` -- (default: ``None``); specify a Linear Program (LP)
          solver to be used. If set to ``None``, the default one is used. For
          more information on LP solvers and which default solver is used, see
          the method :meth:`~sage.numerical.mip.MixedIntegerLinearProgram.solve`
          of the class :class:`~sage.numerical.mip.MixedIntegerLinearProgram`.

        - ``verbose`` -- integer (default: ``0``); sets the level of verbosity
          for the MILP algorithm. Its default value is 0, which means *quiet*.

        .. SEEALSO::

            For more functions related to graph coloring, see the module
            :mod:`sage.graphs.graph_coloring`.

        EXAMPLES::

            sage: G = Graph({0: [1, 2, 3], 1: [2]})
            sage: G.chromatic_number(algorithm="DLX")
            3
            sage: G.chromatic_number(algorithm="MILP")
            3
            sage: G.chromatic_number(algorithm="CP")
            3

        A bipartite graph has (by definition) chromatic number 2::

            sage: graphs.RandomBipartite(50,50,0.7).chromatic_number()
            2

        A complete multipartite graph with k parts has chromatic number `k`::

            sage: all(graphs.CompleteMultipartiteGraph([5]*i).chromatic_number() == i for i in range(2,5))
            True

        The complete graph has the largest chromatic number from all the graphs
        of order `n`. Namely its chromatic number is `n`::

            sage: all(graphs.CompleteGraph(i).chromatic_number() == i for i in range(10))
            True

        The Kneser graph with parameters `(n, 2)` for `n > 3` has chromatic
        number `n-2`::

            sage: all(graphs.KneserGraph(i,2).chromatic_number() == i-2 for i in range(4,6))
            True

        The Flower Snark graph has chromatic index 4 hence its line graph has
        chromatic number 4::

            sage: graphs.FlowerSnark().line_graph().chromatic_number()
            4

        TESTS::

            sage: G = Graph()
            sage: G.chromatic_number(algorithm="DLX")
            0
            sage: G.chromatic_number(algorithm="MILP")
            0
            sage: G.chromatic_number(algorithm="CP")
            0

            sage: G = Graph({0: [1, 2, 3], 1: [2]})
            sage: G.chromatic_number(algorithm="foo")
            Traceback (most recent call last):
            ...
            ValueError: The 'algorithm' keyword must be set to either 'DLX', 'MILP' or 'CP'.
        """
        self._scream_if_not_simple(allow_multiple_edges=True)
        # default built-in algorithm; bad performance
        if algorithm == "DLX":
            from sage.graphs.graph_coloring import chromatic_number
            return chromatic_number(self)
        # Algorithm with good performance, but requires an optional
        # package: choose any of GLPK or CBC.
        elif algorithm == "MILP":
            from sage.graphs.graph_coloring import vertex_coloring
            return vertex_coloring(self, value_only=True, solver=solver, verbose=verbose)
        # another algorithm with bad performance; only good for small graphs
        elif algorithm == "CP":
            f = self.chromatic_polynomial()
            i = 0
            while not f(i):
                i += 1
            return i
        else:
            raise ValueError("The 'algorithm' keyword must be set to either 'DLX', 'MILP' or 'CP'.")

    @doc_index("Coloring")
    def coloring(self, algorithm="DLX", hex_colors=False, solver=None, verbose=0):
        r"""
        Return the first (optimal) proper vertex-coloring found.

        INPUT:

        - ``algorithm`` -- Select an algorithm from the following supported
          algorithms:

          - If ``algorithm="DLX"`` (default), the coloring is computed using the
            dancing link algorithm.

          - If ``algorithm="MILP"``, the coloring is computed using a mixed
            integer linear program. The performance of this implementation is
            affected by whether optional MILP solvers have been installed (see
            the :mod:`MILP module <sage.numerical.mip>`).

        - ``hex_colors`` -- boolean (default: ``False``); if ``True``, return a
          dictionary which can easily be used for plotting.

        - ``solver`` -- (default: ``None``); specify a Linear Program (LP)
          solver to be used. If set to ``None``, the default one is used. For
          more information on LP solvers and which default solver is used, see
          the method :meth:`~sage.numerical.mip.MixedIntegerLinearProgram.solve`
          of the class :class:`~sage.numerical.mip.MixedIntegerLinearProgram`.

        - ``verbose`` -- integer (default: ``0``); sets the level of verbosity
          for the MILP algorithm. Its default value is 0, which means *quiet*.

        .. SEEALSO::

            For more functions related to graph coloring, see the
            module :mod:`sage.graphs.graph_coloring`.

        EXAMPLES::

            sage: G = Graph("Fooba")
            sage: P = G.coloring(algorithm="MILP")
            sage: Q = G.coloring(algorithm="DLX")
            sage: def are_equal_colorings(A, B):
            ....:     return Set(map(Set, A)) == Set(map(Set, B))
            sage: are_equal_colorings(P, [[1, 2, 3], [0, 5, 6], [4]])
            True
            sage: are_equal_colorings(P, Q)
            True
            sage: G.plot(partition=P)
            Graphics object consisting of 16 graphics primitives
            sage: G.coloring(hex_colors=True, algorithm="MILP")
            {'#0000ff': [4], '#00ff00': [0, 6, 5], '#ff0000': [2, 1, 3]}
            sage: H = G.coloring(hex_colors=True, algorithm="DLX")
            sage: H
            {'#0000ff': [4], '#00ff00': [1, 2, 3], '#ff0000': [0, 5, 6]}
            sage: G.plot(vertex_colors=H)
            Graphics object consisting of 16 graphics primitives

        .. PLOT::

            g = Graph("Fooba")
            sphinx_plot(g.plot(partition=g.coloring()))

        TESTS::

            sage: G.coloring(algorithm="foo")
            Traceback (most recent call last):
            ...
            ValueError: The 'algorithm' keyword must be set to either 'DLX' or 'MILP'.
        """
        self._scream_if_not_simple(allow_multiple_edges=True)
        if algorithm == "MILP":
            from sage.graphs.graph_coloring import vertex_coloring
            return vertex_coloring(self, hex_colors=hex_colors, solver=solver, verbose=verbose)
        elif algorithm == "DLX":
            from sage.graphs.graph_coloring import first_coloring
            return first_coloring(self, hex_colors=hex_colors)
        else:
            raise ValueError("The 'algorithm' keyword must be set to either 'DLX' or 'MILP'.")

    @doc_index("Coloring")
    def chromatic_symmetric_function(self, R=None):
        r"""
        Return the chromatic symmetric function of ``self``.

        Let `G` be a graph. The chromatic symmetric function `X_G` was described
        in [Sta1995]_, specifically Theorem 2.5 states that

        .. MATH::

            X_G = \sum_{F \subseteq E(G)} (-1)^{|F|} p_{\lambda(F)},

        where `\lambda(F)` is the partition of the sizes of the connected
        components of the subgraph induced by the edges `F` and `p_{\mu}` is the
        powersum symmetric function.

        INPUT:

        - ``R`` -- (optional) the base ring for the symmetric functions;
          this uses `\ZZ` by default

        EXAMPLES::

            sage: s = SymmetricFunctions(ZZ).s()
            sage: G = graphs.CycleGraph(5)
            sage: XG = G.chromatic_symmetric_function(); XG
            p[1, 1, 1, 1, 1] - 5*p[2, 1, 1, 1] + 5*p[2, 2, 1]
             + 5*p[3, 1, 1] - 5*p[3, 2] - 5*p[4, 1] + 4*p[5]
            sage: s(XG)
            30*s[1, 1, 1, 1, 1] + 10*s[2, 1, 1, 1] + 10*s[2, 2, 1]

        Not all graphs have a positive Schur expansion::

            sage: G = graphs.ClawGraph()
            sage: XG = G.chromatic_symmetric_function(); XG
            p[1, 1, 1, 1] - 3*p[2, 1, 1] + 3*p[3, 1] - p[4]
            sage: s(XG)
            8*s[1, 1, 1, 1] + 5*s[2, 1, 1] - s[2, 2] + s[3, 1]

        We show that given a triangle `\{e_1, e_2, e_3\}`, we have
        `X_G = X_{G - e_1} + X_{G - e_2} - X_{G - e_1 - e_2}`::

            sage: G = Graph([[1,2],[1,3],[2,3]])
            sage: XG = G.chromatic_symmetric_function()
            sage: G1 = copy(G)
            sage: G1.delete_edge([1,2])
            sage: XG1 = G1.chromatic_symmetric_function()
            sage: G2 = copy(G)
            sage: G2.delete_edge([1,3])
            sage: XG2 = G2.chromatic_symmetric_function()
            sage: G3 = copy(G1)
            sage: G3.delete_edge([1,3])
            sage: XG3 = G3.chromatic_symmetric_function()
            sage: XG == XG1 + XG2 - XG3
            True
        """
        from sage.combinat.sf.sf import SymmetricFunctions
        from sage.combinat.partition import _Partitions
        from sage.misc.misc import powerset
        if R is None:
            R = ZZ
        p = SymmetricFunctions(R).p()
        ret = p.zero()
        for F in powerset(self.edges()):
            la = _Partitions(self.subgraph(edges=F).connected_components_sizes())
            ret += (-1)**len(F) * p[la]
        return ret

    @doc_index("Coloring")
    def chromatic_quasisymmetric_function(self, t=None, R=None):
        r"""
        Return the chromatic quasisymmetric function of ``self``.

        Let `G` be a graph whose vertex set is totally ordered. The chromatic
        quasisymmetric function `X_G(t)` was first described in [SW2012]_. We
        use the equivalent definition given in [BC2018]_:

        .. MATH::

            X_G(t) = \sum_{\sigma=(\sigma_1,\ldots,\sigma_n)}
            t^{\operatorname{asc}(\sigma)}
            M_{|\sigma_1|,\ldots,|\sigma_n|},

        where we sum over all ordered set partitions of the vertex set of `G`
        such that each block `\sigma_i` is an independent (i.e., stable) set of
        `G`, and where `\operatorname{asc}(\sigma)` denotes the number of edges
        `\{u, v\}` of `G` such that `u < v` and `v` appears in a later part of
        `\sigma` than `u`.

        INPUT:

        - ``t`` -- (optional) the parameter `t`; uses the variable `t` in
          `\ZZ[t]` by default

        - ``R`` -- (optional) the base ring for the quasisymmetric functions;
          uses the parent of `t` by default

        EXAMPLES::

            sage: G = Graph([[1,2,3], [[1,3], [2,3]]])
            sage: G.chromatic_quasisymmetric_function()
            (2*t^2+2*t+2)*M[1, 1, 1] + M[1, 2] + t^2*M[2, 1]
            sage: G = graphs.PathGraph(4)
            sage: XG = G.chromatic_quasisymmetric_function(); XG
            (t^3+11*t^2+11*t+1)*M[1, 1, 1, 1] + (3*t^2+3*t)*M[1, 1, 2]
             + (3*t^2+3*t)*M[1, 2, 1] + (3*t^2+3*t)*M[2, 1, 1]
             + (t^2+t)*M[2, 2]
            sage: XG.to_symmetric_function()
            (t^3+11*t^2+11*t+1)*m[1, 1, 1, 1] + (3*t^2+3*t)*m[2, 1, 1]
             + (t^2+t)*m[2, 2]
            sage: G = graphs.CompleteGraph(4)
            sage: G.chromatic_quasisymmetric_function()
            (t^6+3*t^5+5*t^4+6*t^3+5*t^2+3*t+1)*M[1, 1, 1, 1]

        Not all chromatic quasisymmetric functions are symmetric::

            sage: G = Graph([[1,2], [1,5], [3,4], [3,5]])
            sage: G.chromatic_quasisymmetric_function().is_symmetric()
            False

        We check that at `t = 1`, we recover the usual chromatic symmetric
        function::

            sage: p = SymmetricFunctions(QQ).p()
            sage: G = graphs.CycleGraph(5)
            sage: XG = G.chromatic_quasisymmetric_function(t=1); XG
            120*M[1, 1, 1, 1, 1] + 30*M[1, 1, 1, 2] + 30*M[1, 1, 2, 1]
             + 30*M[1, 2, 1, 1] + 10*M[1, 2, 2] + 30*M[2, 1, 1, 1]
             + 10*M[2, 1, 2] + 10*M[2, 2, 1]
            sage: p(XG.to_symmetric_function())
            p[1, 1, 1, 1, 1] - 5*p[2, 1, 1, 1] + 5*p[2, 2, 1]
             + 5*p[3, 1, 1] - 5*p[3, 2] - 5*p[4, 1] + 4*p[5]

            sage: G = graphs.ClawGraph()
            sage: XG = G.chromatic_quasisymmetric_function(t=1); XG
            24*M[1, 1, 1, 1] + 6*M[1, 1, 2] + 6*M[1, 2, 1] + M[1, 3]
             + 6*M[2, 1, 1] + M[3, 1]
            sage: p(XG.to_symmetric_function())
            p[1, 1, 1, 1] - 3*p[2, 1, 1] + 3*p[3, 1] - p[4]
        """
        from sage.combinat.ncsf_qsym.qsym import QuasiSymmetricFunctions
        from sage.combinat.set_partition_ordered import OrderedSetPartitions
        if t is None:
            t = ZZ['t'].gen()
        if R is None:
            R = t.parent()
        M = QuasiSymmetricFunctions(R).M()
        ret = M.zero()
        V = self.vertices()

        def asc(sigma):
            stat = 0
            for i, s in enumerate(sigma):
                for u in s:
                    stat += sum(1 for p in sigma[i+1:] for v in p
                                if v > u and self.has_edge(u, v))
            return stat

        for sigma in OrderedSetPartitions(V):
            if any(not self.is_independent_set(s) for s in sigma):
                continue
            ret += M.term(sigma.to_composition(), t**asc(sigma))
        return ret

    @doc_index("Leftovers")
    def matching(self, value_only=False, algorithm="Edmonds",
                 use_edge_labels=False, solver=None, verbose=0):
        r"""
        Return a maximum weighted matching of the graph represented by the list
        of its edges.

        For more information, see the :wikipedia:`Matching_(graph_theory)`.

        Given a graph `G` such that each edge `e` has a weight `w_e`, a maximum
        matching is a subset `S` of the edges of `G` of maximum weight such that
        no two edges of `S` are incident with each other.

        As an optimization problem, it can be expressed as:

        .. MATH::

            \mbox{Maximize : }&\sum_{e\in G.edges()} w_e b_e\\
            \mbox{Such that : }&\forall v \in G,
            \sum_{(u,v)\in G.edges()} b_{(u,v)}\leq 1\\
            &\forall x\in G, b_x\mbox{ is a binary variable}

        INPUT:

        - ``value_only`` -- boolean (default: ``False``); when set to ``True``,
          only the cardinal (or the weight) of the matching is returned

        - ``algorithm`` -- string (default: ``"Edmonds"``)

          - ``"Edmonds"`` selects Edmonds' algorithm as implemented in NetworkX

          - ``"LP"`` uses a Linear Program formulation of the matching problem

        - ``use_edge_labels`` -- boolean (default: ``False``)

          - when set to ``True``, computes a weighted matching where each edge
            is weighted by its label (if an edge has no label, `1` is assumed)

          - when set to ``False``, each edge has weight `1`

        - ``solver`` -- (default: ``None``); specify a Linear Program (LP)
          solver to be used; if set to ``None``, the default one is used

        - ``verbose`` -- integer (default: ``0``); sets the level of verbosity:
          set to 0 by default, which means quiet (only useful when ``algorithm
          == "LP"``)

        For more information on LP solvers and which default solver is used, see
        the method :meth:`sage.numerical.mip.MixedIntegerLinearProgram.solve` of
        the class :class:`sage.numerical.mip.MixedIntegerLinearProgram`.

        OUTPUT:

        - When ``value_only=False`` (default), this method returns the list of
          edges of a maximum matching of `G`.

        - When ``value_only=True``, this method returns the sum of the
          weights (default: ``1``) of the edges of a maximum matching of `G`.
          The type of the output may vary according to the type of the edge
          labels and the algorithm used.

        ALGORITHM:

        The problem is solved using Edmond's algorithm implemented in NetworkX,
        or using Linear Programming depending on the value of ``algorithm``.

        EXAMPLES:

        Maximum matching in a Pappus Graph::

           sage: g = graphs.PappusGraph()
           sage: g.matching(value_only=True)
           9

        Same test with the Linear Program formulation::

           sage: g = graphs.PappusGraph()
           sage: g.matching(algorithm="LP", value_only=True)
           9

        .. PLOT::

            g = graphs.PappusGraph()
            sphinx_plot(g.plot(edge_colors={"red":g.matching()}))

        TESTS:

        When ``use_edge_labels`` is set to ``False``, with Edmonds' algorithm
        and LP formulation::

            sage: g = Graph([(0,1,0), (1,2,999), (2,3,-5)])
            sage: sorted(g.matching())
            [(0, 1, 0), (2, 3, -5)]
            sage: sorted(g.matching(algorithm="LP"))
            [(0, 1, 0), (2, 3, -5)]

        When ``use_edge_labels`` is set to ``True``, with Edmonds' algorithm and
        LP formulation::

            sage: g = Graph([(0,1,0), (1,2,999), (2,3,-5)])
            sage: g.matching(use_edge_labels=True)
            [(1, 2, 999)]
            sage: g.matching(algorithm="LP", use_edge_labels=True)
            [(1, 2, 999)]

        With loops and multiedges::

            sage: edge_list = [(0,0,5), (0,1,1), (0,2,2), (0,3,3), (1,2,6)
            ....: , (1,2,3), (1,3,3), (2,3,3)]
            sage: g = Graph(edge_list, loops=True, multiedges=True)
            sage: g.matching(use_edge_labels=True)
            [(1, 2, 6), (0, 3, 3)]

        TESTS:

        If ``algorithm`` is set to anything different from ``"Edmonds"`` or
        ``"LP"``, an exception is raised::

           sage: g = graphs.PappusGraph()
           sage: g.matching(algorithm="somethingdifferent")
           Traceback (most recent call last):
           ...
           ValueError: algorithm must be set to either "Edmonds" or "LP"
        """
        from sage.rings.real_mpfr import RR
        def weight(x):
            if x in RR:
                return x
            else:
                return 1

        W = {}
        L = {}
        for u,v,l in self.edge_iterator():
            if u is v:
                continue
            fuv = frozenset((u, v))
            if fuv not in L or ( use_edge_labels and W[fuv] < weight(l) ):
                L[fuv] = l
                if use_edge_labels:
                    W[fuv] = weight(l)

        if algorithm == "Edmonds":
            import networkx
            g = networkx.Graph()
            if use_edge_labels:
                for (u, v),w in W.items():
                    g.add_edge(u, v, weight=w)
            else:
                for u, v in L:
                    g.add_edge(u, v)
            d = networkx.max_weight_matching(g)
            if value_only:
                if use_edge_labels:
                    return sum(W[frozenset(e)] for e in d)
                else:
                    return Integer(len(d))
            else:
                return [(u, v, L[frozenset((u, v))]) for u, v in d]

        elif algorithm == "LP":
            g = self
            from sage.numerical.mip import MixedIntegerLinearProgram
            # returns the weight of an edge considering it may not be
            # weighted ...
            p = MixedIntegerLinearProgram(maximization=True, solver=solver)
            b = p.new_variable(binary=True)
            if use_edge_labels:
                p.set_objective(p.sum(w * b[fe] for fe,w in W.items()))
            else:
                p.set_objective(p.sum(b[fe] for fe in L))
            # for any vertex v, there is at most one edge incident to v in
            # the maximum matching
            for v in g:
                p.add_constraint(p.sum(b[frozenset(e)] for e in self.edge_iterator(vertices=[v], labels=False)
                                           if e[0] != e[1]), max=1)
            if value_only:
                if use_edge_labels:
                    return p.solve(objective_only=True, log=verbose)
                else:
                    return Integer(round(p.solve(objective_only=True, log=verbose)))
            else:
                p.solve(log=verbose)
                b = p.get_values(b)
                return [(u, v, L[frozenset((u, v))]) for u, v in L if b[frozenset((u, v))] == 1]

        else:
            raise ValueError('algorithm must be set to either "Edmonds" or "LP"')

    @doc_index("Algorithmically hard stuff")
    def has_homomorphism_to(self, H, core=False, solver=None, verbose=0):
        r"""
        Checks whether there is a homomorphism between two graphs.

        A homomorphism from a graph `G` to a graph `H` is a function
        `\phi:V(G)\mapsto V(H)` such that for any edge `uv \in E(G)` the pair
        `\phi(u)\phi(v)` is an edge of `H`.

        Saying that a graph can be `k`-colored is equivalent to saying that it
        has a homomorphism to `K_k`, the complete graph on `k` elements.

        For more information, see the :wikipedia:`Graph_homomorphism`.

        INPUT:

        - ``H`` -- the graph to which ``self`` should be sent.

        - ``core`` -- boolean (default: ``False``; whether to minimize the size
          of the mapping's image (see note below). This is set to ``False`` by
          default.

        - ``solver`` -- (default: ``None``); specify a Linear Program (LP)
          solver to be used. If set to ``None``, the default one is used. For
          more information on LP solvers and which default solver is used, see
          the method
          :meth:`solve <sage.numerical.mip.MixedIntegerLinearProgram.solve>`
          of the class
          :class:`MixedIntegerLinearProgram <sage.numerical.mip.MixedIntegerLinearProgram>`.

        - ``verbose`` -- integer (default: ``0``); sets the level of
          verbosity. Set to 0 by default, which means quiet.

        .. NOTE::

           One can compute the core of a graph (with respect to homomorphism)
           with this method ::

               sage: g = graphs.CycleGraph(10)
               sage: mapping = g.has_homomorphism_to(g, core = True)
               sage: print("The size of the core is {}".format(len(set(mapping.values()))))
               The size of the core is 2

        OUTPUT:

        This method returns ``False`` when the homomorphism does not exist, and
        returns the homomorphism otherwise as a dictionary associating a vertex
        of `H` to a vertex of `G`.

        EXAMPLES:

        Is Petersen's graph 3-colorable::

            sage: P = graphs.PetersenGraph()
            sage: P.has_homomorphism_to(graphs.CompleteGraph(3)) is not False
            True

        An odd cycle admits a homomorphism to a smaller odd cycle, but not to an
        even cycle::

            sage: g = graphs.CycleGraph(9)
            sage: g.has_homomorphism_to(graphs.CycleGraph(5)) is not False
            True
            sage: g.has_homomorphism_to(graphs.CycleGraph(7)) is not False
            True
            sage: g.has_homomorphism_to(graphs.CycleGraph(4)) is not False
            False
        """
        self._scream_if_not_simple()
        from sage.numerical.mip import MixedIntegerLinearProgram, MIPSolverException
        p = MixedIntegerLinearProgram(solver=solver, maximization=False)
        b = p.new_variable(binary=True)

        # Each vertex has an image
        for ug in self:
            p.add_constraint(p.sum(b[ug,uh] for uh in H) == 1)

        nonedges = H.complement().edges(labels=False)
        for ug,vg in self.edges(labels=False):
            # Two adjacent vertices cannot be mapped to the same element
            for uh in H:
                p.add_constraint(b[ug,uh] + b[vg,uh] <= 1)

            # Two adjacent vertices cannot be mapped to no adjacent vertices
            for uh,vh in nonedges:
                p.add_constraint(b[ug,uh] + b[vg,vh] <= 1)
                p.add_constraint(b[ug,vh] + b[vg,uh] <= 1)

        # Minimize the mapping's size
        if core:

            # the value of m is one if the corresponding vertex of h is used.
            m = p.new_variable(nonnegative=True)
            for uh in H:
                for ug in self:
                    p.add_constraint(b[ug,uh] <= m[uh])

            p.set_objective(p.sum(m[vh] for vh in H))

        try:
            p.solve(log = verbose)
            b = p.get_values(b)
            mapping = dict(x[0] for x in b.items() if x[1])
            return mapping

        except MIPSolverException:
            return False

    @doc_index("Clique-related methods")
    def fractional_clique_number(self, solver='PPL', verbose=0,
                                 check_components=True, check_bipartite=True):
        r"""
        Return the fractional clique number of the graph.

        A fractional clique is a nonnegative weight function on the vertices of
        a graph such that the sum of the weights over any independent set is at
        most 1. The fractional clique number is the largest total weight of a
        fractional clique, which is equal to the fractional chromatic number by
        LP-duality.

        ALGORITHM:

        The fractional clique number is computed via the Linear Program for
        fractional chromatic number, see :meth:`fractional_chromatic_number
        <sage.graphs.graph_coloring.fractional_chromatic_number>`

        INPUT:

        - ``solver`` -- (default: ``"PPL"``); specify a Linear Program (LP)
          solver to be used. If set to ``None``, the default one is used. For
          more information on LP solvers and which default solver is used, see
          the method :meth:`solve
          <sage.numerical.mip.MixedIntegerLinearProgram.solve>` of the class
          :class:`MixedIntegerLinearProgram
          <sage.numerical.mip.MixedIntegerLinearProgram>`.

          .. NOTE::

              The default solver used here is ``"PPL"`` which provides exact
              results, i.e. a rational number, although this may be slower that
              using other solvers.

        - ``verbose`` -- integer (default: `0`); sets the level of verbosity of
          the LP solver

        - ``check_components`` -- boolean (default: ``True``); whether the
          method is called on each biconnected component of `G`

        - ``check_bipartite`` -- boolean (default: ``True``); whether the graph
          is checked for bipartiteness. If the graph is bipartite then we can
          avoid creating and solving the LP.

        EXAMPLES:

        The fractional clique number of a `C_7` is `7/3`::

            sage: g = graphs.CycleGraph(7)
            sage: g.fractional_clique_number()
            7/3
        """
        return self.fractional_chromatic_number(solver=solver, verbose=verbose,
                                                check_components=check_components,
                                                check_bipartite=check_bipartite)

    @doc_index("Leftovers")
    def maximum_average_degree(self, value_only=True, solver=None, verbose=0):
        r"""
        Return the Maximum Average Degree (MAD) of the current graph.

        The Maximum Average Degree (MAD) of a graph is defined as the average
        degree of its densest subgraph. More formally, ``Mad(G) =
        \max_{H\subseteq G} Ad(H)``, where `Ad(G)` denotes the average degree of
        `G`.

        This can be computed in polynomial time.

        INPUT:

        - ``value_only`` -- boolean (default: ``True``);

          - If ``value_only=True``, only the numerical value of the `MAD` is
            returned.

          - Else, the subgraph of `G` realizing the `MAD` is returned.

        - ``solver`` -- (default: ``None``); specify a Linear Program (LP)
          solver to be used. If set to ``None``, the default one is used. For
          more information on LP solvers and which default solver is used, see
          the method
          :meth:`solve <sage.numerical.mip.MixedIntegerLinearProgram.solve>`
          of the class
          :class:`MixedIntegerLinearProgram <sage.numerical.mip.MixedIntegerLinearProgram>`.

        - ``verbose`` -- integer (default: ``0``); sets the level of
          verbosity. Set to 0 by default, which means quiet.

        EXAMPLES:

        In any graph, the `Mad` is always larger than the average degree::

            sage: g = graphs.RandomGNP(20,.3)
            sage: mad_g = g.maximum_average_degree()
            sage: g.average_degree() <= mad_g
            True

        Unlike the average degree, the `Mad` of the disjoint union of two graphs
        is the maximum of the `Mad` of each graphs::

            sage: h = graphs.RandomGNP(20,.3)
            sage: mad_h = h.maximum_average_degree()
            sage: (g+h).maximum_average_degree() == max(mad_g, mad_h)
            True

        The subgraph of a regular graph realizing the maximum average degree is
        always the whole graph ::

            sage: g = graphs.CompleteGraph(5)
            sage: mad_g = g.maximum_average_degree(value_only=False)
            sage: g.is_isomorphic(mad_g)
            True

        This also works for complete bipartite graphs ::

            sage: g = graphs.CompleteBipartiteGraph(3,4)
            sage: mad_g = g.maximum_average_degree(value_only=False)
            sage: g.is_isomorphic(mad_g)
            True
        """
        self._scream_if_not_simple()
        g = self
        from sage.numerical.mip import MixedIntegerLinearProgram

        p = MixedIntegerLinearProgram(maximization=True, solver=solver)

        d = p.new_variable(nonnegative=True)
        one = p.new_variable(nonnegative=True)

        for u,v in g.edge_iterator(labels=False):
            fuv = frozenset((u, v))
            p.add_constraint(one[fuv] - 2 * d[u], max=0)
            p.add_constraint(one[fuv] - 2 * d[v], max=0)

        p.add_constraint(p.sum(d[v] for v in g), max=1)

        p.set_objective(p.sum(one[frozenset(uv)]
                              for uv in g.edge_iterator(labels=False)))

        p.solve(log=verbose)

        # Paying attention to numerical error :
        # The zero values could be something like 0.000000000001
        # so I can not write l > 0
        # And the non-zero, though they should be equal to
        # 1/(order of the optimal subgraph) may be a bit lower

        # setting the minimum to 1/(10 * size of the whole graph )
        # should be safe :-)
        m = 1/(10 *Integer(g.order()))
        d_val = p.get_values(d)
        g_mad = g.subgraph(v for v,l in d_val.items() if l > m)

        if value_only:
            return g_mad.average_degree()
        else:
            return g_mad

    @doc_index("Algorithmically hard stuff")
    def independent_set_of_representatives(self, family, solver=None, verbose=0):
        r"""
        Return an independent set of representatives.

        Given a graph `G` and a family `F=\{F_i:i\in [1,...,k]\}` of subsets of
        ``g.vertices()``, an Independent Set of Representatives (ISR) is an
        assignation of a vertex `v_i\in F_i` to each set `F_i` such that `v_i !=
        v_j` if `i<j` (they are representatives) and the set `\cup_{i}v_i` is an
        independent set in `G`.

        It generalizes, for example, graph coloring and graph list coloring.

        (See [ABZ2007]_ for more information.)

        INPUT:

        - ``family`` -- A list of lists defining the family `F` (actually, a
          Family of subsets of ``G.vertices()``).

        - ``solver`` -- (default: ``None``); specify a Linear Program (LP)
          solver to be used. If set to ``None``, the default one is used. For
          more information on LP solvers and which default solver is used, see
          the method
          :meth:`solve <sage.numerical.mip.MixedIntegerLinearProgram.solve>`
          of the class
          :class:`MixedIntegerLinearProgram <sage.numerical.mip.MixedIntegerLinearProgram>`.

        - ``verbose`` -- integer (default: ``0``); sets the level of
          verbosity. Set to 0 by default, which means quiet.

        OUTPUT:

        - A list whose `i^{\mbox{th}}` element is the representative of the
          `i^{\mbox{th}}` element of the ``family`` list. If there is no ISR,
          ``None`` is returned.

        EXAMPLES:

        For a bipartite graph missing one edge, the solution is as expected::

           sage: g = graphs.CompleteBipartiteGraph(3,3)
           sage: g.delete_edge(1,4)
           sage: g.independent_set_of_representatives([[0,1,2],[3,4,5]])
           [1, 4]

        The Petersen Graph is 3-colorable, which can be expressed as an
        independent set of representatives problem : take 3 disjoint copies of
        the Petersen Graph, each one representing one color. Then take as a
        partition of the set of vertices the family defined by the three copies
        of each vertex. The ISR of such a family defines a 3-coloring::

            sage: g = 3 * graphs.PetersenGraph()
            sage: n = g.order()/3
            sage: f = [[i,i+n,i+2*n] for i in range(n)]
            sage: isr = g.independent_set_of_representatives(f)
            sage: c = [floor(i/n) for i in isr]
            sage: color_classes = [[],[],[]]
            sage: for v,i in enumerate(c):
            ....:   color_classes[i].append(v)
            sage: for classs in color_classes:
            ....:   g.subgraph(classs).size() == 0
            True
            True
            True
        """
        from sage.numerical.mip import MixedIntegerLinearProgram
        p = MixedIntegerLinearProgram(solver=solver)

        # Boolean variable indicating whether the vertex is the representative
        # of some set
        vertex_taken = p.new_variable(binary=True)

        # Boolean variable in two dimension whose first element is a vertex and
        # whose second element is one of the sets given as arguments.
        # When true, indicated that the vertex is the representative of the
        # corresponding set
        classss = p.new_variable(binary=True)

        # Associates to the vertices the classes to which they belong
        lists = {v: [] for v in self}
        for i,f in enumerate(family):
            for v in f:
                lists[v].append(i)

            # a classss has exactly one representative
            p.add_constraint(p.sum(classss[v,i] for v in f), max=1, min=1)

        # A vertex represents at most one classss (vertex_taken is binary), and
        # vertex_taken[v]==1 if v is the representative of some classss
        for v in self:
            p.add_constraint(p.sum(classss[v,i] for i in lists[v]) - vertex_taken[v], max=0)

        # Two adjacent vertices can not both be representatives of a set

        for u,v in self.edge_iterator(labels=None):
            p.add_constraint(vertex_taken[u] + vertex_taken[v], max=1)

        p.set_objective(None)

        try:
            p.solve(log=verbose)
        except Exception:
            return None

        classss = p.get_values(classss)

        repr = []
        for i,f in enumerate(family):
            for v in f:
                if classss[v,i] == 1:
                    repr.append(v)
                    break

        return repr

    @doc_index("Algorithmically hard stuff")
    def minor(self, H, solver=None, verbose=0):
        r"""
        Return the vertices of a minor isomorphic to `H` in the current graph.

        We say that a graph `G` has a `H`-minor (or that it has a graph
        isomorphic to `H` as a minor), if for all `h\in H`, there exist disjoint
        sets `S_h \subseteq V(G)` such that once the vertices of each `S_h` have
        been merged to create a new graph `G'`, this new graph contains `H` as a
        subgraph.

        For more information, see the :wikipedia:`Minor_(graph_theory)`.

        INPUT:

        - ``H`` -- The minor to find for in the current graph.

        - ``solver`` -- (default: ``None``); specify a Linear Program (LP) solver
          to be used. If set to ``None``, the default one is used. For more
          information on LP solvers and which default solver is used, see the
          method :meth:`~sage.numerical.mip.MixedIntegerLinearProgram.solve` of
          the class :class:`~sage.numerical.mip.MixedIntegerLinearProgram`.

        - ``verbose`` -- integer (default: ``0``); sets the level of
          verbosity. Set to 0 by default, which means quiet.

        OUTPUT:

        A dictionary associating to each vertex of `H` the set of vertices in
        the current graph representing it.

        ALGORITHM:

        Mixed Integer Linear Programming

        COMPLEXITY:

        Theoretically, when `H` is fixed, testing for the existence of a
        `H`-minor is polynomial. The known algorithms are highly exponential in
        `H`, though.

        .. NOTE::

            This function can be expected to be *very* slow, especially where
            the minor does not exist.

        EXAMPLES:

        Trying to find a minor isomorphic to `K_4` in the `4\times 4` grid::

            sage: g = graphs.GridGraph([4,4])
            sage: h = graphs.CompleteGraph(4)
            sage: L = g.minor(h)
            sage: gg = g.subgraph(flatten(L.values(), max_level = 1))
            sage: _ = [gg.merge_vertices(l) for l in L.values() if len(l)>1]
            sage: gg.is_isomorphic(h)
            True

        We can also try to prove this way that the Petersen graph is not planar,
        as it has a `K_5` minor::

            sage: g = graphs.PetersenGraph()
            sage: K5_minor = g.minor(graphs.CompleteGraph(5))                    # long time

        And even a `K_{3,3}` minor::

            sage: K33_minor = g.minor(graphs.CompleteBipartiteGraph(3,3))        # long time

        (It is much faster to use the linear-time test of planarity in this
        situation, though.)

        As there is no cycle in a tree, looking for a `K_3` minor is useless.
        This function will raise an exception in this case::

            sage: g = graphs.RandomGNP(20,.5)
            sage: g = g.subgraph(edges = g.min_spanning_tree())
            sage: g.is_tree()
            True
            sage: L = g.minor(graphs.CompleteGraph(3))
            Traceback (most recent call last):
            ...
            ValueError: This graph has no minor isomorphic to H !
        """
        self._scream_if_not_simple()
        H._scream_if_not_simple()
        from sage.numerical.mip import MixedIntegerLinearProgram, MIPSolverException
        p = MixedIntegerLinearProgram(solver=solver)

        # We use frozenset((u, v)) to avoid confusion between (u, v) and (v, u)

        # rs = Representative set of a vertex
        # for h in H, v in G is such that rs[h,v] == 1 if and only if v
        # is a representative of h in self
        rs = p.new_variable(binary=True)

        for v in self:
            p.add_constraint(p.sum(rs[h,v] for h in H), max=1)

        # We ensure that the set of representatives of a
        # vertex h contains a tree, and thus is connected

        # edges represents the edges of the tree
        edges = p.new_variable(binary=True)

        # there can be a edge for h between two vertices
        # only if those vertices represent h
        for u,v in self.edge_iterator(labels=None):
            fuv = frozenset((u, v))
            for h in H:
                p.add_constraint(edges[h,fuv] - rs[h,u], max=0)
                p.add_constraint(edges[h,fuv] - rs[h,v], max=0)

        # The number of edges of the tree in h is exactly the cardinal
        # of its representative set minus 1

        for h in H:
            p.add_constraint(  p.sum(edges[h,frozenset(e)] for e in self.edge_iterator(labels=None))
                             - p.sum(rs[h,v] for v in self), min=-1, max=-1)

        # a tree  has no cycle
        epsilon = 1/(5*Integer(self.order()))
        r_edges = p.new_variable(nonnegative=True)

        for h in H:
            for u,v in self.edge_iterator(labels=None):
                p.add_constraint(r_edges[h,(u,v)] + r_edges[h,(v,u)] - edges[h,frozenset((u,v))], min=0)

            for v in self:
                p.add_constraint(p.sum(r_edges[h,(u,v)] for u in self.neighbor_iterator(v)), max=1-epsilon)

        # Once the representative sets are described, we must ensure
        # there are arcs corresponding to those of H between them
        h_edges = p.new_variable(nonnegative=True)

        for h1, h2 in H.edge_iterator(labels=None):

            for v1, v2 in self.edge_iterator(labels=None):
                fv1v2 = frozenset((v1, v2))
                p.add_constraint(h_edges[(h1,h2),fv1v2] - rs[h2,v2], max=0)
                p.add_constraint(h_edges[(h1,h2),fv1v2] - rs[h1,v1], max=0)

                p.add_constraint(h_edges[(h2,h1),fv1v2] - rs[h1,v2], max=0)
                p.add_constraint(h_edges[(h2,h1),fv1v2] - rs[h2,v1], max=0)

            p.add_constraint(p.sum(h_edges[(h1,h2),frozenset(e)] + h_edges[(h2,h1),frozenset(e)]
                                       for e in self.edge_iterator(labels=None)), min=1)

        p.set_objective(None)

        try:
            p.solve(log=verbose)
        except MIPSolverException:
            raise ValueError("This graph has no minor isomorphic to H !")

        rs = p.get_values(rs)

        rs_dict = {}
        for h in H:
            rs_dict[h] = [v for v in self if rs[h,v]==1]

        return rs_dict

    ### Convexity

    @doc_index("Algorithmically hard stuff")
    def convexity_properties(self):
        r"""
        Return a ``ConvexityProperties`` object corresponding to ``self``.

        This object contains the methods related to convexity in graphs (convex
        hull, hull number) and caches useful information so that it becomes
        comparatively cheaper to compute the convex hull of many different sets
        of the same graph.

        .. SEEALSO::

            In order to know what can be done through this object, please refer
            to module :mod:`sage.graphs.convexity_properties`.

        .. NOTE::

            If you want to compute many convex hulls, keep this object in memory
            ! When it is created, it builds a table of useful information to
            compute convex hulls. As a result ::

                sage: g = graphs.PetersenGraph()
                sage: g.convexity_properties().hull([1, 3])
                [1, 2, 3]
                sage: g.convexity_properties().hull([3, 7])
                [2, 3, 7]

            Is a terrible waste of computations, while ::

                sage: g = graphs.PetersenGraph()
                sage: CP = g.convexity_properties()
                sage: CP.hull([1, 3])
                [1, 2, 3]
                sage: CP.hull([3, 7])
                [2, 3, 7]

            Makes perfect sense.
        """
        from sage.graphs.convexity_properties import ConvexityProperties
        return ConvexityProperties(self)

    # Centrality
    @doc_index("Distances")
    def centrality_degree(self, v=None):
        r"""
        Return the degree centrality of a vertex.

        The degree centrality of a vertex `v` is its degree, divided by
        `|V(G)|-1`. For more information, see the :wikipedia:`Centrality`.

        INPUT:

        - ``v`` -- a vertex (default: ``None``); set to ``None`` (default) to
          get a dictionary associating each vertex with its centrality degree.

        .. SEEALSO::

            - :meth:`~sage.graphs.generic_graph.GenericGraph.centrality_closeness`
            - :meth:`~sage.graphs.generic_graph.GenericGraph.centrality_betweenness`

        EXAMPLES::

            sage: (graphs.ChvatalGraph()).centrality_degree()
            {0: 4/11, 1: 4/11, 2: 4/11, 3: 4/11,  4: 4/11,  5: 4/11,
             6: 4/11, 7: 4/11, 8: 4/11, 9: 4/11, 10: 4/11, 11: 4/11}
            sage: D = graphs.DiamondGraph()
            sage: D.centrality_degree()
            {0: 2/3, 1: 1, 2: 1, 3: 2/3}
            sage: D.centrality_degree(v=1)
            1

        TESTS::

            sage: Graph(1).centrality_degree()
            Traceback (most recent call last):
            ...
            ValueError: the centrality degree is not defined on graphs with only one vertex
        """
        from sage.rings.integer import Integer
        n_minus_one = Integer(self.order() - 1)
        if n_minus_one == 0:
            raise ValueError("the centrality degree is not defined "
                             "on graphs with only one vertex")
        if v is None:
            return {v: self.degree(v)/n_minus_one for v in self}
        else:
            return self.degree(v)/n_minus_one

    ### Distances

    @doc_index("Distances")
    def eccentricity(self, v=None, by_weight=False, algorithm=None,
                     weight_function=None, check_weight=True, dist_dict=None,
                     with_labels=False):
        """
        Return the eccentricity of vertex (or vertices) ``v``.

        The eccentricity of a vertex is the maximum distance to any other
        vertex.

        For more information and examples on how to use input variables, see
        :meth:`~GenericGraph.shortest_path_all_pairs`,
        :meth:`~GenericGraph.shortest_path_lengths` and
        :meth:`~GenericGraph.shortest_paths`

        INPUT:

        - ``v`` - either a single vertex or a list of vertices. If it is not
          specified, then it is taken to be all vertices.

        - ``by_weight`` -- boolean (default: ``False``); if ``True``, edge
          weights are taken into account; if False, all edges have weight 1

        - ``algorithm`` -- string (default: ``None``); one of the following
          algorithms:

          - ``'BFS'`` - the computation is done through a BFS centered on each
            vertex successively. Works only if ``by_weight==False``.

          - ``'DHV'`` - the computation is done using the algorithm proposed in
            [Dragan2018]_. Works only if ``self`` has non-negative edge weights
            and ``v is None`` or ``v`` should contain all vertices of ``self``.
            For more information see method
            :func:`sage.graphs.distances_all_pairs.eccentricity` and
            :func:`sage.graphs.base.boost_graph.eccentricity_DHV`.

          - ``'Floyd-Warshall-Cython'`` - a Cython implementation of the
            Floyd-Warshall algorithm. Works only if ``by_weight==False`` and
            ``v is None`` or ``v`` should contain all vertices of ``self``.

          - ``'Floyd-Warshall-Python'`` - a Python implementation of the
            Floyd-Warshall algorithm. Works also with weighted graphs, even with
            negative weights (but no negative cycle is allowed). However, ``v``
            must be ``None`` or ``v`` should contain all vertices of ``self``.

          - ``'Dijkstra_NetworkX'`` - the Dijkstra algorithm, implemented in
            NetworkX. It works with weighted graphs, but no negative weight is
            allowed.

          - ``'Dijkstra_Boost'`` - the Dijkstra algorithm, implemented in Boost
            (works only with positive weights).

          - ``'Johnson_Boost'`` - the Johnson algorithm, implemented in
            Boost (works also with negative weights, if there is no negative
            cycle). Works only if ``v is None`` or ``v`` should contain all
            vertices of ``self``.

          - ``'From_Dictionary'`` - uses the (already computed) distances, that
            are provided by input variable ``dist_dict``.

          - ``None`` (default): Sage chooses the best algorithm:
            ``'From_Dictionary'`` if ``dist_dict`` is not None, ``'BFS'`` for
            unweighted graphs, ``'Dijkstra_Boost'`` if all weights are
            positive, ``'Johnson_Boost'`` otherwise.

        - ``weight_function`` -- function (default: ``None``); a function that
          takes as input an edge ``(u, v, l)`` and outputs its weight. If not
          ``None``, ``by_weight`` is automatically set to ``True``. If ``None``
          and ``by_weight`` is ``True``, we use the edge label ``l`` as a
          weight, if ``l`` is not ``None``, else ``1`` as a weight.

        - ``check_weight`` -- boolean (default: ``True``); if ``True``, we check
          that the ``weight_function`` outputs a number for each edge

        - ``dist_dict`` -- a dictionary (default: ``None``); a dict of dicts of
          distances (used only if ``algorithm=='From_Dictionary'``)

        - ``with_labels`` -- boolean (default: ``False``); whether to return a
          list or a dictionary keyed by vertices.

        EXAMPLES::

            sage: G = graphs.KrackhardtKiteGraph()
            sage: G.eccentricity()
            [4, 4, 4, 4, 4, 3, 3, 2, 3, 4]
            sage: G.vertices()
            [0, 1, 2, 3, 4, 5, 6, 7, 8, 9]
            sage: G.eccentricity(7)
            2
            sage: G.eccentricity([7,8,9])
            [2, 3, 4]
            sage: G.eccentricity([7,8,9], with_labels=True) == {8: 3, 9: 4, 7: 2}
            True
            sage: G = Graph( { 0 : [], 1 : [], 2 : [1] } )
            sage: G.eccentricity()
            [+Infinity, +Infinity, +Infinity]
            sage: G = Graph({0:[]})
            sage: G.eccentricity(with_labels=True)
            {0: 0}
            sage: G = Graph({0:[], 1:[]})
            sage: G.eccentricity(with_labels=True)
            {0: +Infinity, 1: +Infinity}
            sage: G = Graph([(0,1,1), (1,2,1), (0,2,3)])
            sage: G.eccentricity(algorithm = 'BFS')
            [1, 1, 1]
            sage: G.eccentricity(algorithm = 'Floyd-Warshall-Cython')
            [1, 1, 1]
            sage: G.eccentricity(by_weight = True, algorithm = 'Dijkstra_NetworkX')
            [2, 1, 2]
            sage: G.eccentricity(by_weight = True, algorithm = 'Dijkstra_Boost')
            [2, 1, 2]
            sage: G.eccentricity(by_weight = True, algorithm = 'Johnson_Boost')
            [2, 1, 2]
            sage: G.eccentricity(by_weight = True, algorithm = 'Floyd-Warshall-Python')
            [2, 1, 2]
            sage: G.eccentricity(dist_dict = G.shortest_path_all_pairs(by_weight = True)[0])
            [2, 1, 2]
            sage: G.eccentricity(by_weight = False, algorithm = 'DHV')
            [1, 1, 1]
            sage: G.eccentricity(by_weight = True, algorithm = 'DHV')
            [2.0, 1.0, 2.0]

        TESTS:

        A non-implemented algorithm::

            sage: G.eccentricity(algorithm = 'boh')
            Traceback (most recent call last):
            ...
            ValueError: unknown algorithm "boh"

        An algorithm that does not work with edge weights::

            sage: G.eccentricity(by_weight = True, algorithm = 'BFS')
            Traceback (most recent call last):
            ...
            ValueError: algorithm 'BFS' does not work with weights
            sage: G.eccentricity(by_weight = True, algorithm = 'Floyd-Warshall-Cython')
            Traceback (most recent call last):
            ...
            ValueError: algorithm 'Floyd-Warshall-Cython' does not work with weights

        An algorithm that computes the all-pair-shortest-paths when not all
        vertices are needed::

            sage: G.eccentricity(0, algorithm = 'Floyd-Warshall-Cython')
            Traceback (most recent call last):
            ...
            ValueError: algorithm 'Floyd-Warshall-Cython' works only if all eccentricities are needed
            sage: G.eccentricity(0, algorithm = 'Floyd-Warshall-Python')
            Traceback (most recent call last):
            ...
            ValueError: algorithm 'Floyd-Warshall-Python' works only if all eccentricities are needed
            sage: G.eccentricity(0, algorithm = 'Johnson_Boost')
            Traceback (most recent call last):
            ...
            ValueError: algorithm 'Johnson_Boost' works only if all eccentricities are needed
            sage: G.eccentricity(0, algorithm = 'DHV')
            Traceback (most recent call last):
            ...
            ValueError: algorithm 'DHV' works only if all eccentricities are needed
        """
        if weight_function is not None:
            by_weight = True
        elif by_weight:
            def weight_function(e):
                return 1 if e[2] is None else e[2]

        if algorithm is None:
            if dist_dict is not None:
                algorithm = 'From_Dictionary'
            elif not by_weight:
                algorithm = 'BFS'
            else:
                for e in self.edge_iterator():
                    try:
                        if float(weight_function(e)) < 0:
                            algorithm = 'Johnson_Boost'
                            break
                    except (ValueError, TypeError):
                        raise ValueError("the weight function cannot find the"
                                         " weight of " + str(e))
            if algorithm is None:
                algorithm = 'Dijkstra_Boost'

        if v is not None and not isinstance(v, list):
            v = [v]

        if v is None or all(u in v for u in self):
            if v is None:
                v = list(self)
            # If we want to use BFS, we use the Cython routine
            if algorithm == 'BFS':
                if by_weight:
                    raise ValueError("algorithm 'BFS' does not work with weights")
                from sage.graphs.distances_all_pairs import eccentricity
                algo = 'bounds'
                if with_labels:
                    return dict(zip(v, eccentricity(self, algorithm=algo, vertex_list=v)))
                else:
                    return eccentricity(self, algorithm=algo,vertex_list=v)

            if algorithm == 'DHV':
                if by_weight:
                    from sage.graphs.base.boost_graph import eccentricity_DHV
                    if with_labels:
                        return dict(zip(v, eccentricity_DHV(self, vertex_list=v,
                                                            weight_function=weight_function,
                                                            check_weight=check_weight)))
                    else:
                        return eccentricity_DHV(self, vertex_list=v,
                                                weight_function=weight_function,
                                                check_weight=check_weight)
                else:
                    from sage.graphs.distances_all_pairs import eccentricity
                    if with_labels:
                        return dict(zip(v, eccentricity(self, algorithm=algorithm,
                                                        vertex_list=v)))
                    else:
                        return eccentricity(self, algorithm=algorithm, vertex_list=v)

            if algorithm in ['Floyd-Warshall-Python', 'Floyd-Warshall-Cython', 'Johnson_Boost']:
                dist_dict = self.shortest_path_all_pairs(by_weight, algorithm,
                                                         weight_function,
                                                         check_weight)[0]
                algorithm = 'From_Dictionary'

        elif algorithm in ['Floyd-Warshall-Python', 'Floyd-Warshall-Cython', 'Johnson_Boost','DHV']:
            raise ValueError("algorithm '" + algorithm + "' works only if all" +
                             " eccentricities are needed")

        ecc = {}

        from sage.rings.infinity import Infinity

        for u in v:
            if algorithm == 'From_Dictionary':
                length = dist_dict[u]
            else:
                # If algorithm is wrong, the error is raised by the
                # shortest_path_lengths function
                length = self.shortest_path_lengths(u, by_weight=by_weight,
                                                    algorithm=algorithm,
                                                    weight_function=weight_function,
                                                    check_weight=check_weight)

            if len(length) != self.num_verts():
                ecc[u] = Infinity
            else:
                ecc[u] = max(length.values())

        if with_labels:
            return ecc
        else:
            if len(ecc) == 1:
                # return single value
                v, = ecc.values()
                return v
            return [ecc[u] for u in v]

    @doc_index("Distances")
    def radius(self, by_weight=False, algorithm='DHV', weight_function=None,
               check_weight=True):
        r"""
        Return the radius of the graph.

        The radius is defined to be the minimum eccentricity of any vertex,
        where the eccentricity is the maximum distance to any other
        vertex. For more information and examples on how to use input variables,
        see :meth:`~GenericGraph.shortest_paths` and
        :meth:`~Graph.eccentricity`

        INPUT:

        - ``by_weight`` -- boolean (default: ``False``); if ``True``, edge
          weights are taken into account; if False, all edges have weight 1

        - ``algorithm`` -- string (default: ``'DHV'``).

          - ``'DHV'`` - Radius computation is done using the algorithm proposed
            in [Dragan2018]_. Works for graph with non-negative edge weights.
            For more information see method
            :func:`sage.graphs.distances_all_pairs.radius_DHV` and
            :func:`sage.graphs.base.boost_graph.radius_DHV`.

          - see method :meth:`eccentricity` for the list of remaining algorithms

        - ``weight_function`` -- function (default: ``None``); a function that
          takes as input an edge ``(u, v, l)`` and outputs its weight. If not
          ``None``, ``by_weight`` is automatically set to ``True``. If ``None``
          and ``by_weight`` is ``True``, we use the edge label ``l`` as a
          weight, if ``l`` is not ``None``, else ``1`` as a weight.

        - ``check_weight`` -- boolean (default: ``True``); if ``True``, we check
          that the ``weight_function`` outputs a number for each edge

        EXAMPLES:

        The more symmetric a graph is, the smaller (diameter - radius) is::

            sage: G = graphs.BarbellGraph(9, 3)
            sage: G.radius()
            3
            sage: G.diameter()
            6

        ::

            sage: G = graphs.OctahedralGraph()
            sage: G.radius()
            2
            sage: G.diameter()
            2

        TESTS::

            sage: g = Graph()
            sage: g.radius()
            Traceback (most recent call last):
            ...
            ValueError: radius is not defined for the empty graph
        """
        if not self.order():
            raise ValueError("radius is not defined for the empty graph")

        if weight_function is not None:
            by_weight = True

        if by_weight and not weight_function:
            def weight_function(e):
                return 1 if e[2] is None else e[2]

        if not algorithm:
            algorithm = 'DHV'

        if algorithm == 'DHV':
            if by_weight:
                from sage.graphs.base.boost_graph import radius_DHV
                return radius_DHV(self, weight_function=weight_function,
                                  check_weight=check_weight)
            else:
                from sage.graphs.distances_all_pairs import radius_DHV
                return radius_DHV(self)

        return min(self.eccentricity(v=None,by_weight=by_weight,
                                     weight_function=weight_function,
                                     check_weight=check_weight,
                                     algorithm=algorithm))

    @doc_index("Distances")
    def diameter(self, by_weight=False, algorithm=None, weight_function=None,
                 check_weight=True):
        r"""
        Return the diameter of the graph.

        The diameter is defined to be the maximum distance between two vertices.
        It is infinite if the graph is not connected.

        For more information and examples on how to use input variables, see
        :meth:`~GenericGraph.shortest_paths` and
        :meth:`~Graph.eccentricity`

        INPUT:

        - ``by_weight`` -- boolean (default: ``False``); if ``True``, edge
          weights are taken into account; if False, all edges have weight 1

        - ``algorithm`` -- string (default: ``None``); one of the following
          algorithms:

          - ``'BFS'``: the computation is done through a BFS centered on each
            vertex successively. Works only if ``by_weight==False``.

          - ``'Floyd-Warshall-Cython'``: a Cython implementation of the
            Floyd-Warshall algorithm. Works only if ``by_weight==False`` and ``v
            is None``.

          - ``'Floyd-Warshall-Python'``: a Python implementation of the
            Floyd-Warshall algorithm. Works also with weighted graphs, even with
            negative weights (but no negative cycle is allowed). However, ``v``
            must be ``None``.

          - ``'Dijkstra_NetworkX'``: the Dijkstra algorithm, implemented in
            NetworkX. It works with weighted graphs, but no negative weight is
            allowed.

          - ``'DHV'`` - diameter computation is done using the algorithm
            proposed in [Dragan2018]_. Works only for non-negative edge weights.
            For more information see method
            :func:`sage.graphs.distances_all_pairs.diameter_DHV` and
            :func:`sage.graphs.base.boost_graph.diameter_DHV`.

          - ``'standard'``, ``'2sweep'``, ``'multi-sweep'``, ``'iFUB'``:
            these algorithms are implemented in
            :func:`sage.graphs.distances_all_pairs.diameter`
            They work only if ``by_weight==False``. See the function
            documentation for more information.

          - ``'Dijkstra_Boost'``: the Dijkstra algorithm, implemented in Boost
            (works only with positive weights).

          - ``'Johnson_Boost'``: the Johnson algorithm, implemented in
            Boost (works also with negative weights, if there is no negative
            cycle).

          - ``None`` (default): Sage chooses the best algorithm: ``'iFUB'`` for
            unweighted graphs, ``'Dijkstra_Boost'`` if all weights are positive,
            ``'Johnson_Boost'`` otherwise.

        - ``weight_function`` -- function (default: ``None``); a function that
          takes as input an edge ``(u, v, l)`` and outputs its weight. If not
          ``None``, ``by_weight`` is automatically set to ``True``. If ``None``
          and ``by_weight`` is ``True``, we use the edge label ``l`` as a
          weight, if ``l`` is not ``None``, else ``1`` as a weight.

        - ``check_weight`` -- boolean (default: ``True``); if ``True``, we check
          that the ``weight_function`` outputs a number for each edge

        EXAMPLES:

        The more symmetric a graph is, the smaller (diameter - radius) is::

            sage: G = graphs.BarbellGraph(9, 3)
            sage: G.radius()
            3
            sage: G.diameter()
            6

        ::

            sage: G = graphs.OctahedralGraph()
            sage: G.radius()
            2
            sage: G.diameter()
            2

        TESTS::

            sage: g = Graph()
            sage: g.diameter()
            Traceback (most recent call last):
            ...
            ValueError: diameter is not defined for the empty graph
            sage: g = Graph([(1, 2, {'weight': 1})])
            sage: g.diameter(algorithm='iFUB', weight_function=lambda e: e[2]['weight'])
            Traceback (most recent call last):
            ...
            ValueError: algorithm 'iFUB' does not work on weighted graphs
        """
        if not self.order():
            raise ValueError("diameter is not defined for the empty graph")

        if weight_function is not None:
            by_weight = True

        if by_weight and not weight_function:
            def weight_function(e):
                return 1 if e[2] is None else e[2]

        if algorithm is None:
            if by_weight:
                algorithm = 'iFUB'
            else:
                algorithm = 'DHV'
        elif algorithm == 'BFS':
            algorithm = 'standard'

        if algorithm == 'DHV':
            if by_weight:
                from sage.graphs.base.boost_graph import diameter_DHV
                return diameter_DHV(self, weight_function=weight_function,
                                    check_weight=check_weight)
            else:
                from sage.graphs.distances_all_pairs import diameter
                return diameter(self, algorithm=algorithm)

        if algorithm in ['standard', '2sweep', 'multi-sweep', 'iFUB']:
            if by_weight:
                raise ValueError("algorithm '" + algorithm + "' does not work" +
                                 " on weighted graphs")
            from sage.graphs.distances_all_pairs import diameter
            return diameter(self, algorithm=algorithm)

        return max(self.eccentricity(v=list(self), by_weight=by_weight,
                                     weight_function=weight_function,
                                     check_weight=check_weight,
                                     algorithm=algorithm))

    @doc_index("Distances")
    def center(self, by_weight=False, algorithm=None, weight_function=None,
               check_weight=True):
        r"""
        Return the set of vertices in the center of the graph.

        The center is the set of vertices whose eccentricity is equal to the
        radius of the graph, i.e., achieving the minimum eccentricity.

        For more information and examples on how to use input variables,
        see :meth:`~GenericGraph.shortest_paths` and
        :meth:`~Graph.eccentricity`

        INPUT:

        - ``by_weight`` -- boolean (default: ``False``); if ``True``, edge
          weights are taken into account; if False, all edges have weight 1

        - ``algorithm`` -- string (default: ``None``); see method
          :meth:`eccentricity` for the list of available algorithms

        - ``weight_function`` -- function (default: ``None``); a function that
          takes as input an edge ``(u, v, l)`` and outputs its weight. If not
          ``None``, ``by_weight`` is automatically set to ``True``. If ``None``
          and ``by_weight`` is ``True``, we use the edge label ``l`` as a
          weight, if ``l`` is not ``None``, else ``1`` as a weight.

        - ``check_weight`` -- boolean (default: ``True``); if ``True``, we check
          that the ``weight_function`` outputs a number for each edge

        EXAMPLES:

        Is Central African Republic in the center of Africa in graph theoretic
        sense? Yes::

            sage: A = graphs.AfricaMap(continental=True)
            sage: sorted(A.center())
            ['Cameroon', 'Central Africa']

        Some other graphs. Center can be the whole graph::

            sage: G = graphs.DiamondGraph()
            sage: G.center()
            [1, 2]
            sage: P = graphs.PetersenGraph()
            sage: P.subgraph(P.center()) == P
            True
            sage: S = graphs.StarGraph(19)
            sage: S.center()
            [0]

        TESTS::

            sage: G = Graph()
            sage: G.center()
            []
            sage: G.add_vertex()
            0
            sage: G.center()
            [0]
        """
        ecc = self.eccentricity(v=list(self), by_weight=by_weight,
                                weight_function=weight_function,
                                algorithm=algorithm,
                                check_weight=check_weight,
                                with_labels=True)
        try:
            r = min(ecc.values())
        except Exception:
            return []
        return [v for v in self if ecc[v] == r]

    @doc_index("Distances")
    def periphery(self, by_weight=False, algorithm=None, weight_function=None,
                  check_weight=True):
        r"""
        Return the set of vertices in the periphery of the graph.

        The periphery is the set of vertices whose eccentricity is equal to the
        diameter of the graph, i.e., achieving the maximum eccentricity.

        For more information and examples on how to use input variables,
        see :meth:`~GenericGraph.shortest_paths` and
        :meth:`~Graph.eccentricity`

        INPUT:

        - ``by_weight`` -- boolean (default: ``False``); if ``True``, edge
          weights are taken into account; if False, all edges have weight 1

        - ``algorithm`` -- string (default: ``None``); see method
          :meth:`eccentricity` for the list of available algorithms

        - ``weight_function`` -- function (default: ``None``); a function that
          takes as input an edge ``(u, v, l)`` and outputs its weight. If not
          ``None``, ``by_weight`` is automatically set to ``True``. If ``None``
          and ``by_weight`` is ``True``, we use the edge label ``l`` as a
          weight, if ``l`` is not ``None``, else ``1`` as a weight.

        - ``check_weight`` -- boolean (default: ``True``); if ``True``, we check
          that the ``weight_function`` outputs a number for each edge

        EXAMPLES::

            sage: G = graphs.DiamondGraph()
            sage: G.periphery()
            [0, 3]
            sage: P = graphs.PetersenGraph()
            sage: P.subgraph(P.periphery()) == P
            True
            sage: S = graphs.StarGraph(19)
            sage: S.periphery()
            [1, 2, 3, 4, 5, 6, 7, 8, 9, 10, 11, 12, 13, 14, 15, 16, 17, 18, 19]
            sage: G = Graph()
            sage: G.periphery()
            []
            sage: G.add_vertex()
            0
            sage: G.periphery()
            [0]
        """
        ecc = self.eccentricity(v=list(self), by_weight=by_weight,
                                weight_function=weight_function,
                                algorithm=algorithm,
                                check_weight=check_weight,
                                with_labels=True)
        try:
            d = max(ecc.values())
        except Exception:
            return []
        return [v for v in self if ecc[v] == d]

    ### Constructors

    @doc_index("Basic methods")
    def to_directed(self, data_structure=None, sparse=None):
        """
        Return a directed version of the graph.

        A single edge becomes two edges, one in each direction.

        INPUT:

         - ``data_structure`` -- one of ``"sparse"``, ``"static_sparse"``, or
           ``"dense"``. See the documentation of :class:`Graph` or
           :class:`DiGraph`.

         - ``sparse`` -- boolean (default: ``None``); ``sparse=True`` is an
           alias for ``data_structure="sparse"``, and ``sparse=False`` is an
           alias for ``data_structure="dense"``.

        EXAMPLES::

            sage: graphs.PetersenGraph().to_directed()
            Petersen graph: Digraph on 10 vertices

        TESTS:

        Immutable graphs yield immutable graphs::

            sage: Graph([[1, 2]], immutable=True).to_directed()._backend
            <sage.graphs.base.static_sparse_backend.StaticSparseBackend object at ...>

        :trac:`17005`::

            sage: Graph([[1,2]], immutable=True).to_directed()
            Digraph on 2 vertices

        :trac:`22424`::

            sage: G1=graphs.RandomGNP(5,0.5)
            sage: gp1 = G1.graphplot(save_pos=True)
            sage: G2=G1.to_directed()
            sage: G2.delete_vertex(0)
            sage: G2.add_vertex(5)
            sage: gp2 = G2.graphplot()
            sage: gp1 = G1.graphplot()

        Vertex labels will be retained (:trac:`14708`)::

            sage: G = Graph({0: [1, 2], 1: [0]})
            sage: G.set_vertex(0, 'foo')
            sage: D = G.to_directed()
            sage: G.get_vertices()
            {0: 'foo', 1: None, 2: None}
            sage: D.get_vertices()
            {0: 'foo', 1: None, 2: None}
        """
        if sparse is not None:
            if data_structure is not None:
                raise ValueError("The 'sparse' argument is an alias for "
                                 "'data_structure'. Please do not define both.")
            data_structure = "sparse" if sparse else "dense"

        if data_structure is None:
            from sage.graphs.base.dense_graph import DenseGraphBackend
            from sage.graphs.base.sparse_graph import SparseGraphBackend
            if isinstance(self._backend, DenseGraphBackend):
                data_structure = "dense"
            elif isinstance(self._backend, SparseGraphBackend):
                data_structure = "sparse"
            else:
                data_structure = "static_sparse"
        from sage.graphs.all import DiGraph
        D = DiGraph(name           = self.name(),
                    pos            = self.get_pos(),
                    multiedges     = self.allows_multiple_edges(),
                    loops          = self.allows_loops(),
                    data_structure = (data_structure if data_structure!="static_sparse"
                                      else "sparse")) # we need a mutable copy

        D.add_vertices(self.vertex_iterator())
        D.set_vertices(self.get_vertices())
        for u,v,l in self.edge_iterator():
            D.add_edge(u,v,l)
            D.add_edge(v,u,l)
        if hasattr(self, '_embedding'):
            D._embedding = copy(self._embedding)
        D._weighted = self._weighted

        if data_structure == "static_sparse":
            D = D.copy(data_structure=data_structure)

        return D

    @doc_index("Basic methods")
    def to_undirected(self):
        """
        Since the graph is already undirected, simply returns a copy of itself.

        EXAMPLES::

            sage: graphs.PetersenGraph().to_undirected()
            Petersen graph: Graph on 10 vertices
        """
        return self.copy()

    @doc_index("Basic methods")
    def join(self, other, labels="pairs", immutable=None):
        r"""
        Return the join of ``self`` and ``other``.

        INPUT:

        - ``labels`` -- (defaults to 'pairs'); if set to 'pairs', each element
          `v` in the first graph will be named `(0, v)` and each element `u` in
          ``other`` will be named `(1, u)` in the result. If set to 'integers',
          the elements of the result will be relabeled with consecutive
          integers.

        - ``immutable`` -- boolean (default: ``None``); whether to create a
          mutable/immutable join. ``immutable=None`` (default) means that the
          graphs and their join will behave the same way.

        .. SEEALSO::

            * :meth:`~sage.graphs.generic_graph.GenericGraph.union`

            * :meth:`~sage.graphs.generic_graph.GenericGraph.disjoint_union`

        EXAMPLES::

            sage: G = graphs.CycleGraph(3)
            sage: H = Graph(2)
            sage: J = G.join(H); J
            Cycle graph join : Graph on 5 vertices
            sage: J.vertices()
            [(0, 0), (0, 1), (0, 2), (1, 0), (1, 1)]
            sage: J = G.join(H, labels='integers'); J
            Cycle graph join : Graph on 5 vertices
            sage: J.vertices()
            [0, 1, 2, 3, 4]
            sage: J.edges()
            [(0, 1, None), (0, 2, None), (0, 3, None), (0, 4, None), (1, 2, None), (1, 3, None), (1, 4, None), (2, 3, None), (2, 4, None)]

        ::

            sage: G = Graph(3)
            sage: G.name("Graph on 3 vertices")
            sage: H = Graph(2)
            sage: H.name("Graph on 2 vertices")
            sage: J = G.join(H); J
            Graph on 3 vertices join Graph on 2 vertices: Graph on 5 vertices
            sage: J.vertices()
            [(0, 0), (0, 1), (0, 2), (1, 0), (1, 1)]
            sage: J = G.join(H, labels='integers'); J
            Graph on 3 vertices join Graph on 2 vertices: Graph on 5 vertices
            sage: J.edges()
            [(0, 3, None), (0, 4, None), (1, 3, None), (1, 4, None), (2, 3, None), (2, 4, None)]
        """
        G = self.disjoint_union(other, labels=labels, immutable=False)
        if labels == "integers":
            G.add_edges((u, v) for u in range(self.order())
                        for v in range(self.order(), self.order() + other.order()))
        else:
            G.add_edges(((0, u), (1, v)) for u in self for v in other)

        G.name('%s join %s'%(self.name(), other.name()))

        if immutable is None:
            immutable = self.is_immutable() and other.is_immutable()
        if immutable:
            G = G.copy(immutable=True)

        return G

    @doc_index("Leftovers")
    def seidel_adjacency_matrix(self, vertices=None):
        r"""
        Return the Seidel adjacency matrix of ``self``.

        Returns `J-I-2A`, for `A` the (ordinary) :meth:`adjacency matrix
        <sage.graphs.generic_graph.GenericGraph.adjacency_matrix>` of ``self``,
        `I` the identity matrix, and `J` the all-1 matrix.  It is closely
        related to :meth:`twograph`.

        The matrix returned is over the integers. If a different ring is
        desired, use either the :meth:`sage.matrix.matrix0.Matrix.change_ring`
        method or the :func:`matrix` function.

        INPUT:

        - ``vertices`` -- list of vertices (default: ``None``); the ordering of
          the vertices defining how they should appear in the matrix. By
          default, the ordering given by
          :meth:`~sage.graphs.generic_graph.GenericGraph.vertices` is used.

        EXAMPLES::

            sage: G = graphs.CycleGraph(5)
            sage: G = G.disjoint_union(graphs.CompleteGraph(1))
            sage: G.seidel_adjacency_matrix().minpoly()
            x^2 - 5
        """
        return - self.adjacency_matrix(sparse=False, vertices=vertices) \
               + self.complement().adjacency_matrix(sparse=False, vertices=vertices)

    @doc_index("Leftovers")
    def seidel_switching(self, s, inplace=True):
        r"""
        Return the Seidel switching of ``self`` w.r.t. subset of vertices ``s``.

        Returns the graph obtained by Seidel switching of ``self`` with respect
        to the subset of vertices ``s``. This is the graph given by Seidel
        adjacency matrix `DSD`, for `S` the Seidel adjacency matrix of ``self``,
        and `D` the diagonal matrix with -1s at positions corresponding to
        ``s``, and 1s elsewhere.

        INPUT:

         - ``s`` -- a list of vertices of ``self``.

        - ``inplace`` -- boolean (default: ``True``); whether to do the
          modification inplace, or to return a copy of the graph after
          switching.

        EXAMPLES::

            sage: G = graphs.CycleGraph(5)
            sage: G = G.disjoint_union(graphs.CompleteGraph(1))
            sage: G.seidel_switching([(0,1),(1,0),(0,0)])
            sage: G.seidel_adjacency_matrix().minpoly()
            x^2 - 5
            sage: G.is_connected()
            True

        TESTS::

            sage: H = G.seidel_switching([1,4,5],inplace=False)
            sage: G.seidel_switching([1,4,5])
            sage: G == H
            True
        """
        G = self if inplace else copy(self)
        boundary = self.edge_boundary(s)
        G.add_edges(itertools.product(s, set(self).difference(s)))
        G.delete_edges(boundary)
        if not inplace:
            return G

    @doc_index("Leftovers")
    def twograph(self):
        r"""
        Return the two-graph of ``self``

        Returns the :class:`two-graph <sage.combinat.designs.twographs.TwoGraph>`
        with the triples
        `T=\{t \in \binom {V}{3} : \left| \binom {t}{2} \cap E \right| \text{odd} \}`
        where `V` and `E` are vertices and edges of ``self``, respectively.

        EXAMPLES::

            sage: p=graphs.PetersenGraph()
            sage: p.twograph()
            Incidence structure with 10 points and 60 blocks
            sage: p=graphs.chang_graphs()
            sage: T8 = graphs.CompleteGraph(8).line_graph()
            sage: C = T8.seidel_switching([(0,1,None),(2,3,None),(4,5,None),(6,7,None)],inplace=False)
            sage: T8.twograph() == C.twograph()
            True
            sage: T8.is_isomorphic(C)
            False

        TESTS::

            sage: from sage.combinat.designs.twographs import TwoGraph
            sage: p=graphs.PetersenGraph().twograph()
            sage: TwoGraph(p, check=True)
            Incidence structure with 10 points and 60 blocks

        .. SEEALSO::

            - :meth:`~sage.combinat.designs.twographs.TwoGraph.descendant` --
              computes the descendant graph of the two-graph of self at a vertex

            - :func:`~sage.combinat.designs.twographs.twograph_descendant`
              -- ditto, but much faster.
        """
        from sage.combinat.designs.twographs import TwoGraph
        G = self.relabel(range(self.order()), inplace=False)
        T = []

        # Triangles
        for x,y,z in G.subgraph_search_iterator(Graph({1:[2,3], 2:[3]})):
            if x < y and y < z:
                T.append([x, y, z])

        # Triples with just one edge
        for x,y,z in G.subgraph_search_iterator(Graph({1:[2], 3:[]}), induced=True):
            if x < y:
                T.append([x, y, z])

        T = TwoGraph(T)
        T.relabel({i: v for i,v in enumerate(self.vertices())})

        return T

    ### Visualization

    @doc_index("Basic methods")
    def write_to_eps(self, filename, **options):
        r"""
        Write a plot of the graph to ``filename`` in ``eps`` format.

        INPUT:

         - ``filename`` -- a string
         - ``**options`` -- same layout options as :meth:`.layout`

        EXAMPLES::

            sage: P = graphs.PetersenGraph()
            sage: P.write_to_eps(tmp_filename(ext='.eps'))

        It is relatively simple to include this file in a LaTeX document.
        ``\usepackage{graphics}`` must appear in the preamble, and
        ``\includegraphics{filename}`` will include the file. To compile the
        document to ``pdf`` with ``pdflatex`` or ``xelatex`` the file needs
        first to be converted to ``pdf``, for example with ``ps2pdf filename.eps
        filename.pdf``.
        """
        from sage.graphs.print_graphs import print_graph_eps
        pos = self.layout(**options)
        [xmin, xmax, ymin, ymax] = self._layout_bounding_box(pos)
        for v in pos:
            pos[v] = (1.8*(pos[v][0] - xmin)/(xmax - xmin) - 0.9, 1.8*(pos[v][1] - ymin)/(ymax - ymin) - 0.9)
        if filename[-4:] != '.eps':
            filename += '.eps'
        f = open(filename, 'w')
        f.write( print_graph_eps(self.vertices(), self.edge_iterator(), pos) )
        f.close()

    @doc_index("Algorithmically hard stuff")
    def topological_minor(self, H, vertices=False, paths=False, solver=None, verbose=0):
        r"""
        Return a topological `H`-minor from ``self`` if one exists.

        We say that a graph `G` has a topological `H`-minor (or that it has a
        graph isomorphic to `H` as a topological minor), if `G` contains a
        subdivision of a graph isomorphic to `H` (i.e.  obtained from `H`
        through arbitrary subdivision of its edges) as a subgraph.

        For more information, see the :wikipedia:`Minor_(graph_theory)`.

        INPUT:

        - ``H`` -- The topological minor to find in the current graph.

        - ``solver`` -- (default: ``None``); specify a Linear Program (LP)
          solver to be used. If set to ``None``, the default one is used. For
          more information on LP solvers and which default solver is used, see
          the method :meth:`solve
          <sage.numerical.mip.MixedIntegerLinearProgram.solve>` of the class
          :class:`MixedIntegerLinearProgram
          <sage.numerical.mip.MixedIntegerLinearProgram>`.

        - ``verbose`` -- integer (default: ``0``); sets the level of
          verbosity. Set to 0 by default, which means quiet.

        OUTPUT:

        The topological `H`-minor found is returned as a subgraph `M` of
        ``self``, such that the vertex `v` of `M` that represents a vertex `h\in
        H` has ``h`` as a label (see :meth:`get_vertex
        <sage.graphs.generic_graph.GenericGraph.get_vertex>` and
        :meth:`set_vertex <sage.graphs.generic_graph.GenericGraph.set_vertex>`),
        and such that every edge of `M` has as a label the edge of `H` it
        (partially) represents.

        If no topological minor is found, this method returns ``False``.

        ALGORITHM:

        Mixed Integer Linear Programming.

        COMPLEXITY:

        Theoretically, when `H` is fixed, testing for the existence of a
        topological `H`-minor is polynomial. The known algorithms are highly
        exponential in `H`, though.

        .. NOTE::

            This function can be expected to be *very* slow, especially where
            the topological minor does not exist.

            (CPLEX seems to be *much* more efficient than GLPK on this kind of
            problem)

        EXAMPLES:

        Petersen's graph has a topological `K_4`-minor::

            sage: g = graphs.PetersenGraph()
            sage: g.topological_minor(graphs.CompleteGraph(4))
            Subgraph of (Petersen graph): Graph on ...

        And a topological `K_{3,3}`-minor::

            sage: g.topological_minor(graphs.CompleteBipartiteGraph(3,3))
            Subgraph of (Petersen graph): Graph on ...

        And of course, a tree has no topological `C_3`-minor::

            sage: g = graphs.RandomGNP(15,.3)
            sage: g = g.subgraph(edges = g.min_spanning_tree())
            sage: g.topological_minor(graphs.CycleGraph(3))
            False
        """
        self._scream_if_not_simple()
        H._scream_if_not_simple()
        # Useful alias ...
        G = self

        from sage.numerical.mip import MixedIntegerLinearProgram, MIPSolverException
        p = MixedIntegerLinearProgram(solver=solver)

        # This is an existence problem
        p.set_objective(None)

        #######################
        # Vertex representative #
        #######################
        #
        # v_repr[h,g] = 1 if vertex h from H is represented by vertex
        # g from G, 0 otherwise

        v_repr = p.new_variable(binary=True)

        # Exactly one representative per vertex of H
        for h in H:
            p.add_constraint(p.sum(v_repr[h,g] for g in G), min=1, max=1)

        # A vertex of G can only represent one vertex of H
        for g in G:
            p.add_constraint(p.sum(v_repr[h,g] for h in H), max=1)

        ###################
        # Is representent #
        ###################
        #
        # is_repr[v] = 1 if v represents some vertex of H

        is_repr = p.new_variable(binary=True)

        for g in G:
            for h in H:
                p.add_constraint(v_repr[h,g] - is_repr[g], max=0)

        ###################################
        # paths between the representents #
        ###################################
        #
        # For any edge (h1,h2) in H, we have a corresponding path in G
        # between the representatives of h1 and h2. Which means there is
        # a flow of intensity 1 from one to the other.
        # We are then writing a flow problem for each edge of H.
        #
        # The variable flow[(h1,h2),(g1,g2)] indicates the amount of
        # flow on the edge (g1,g2) representing the edge (h1,h2).

        flow = p.new_variable(binary=True)

        # These functions return the balance of flow corresponding to
        # commodity C at vertex v
        def flow_in(C, v):
            return p.sum(flow[C,(v,u)] for u in G.neighbor_iterator(v))

        def flow_out(C, v):
            return p.sum(flow[C,(u,v)] for u in G.neighbor_iterator(v))

        def flow_balance(C, v):
            return flow_in(C,v) - flow_out(C,v)

        for h1,h2 in H.edge_iterator(labels=False):

            for v in G:

                # The flow balance depends on whether the vertex v is a
                # representative of h1 or h2 in G, or a representative of none
                p.add_constraint(flow_balance((h1,h2),v) == v_repr[h1,v] - v_repr[h2,v])

        #############################
        # Internal vertex of a path #
        #############################
        #
        # is_internal[C][g] = 1 if a vertex v from G is located on the
        # path representing the edge (=commodity) C

        is_internal = p.new_variable(binary=True)

        # When is a vertex internal for a commodity ?
        for C in H.edge_iterator(labels=False):
            for g in G:
                p.add_constraint(flow_in(C,g) + flow_out(C,g) - is_internal[C,g], max=1)

        ############################
        # Two paths do not cross ! #
        ############################

        # A vertex can only be internal for one commodity, and zero if
        # the vertex is a representent

        for g in G:
            p.add_constraint(p.sum(is_internal[C,g] for C in H.edge_iterator(labels=False))
                              + is_repr[g], max=1)

        # (The following inequalities are not necessary, but they seem to be of
        # help (the solvers find the answer quicker when they are added)

        # The flow on one edge can go in only one direction. Besides, it can
        # belong to at most one commodity and has a maximum intensity of 1.

        for g1,g2 in G.edge_iterator(labels=None):

            p.add_constraint(   p.sum(flow[C,(g1,g2)] for C in H.edge_iterator(labels=False))
                              + p.sum(flow[C,(g2,g1)] for C in H.edge_iterator(labels=False)),
                                max=1)


        # Now we can solve the problem itself !

        try:
            p.solve(log=verbose)

        except MIPSolverException:
            return False


        minor = G.subgraph(immutable=False)

        is_repr = p.get_values(is_repr)
        v_repr = p.get_values(v_repr)
        flow = p.get_values(flow)

        for u,v in minor.edge_iterator(labels=False):
            used = False
            for C in H.edge_iterator(labels=False):

                if flow[C,(u,v)] + flow[C,(v,u)] > .5:
                    used = True
                    minor.set_edge_label(u, v, C)
                    break
            if not used:
                minor.delete_edge(u, v)

        minor.delete_vertices(v for v in minor if minor.degree(v) == 0)

        for g in minor:
            if is_repr[g] > .5:
                for h in H:
                    if v_repr[h,v] > .5:
                        minor.set_vertex(g, h)
                        break

        return minor

    ### Cliques

    @doc_index("Clique-related methods")
    def cliques_maximal(self, algorithm="native"):
        """
        Return the list of all maximal cliques.

        Each clique is represented by a list of vertices. A clique is an induced
        complete subgraph, and a maximal clique is one not contained in a larger
        one.

        INPUT:

        - ``algorithm`` -- can be set to ``"native"`` (default) to use Sage's
          own implementation, or to ``"NetworkX"`` to use NetworkX'
          implementation of the Bron and Kerbosch Algorithm [BK1973]_.


        .. NOTE::

            This method sorts its output before returning it. If you prefer to
            save the extra time, you can call
            :class:`sage.graphs.independent_sets.IndependentSets` directly.

        .. NOTE::

            Sage's implementation of the enumeration of *maximal* independent
            sets is not much faster than NetworkX' (expect a 2x speedup), which
            is surprising as it is written in Cython. This being said, the
            algorithm from NetworkX appears to be sligthly different from this
            one, and that would be a good thing to explore if one wants to
            improve the implementation.

        ALGORITHM:

        This function is based on NetworkX's implementation of the Bron and
        Kerbosch Algorithm [BK1973]_.

        EXAMPLES::

            sage: graphs.ChvatalGraph().cliques_maximal()
            [[0, 1], [0, 4], [0, 6], [0, 9], [1, 2], [1, 5], [1, 7], [2, 3],
             [2, 6], [2, 8], [3, 4], [3, 7], [3, 9], [4, 5], [4, 8], [5, 10],
             [5, 11], [6, 10], [6, 11], [7, 8], [7, 11], [8, 10], [9, 10], [9, 11]]
            sage: G = Graph({0:[1,2,3], 1:[2], 3:[0,1]})
            sage: G.show(figsize=[2, 2])
            sage: G.cliques_maximal()
            [[0, 1, 2], [0, 1, 3]]
            sage: C = graphs.PetersenGraph()
            sage: C.cliques_maximal()
            [[0, 1], [0, 4], [0, 5], [1, 2], [1, 6], [2, 3], [2, 7], [3, 4],
             [3, 8], [4, 9], [5, 7], [5, 8], [6, 8], [6, 9], [7, 9]]
            sage: C = Graph('DJ{')
            sage: C.cliques_maximal()
            [[0, 4], [1, 2, 3, 4]]

        Comparing the two implementations::

            sage: g = graphs.RandomGNP(20,.7)
            sage: s1 = Set(map(Set, g.cliques_maximal(algorithm="NetworkX")))
            sage: s2 = Set(map(Set, g.cliques_maximal(algorithm="native")))
            sage: s1 == s2
            True
        """
        if algorithm == "native":
            from sage.graphs.independent_sets import IndependentSets
            return list(IndependentSets(self, maximal=True, complement=True))
        elif algorithm == "NetworkX":
            import networkx
            return list(networkx.find_cliques(self.networkx_graph()))
        else:
            raise ValueError("Algorithm must be equal to 'native' or to 'NetworkX'.")

    @doc_index("Clique-related methods")
    def clique_maximum(self,  algorithm="Cliquer", solver=None, verbose=0):
        """
        Return the vertex set of a maximal order complete subgraph.

        INPUT:

        - ``algorithm`` -- the algorithm to be used :

          - If ``algorithm = "Cliquer"`` (default), wraps the C program
            Cliquer [NO2003]_.

          - If ``algorithm = "MILP"``, the problem is solved through a Mixed
            Integer Linear Program.

            (see :class:`~sage.numerical.mip.MixedIntegerLinearProgram`)

          - If ``algorithm = "mcqd"``, uses the MCQD solver
            (`<http://www.sicmm.org/~konc/maxclique/>`_). Note that the MCQD
            package must be installed.

        - ``solver`` -- (default: ``None``); specify a Linear Program (LP)
          solver to be used. If set to ``None``, the default one is used. For
          more information on LP solvers and which default solver is used, see
          the method :meth:`solve
          <sage.numerical.mip.MixedIntegerLinearProgram.solve>` of the class
          :class:`MixedIntegerLinearProgram
          <sage.numerical.mip.MixedIntegerLinearProgram>`.

        - ``verbose`` -- integer (default: ``0``); sets the level of
          verbosity. Set to 0 by default, which means quiet.

        Parameters ``solver`` and ``verbose`` are used only when
        ``algorithm="MILP"``.

        .. NOTE::

            Currently only implemented for undirected graphs. Use to_undirected
            to convert a digraph to an undirected graph.

        ALGORITHM:

        This function is based on Cliquer [NO2003]_.

        EXAMPLES:

        Using Cliquer (default)::

            sage: C = graphs.PetersenGraph()
            sage: C.clique_maximum()
            [7, 9]
            sage: C = Graph('DJ{')
            sage: C.clique_maximum()
            [1, 2, 3, 4]

        Through a Linear Program::

            sage: len(C.clique_maximum(algorithm="MILP"))
            4

        TESTS:

        Wrong algorithm::

            sage: C.clique_maximum(algorithm="BFS")
            Traceback (most recent call last):
            ...
            NotImplementedError: Only 'MILP', 'Cliquer' and 'mcqd' are supported.

        """
        self._scream_if_not_simple(allow_multiple_edges=True)
        if algorithm == "Cliquer":
            from sage.graphs.cliquer import max_clique
            return max_clique(self)
        elif algorithm == "MILP":
            return self.complement().independent_set(algorithm=algorithm, solver=solver, verbosity=verbose)
        elif algorithm == "mcqd":
            try:
                from sage.graphs.mcqd import mcqd
            except ImportError:
                from sage.misc.package import PackageNotFoundError
                raise PackageNotFoundError("mcqd")
            return mcqd(self)
        else:
            raise NotImplementedError("Only 'MILP', 'Cliquer' and 'mcqd' are supported.")

    @doc_index("Clique-related methods")
    def clique_number(self, algorithm="Cliquer", cliques=None, solver=None, verbose=0):
        r"""
        Return the order of the largest clique of the graph

        This is also called as the clique number.

        .. NOTE::

            Currently only implemented for undirected graphs. Use ``to_undirected``
            to convert a digraph to an undirected graph.

        INPUT:

        - ``algorithm`` -- the algorithm to be used :

          - If ``algorithm = "Cliquer"``, wraps the C program Cliquer
            [NO2003]_.

          - If ``algorithm = "networkx"``, uses the NetworkX's implementation of
            the Bron and Kerbosch Algorithm [BK1973]_.

          - If ``algorithm = "MILP"``, the problem is solved through a Mixed
            Integer Linear Program.

            (see :class:`~sage.numerical.mip.MixedIntegerLinearProgram`)

          - If ``algorithm = "mcqd"``, uses the MCQD solver
            (`<http://insilab.org/maxclique/>`_). Note that the MCQD
            package must be installed.

        - ``cliques`` -- an optional list of cliques that can be input if
          already computed. Ignored unless ``algorithm=="networkx"``.

        - ``solver`` -- (default: ``None``); specify a Linear Program (LP)
          solver to be used. If set to ``None``, the default one is used. For
          more information on LP solvers and which default solver is used, see
          the method :meth:`solve
          <sage.numerical.mip.MixedIntegerLinearProgram.solve>` of the class
          :class:`MixedIntegerLinearProgram
          <sage.numerical.mip.MixedIntegerLinearProgram>`.

        - ``verbose`` -- integer (default: ``0``); sets the level of
          verbosity. Set to 0 by default, which means quiet.

        ALGORITHM:

        This function is based on Cliquer [NO2003]_ and [BK1973]_.

        EXAMPLES::

            sage: C = Graph('DJ{')
            sage: C.clique_number()
            4
            sage: G = Graph({0:[1,2,3], 1:[2], 3:[0,1]})
            sage: G.show(figsize=[2,2])
            sage: G.clique_number()
            3

        By definition the clique number of a complete graph is its order::

            sage: all(graphs.CompleteGraph(i).clique_number() == i for i in range(1,15))
            True

        A non-empty graph without edges has a clique number of 1::

            sage: all((i*graphs.CompleteGraph(1)).clique_number() == 1 for i in range(1,15))
            True

        A complete multipartite graph with k parts has clique number k::

            sage: all((i*graphs.CompleteMultipartiteGraph(i*[5])).clique_number() == i for i in range(1,6))
            True

        TESTS::

            sage: g = graphs.PetersenGraph()
            sage: g.clique_number(algorithm="MILP")
            2
            sage: for i in range(10):                                            # optional - mcqd
            ....:     g = graphs.RandomGNP(15,.5)                                # optional - mcqd
            ....:     if g.clique_number() != g.clique_number(algorithm="mcqd"): # optional - mcqd
            ....:         print("This is dead wrong !")                          # optional - mcqd
        """
        self._scream_if_not_simple(allow_loops=False)
        if algorithm == "Cliquer":
            from sage.graphs.cliquer import clique_number
            return clique_number(self)
        elif algorithm == "networkx":
            import networkx
            return networkx.graph_clique_number(self.networkx_graph(), cliques)
        elif algorithm == "MILP":
            return len(self.complement().independent_set(algorithm=algorithm, solver=solver, verbosity=verbose))
        elif algorithm == "mcqd":
            try:
                from sage.graphs.mcqd import mcqd
            except ImportError:
                from sage.misc.package import PackageNotFoundError
                raise PackageNotFoundError("mcqd")
            return len(mcqd(self))
        else:
            raise NotImplementedError("Only 'networkx' 'MILP' 'Cliquer' and 'mcqd' are supported.")

    @doc_index("Clique-related methods")
    def cliques_number_of(self, vertices=None, cliques=None):
        """
        Return a dictionary of the number of maximal cliques containing each
        vertex, keyed by vertex.

        This returns a single value if only one input vertex.

        .. NOTE::

            Currently only implemented for undirected graphs. Use to_undirected
            to convert a digraph to an undirected graph.

        INPUT:

        - ``vertices`` -- the vertices to inspect (default is entire graph)

        - ``cliques`` -- list of cliques (if already computed)


        EXAMPLES::

            sage: C = Graph('DJ{')
            sage: C.cliques_number_of()
            {0: 1, 1: 1, 2: 1, 3: 1, 4: 2}
            sage: E = C.cliques_maximal()
            sage: E
            [[0, 4], [1, 2, 3, 4]]
            sage: C.cliques_number_of(cliques=E)
            {0: 1, 1: 1, 2: 1, 3: 1, 4: 2}
            sage: F = graphs.Grid2dGraph(2,3)
            sage: F.cliques_number_of()
            {(0, 0): 2, (0, 1): 3, (0, 2): 2, (1, 0): 2, (1, 1): 3, (1, 2): 2}
            sage: F.cliques_number_of(vertices=[(0, 1), (1, 2)])
            {(0, 1): 3, (1, 2): 2}
            sage: G = Graph({0:[1,2,3], 1:[2], 3:[0,1]})
            sage: G.show(figsize=[2,2])
            sage: G.cliques_number_of()
            {0: 2, 1: 2, 2: 1, 3: 1}
        """
        import networkx
        return networkx.number_of_cliques(self.networkx_graph(), vertices, cliques)

    @doc_index("Clique-related methods")
    def cliques_get_max_clique_graph(self):
        """
        Return the clique graph.

        Vertices of the result are the maximal cliques of the graph, and edges
        of the result are between maximal cliques with common members in the
        original graph.

        For more information, see the :wikipedia:`Clique_graph`.

        .. NOTE::

            Currently only implemented for undirected graphs. Use to_undirected
            to convert a digraph to an undirected graph.

        EXAMPLES::

            sage: (graphs.ChvatalGraph()).cliques_get_max_clique_graph()
            Graph on 24 vertices
            sage: ((graphs.ChvatalGraph()).cliques_get_max_clique_graph()).show(figsize=[2,2], vertex_size=20, vertex_labels=False)
            sage: G = Graph({0:[1,2,3], 1:[2], 3:[0,1]})
            sage: G.show(figsize=[2,2])
            sage: G.cliques_get_max_clique_graph()
            Graph on 2 vertices
            sage: (G.cliques_get_max_clique_graph()).show(figsize=[2,2])
        """
        import networkx
        return Graph(networkx.make_max_clique_graph(self.networkx_graph(), create_using=networkx.MultiGraph()))

    @doc_index("Clique-related methods")
    def cliques_get_clique_bipartite(self, **kwds):
        """
        Return a bipartite graph constructed such that maximal cliques are the
        right vertices and the left vertices are retained from the given
        graph. Right and left vertices are connected if the bottom vertex
        belongs to the clique represented by a top vertex.

        .. NOTE::

            Currently only implemented for undirected graphs. Use to_undirected
            to convert a digraph to an undirected graph.

        EXAMPLES::

            sage: (graphs.ChvatalGraph()).cliques_get_clique_bipartite()
            Bipartite graph on 36 vertices
            sage: ((graphs.ChvatalGraph()).cliques_get_clique_bipartite()).show(figsize=[2,2], vertex_size=20, vertex_labels=False)
            sage: G = Graph({0:[1,2,3], 1:[2], 3:[0,1]})
            sage: G.show(figsize=[2,2])
            sage: G.cliques_get_clique_bipartite()
            Bipartite graph on 6 vertices
            sage: (G.cliques_get_clique_bipartite()).show(figsize=[2,2])
        """
        from .bipartite_graph import BipartiteGraph
        import networkx
        return BipartiteGraph(networkx.make_clique_bipartite(self.networkx_graph(), **kwds))

    @doc_index("Algorithmically hard stuff")
    def independent_set(self, algorithm="Cliquer", value_only=False, reduction_rules=True, solver=None, verbosity=0):
        r"""
        Return a maximum independent set.

        An independent set of a graph is a set of pairwise non-adjacent
        vertices. A maximum independent set is an independent set of maximum
        cardinality.  It induces an empty subgraph.

        Equivalently, an independent set is defined as the complement of a
        vertex cover.

        For more information, see the
        :wikipedia:`Independent_set_(graph_theory)` and the
        :wikipedia:`Vertex_cover`.

        INPUT:

        - ``algorithm`` -- the algorithm to be used

          * If ``algorithm = "Cliquer"`` (default), the problem is solved
            using Cliquer [NO2003]_.

            (see the :mod:`Cliquer modules <sage.graphs.cliquer>`)

          * If ``algorithm = "MILP"``, the problem is solved through a Mixed
            Integer Linear Program.

            (see :class:`~sage.numerical.mip.MixedIntegerLinearProgram`)

         * If ``algorithm = "mcqd"``, uses the MCQD solver
           (`<http://www.sicmm.org/~konc/maxclique/>`_). Note that the MCQD
           package must be installed.

        - ``value_only`` -- boolean (default: ``False``); if set to ``True``,
          only the size of a maximum independent set is returned. Otherwise,
          a maximum independent set is returned as a list of vertices.

        - ``reduction_rules`` -- (default: ``True``); specify if the reductions
          rules from kernelization must be applied as pre-processing or not.
          See [ACFLSS04]_ for more details. Note that depending on the instance,
          it might be faster to disable reduction rules.

        - ``solver`` -- (default: ``None``); specify a Linear Program (LP)
          solver to be used. If set to ``None``, the default one is used. For
          more information on LP solvers and which default solver is used, see
          the method
          :meth:`~sage.numerical.mip.MixedIntegerLinearProgram.solve`
          of the class
          :class:`~sage.numerical.mip.MixedIntegerLinearProgram`.

        - ``verbosity`` -- non-negative integer (default: ``0``); set the level
          of verbosity you want from the linear program solver. Since the
          problem of computing an independent set is `NP`-complete, its solving
          may take some time depending on the graph. A value of 0 means that
          there will be no message printed by the solver. This option is only
          useful if ``algorithm="MILP"``.

        .. NOTE::

            While Cliquer/MCAD are usually (and by far) the most efficient
            implementations, the MILP formulation sometimes proves faster on
            very "symmetrical" graphs.

        EXAMPLES:

        Using Cliquer::

            sage: C = graphs.PetersenGraph()
            sage: C.independent_set()
            [0, 3, 6, 7]

        As a linear program::

            sage: C = graphs.PetersenGraph()
            sage: len(C.independent_set(algorithm="MILP"))
            4

        .. PLOT::

            g = graphs.PetersenGraph()
            sphinx_plot(g.plot(partition=[g.independent_set()]))
        """
        my_cover = self.vertex_cover(algorithm=algorithm, value_only=value_only,
                                         reduction_rules=reduction_rules,
                                         solver=solver, verbosity=verbosity)
        if value_only:
            return self.order() - my_cover
        else:
            my_cover = set(my_cover)
            return [u for u in self if not u in my_cover]


    @doc_index("Algorithmically hard stuff")
    def vertex_cover(self, algorithm="Cliquer", value_only=False,
                     reduction_rules=True, solver=None, verbosity=0):
        r"""
        Return a minimum vertex cover of self represented by a set of vertices.

        A minimum vertex cover of a graph is a set `S` of vertices such that
        each edge is incident to at least one element of `S`, and such that `S`
        is of minimum cardinality. For more information, see the
        :wikipedia:`Vertex_cover`.

        Equivalently, a vertex cover is defined as the complement of an
        independent set.

        As an optimization problem, it can be expressed as follows:

        .. MATH::

            \mbox{Minimize : }&\sum_{v\in G} b_v\\
            \mbox{Such that : }&\forall (u,v) \in G.edges(), b_u+b_v\geq 1\\
            &\forall x\in G, b_x\mbox{ is a binary variable}

        INPUT:

        - ``algorithm`` -- string (default: ``"Cliquer"``). Indicating which
          algorithm to use. It can be one of those values.

          - ``"Cliquer"`` will compute a minimum vertex cover using the Cliquer
            package.

          - ``"MILP"`` will compute a minimum vertex cover through a mixed
            integer linear program.

          - ``"mcqd"`` will use the MCQD solver
            (`<http://www.sicmm.org/~konc/maxclique/>`_). Note that the MCQD
            package must be installed.

        - ``value_only`` -- boolean (default: ``False``); if set to ``True``,
          only the size of a minimum vertex cover is returned. Otherwise,
          a minimum vertex cover is returned as a list of vertices.

        - ``reduction_rules`` -- (default: ``True``); specify if the reductions
          rules from kernelization must be applied as pre-processing or not.
          See [ACFLSS04]_ for more details. Note that depending on the instance,
          it might be faster to disable reduction rules.

        - ``solver`` -- (default: ``None``); specify a Linear Program (LP)
          solver to be used. If set to ``None``, the default one is used. For
          more information on LP solvers and which default solver is used, see
          the method :meth:`solve
          <sage.numerical.mip.MixedIntegerLinearProgram.solve>` of the class
          :class:`MixedIntegerLinearProgram
          <sage.numerical.mip.MixedIntegerLinearProgram>`.

        - ``verbosity`` -- non-negative integer (default: ``0``); set the level
          of verbosity you want from the linear program solver. Since the
          problem of computing a vertex cover is `NP`-complete, its solving may
          take some time depending on the graph. A value of 0 means that there
          will be no message printed by the solver. This option is only useful
          if ``algorithm="MILP"``.

        EXAMPLES:

        On the Pappus graph::

           sage: g = graphs.PappusGraph()
           sage: g.vertex_cover(value_only=True)
           9

        .. PLOT::

            g = graphs.PappusGraph()
            sphinx_plot(g.plot(partition=[g.vertex_cover()]))

        TESTS:

        The two algorithms should return the same result::

           sage: g = graphs.RandomGNP(10, .5)
           sage: vc1 = g.vertex_cover(algorithm="MILP")
           sage: vc2 = g.vertex_cover(algorithm="Cliquer")
           sage: len(vc1) == len(vc2)
           True

        The cardinality of the vertex cover is unchanged when reduction rules
        are used. First for trees::

           sage: for i in range(20):
           ....:     g = graphs.RandomTree(20)
           ....:     vc1_set = g.vertex_cover()
           ....:     vc1 = len(vc1_set)
           ....:     vc2 = g.vertex_cover(value_only=True, reduction_rules=False)
           ....:     if vc1 != vc2:
           ....:         print("Error :", vc1, vc2)
           ....:         print("With reduction rules :", vc1)
           ....:         print("Without reduction rules :", vc2)
           ....:         break
           ....:     g.delete_vertices(vc1_set)
           ....:     if g.size():
           ....:         print("This thing is not a vertex cover !")

        Then for random GNP graphs::

           sage: for i in range(20):
           ....:     g = graphs.RandomGNP(50, 0.08)
           ....:     vc1_set = g.vertex_cover()
           ....:     vc1 = len(vc1_set)
           ....:     vc2 = g.vertex_cover(value_only=True, reduction_rules=False)
           ....:     if vc1 != vc2:
           ....:         print("Error :", vc1, vc2)
           ....:         print("With reduction rules :", vc1)
           ....:         print("Without reduction rules :", vc2)
           ....:         break
           ....:     g.delete_vertices(vc1_set)
           ....:     if g.size():
           ....:         print("This thing is not a vertex cover !")

        Testing mcqd::

            sage: graphs.PetersenGraph().vertex_cover(algorithm="mcqd", value_only=True) # optional - mcqd
            6

        Given a wrong algorithm::

            sage: graphs.PetersenGraph().vertex_cover(algorithm="guess")
            Traceback (most recent call last):
            ...
            ValueError: the algorithm must be "Cliquer", "MILP" or "mcqd"

        Ticket :trac:`24287` is fixed::

            sage: G = Graph([(0,1)]*5 + [(1,2)]*2, multiedges=True)
            sage: G.vertex_cover(reduction_rules=True, algorithm='MILP')
            [1]
            sage: G.vertex_cover(reduction_rules=False)
            [1]

        Ticket :trac:`25988` is fixed::

            sage: B = BipartiteGraph(graphs.CycleGraph(6))
            sage: B.vertex_cover(algorithm='Cliquer', reduction_rules=True)
            [1, 3, 5]
        """
        self._scream_if_not_simple(allow_multiple_edges=True)
        g = self

        ppset = []
        folded_vertices = []

        ###################
        # Reduction rules #
        ###################

        if reduction_rules:
            # We apply simple reduction rules allowing to identify vertices that
            # belongs to an optimal vertex cover

            # We first take a copy of the graph without multiple edges, if any.
            g = Graph(data=self.edges(), format='list_of_edges',
                          multiedges=self.allows_multiple_edges())
            g.allow_multiple_edges(False)

            degree_at_most_two = {u for u in g if g.degree(u) <= 2}

            while degree_at_most_two:

                u = degree_at_most_two.pop()
                du = g.degree(u)

                if not du:
                    # RULE 1: isolated vertices are not part of the cover. We
                    # simply remove them from the graph. The degree of such
                    # vertices may have been reduced to 0 while applying other
                    # reduction rules
                    g.delete_vertex(u)

                elif du == 1:
                    # RULE 2: If a vertex u has degree 1, we select its neighbor
                    # v and remove both u and v from g.
                    v = next(g.neighbor_iterator(u))
                    ppset.append(v)
                    g.delete_vertex(u)

                    for w in g.neighbor_iterator(v):
                        if g.degree(w) <= 3:
                            # The degree of w will be at most two after the
                            # deletion of v
                            degree_at_most_two.add(w)

                    g.delete_vertex(v)
                    degree_at_most_two.discard(v)

                elif du == 2:
                    v,w  = g.neighbors(u)

                    if g.has_edge(v, w):
                        # RULE 3: If the neighbors v and w of a degree 2 vertex
                        # u are incident, then we select both v and w and remove
                        # u, v, and w from g.
                        ppset.append(v)
                        ppset.append(w)
                        g.delete_vertex(u)
                        neigh = set(g.neighbors(v) + g.neighbors(w)).difference([v, w])
                        g.delete_vertex(v)
                        g.delete_vertex(w)

                        for z in neigh:
                            if g.degree(z) <= 2:
                                degree_at_most_two.add(z)

                    else:
                        # RULE 4, folded vertices: If the neighbors v and w of a
                        # degree 2 vertex u are not incident, then we contract
                        # edges (u, v), (u, w). Then, if the solution contains u,
                        # we replace it with v and w. Otherwise, we let u in the
                        # solution.
                        neigh = set(g.neighbors(v) + g.neighbors(w)).difference([u, v, w])
                        g.delete_vertex(v)
                        g.delete_vertex(w)
                        for z in neigh:
                            g.add_edge(u,z)

                        folded_vertices.append((u, v, w))

                        if g.degree(u) <= 2:
                            degree_at_most_two.add(u)

                    degree_at_most_two.discard(v)
                    degree_at_most_two.discard(w)


                # RULE 5:
                # TODO: add extra reduction rules


        ##################
        # Main Algorithm #
        ##################

        if not g.order():
            # Reduction rules were sufficients to get the solution
            size_cover_g = 0
            cover_g = set()

        elif algorithm == "Cliquer" or algorithm == "mcqd":
            if g.has_multiple_edges() and not reduction_rules:
                g = copy(g)
                g.allow_multiple_edges(False)

            independent = g.complement().clique_maximum(algorithm=algorithm)
            if value_only:
                size_cover_g = g.order() - len(independent)
            else:
                cover_g = set(uu for uu in g if not uu in independent)

        elif algorithm == "MILP":

            from sage.numerical.mip import MixedIntegerLinearProgram
            p = MixedIntegerLinearProgram(maximization=False, solver=solver)
            b = p.new_variable(binary=True)

            # minimizes the number of vertices in the set
            p.set_objective(p.sum(b[v] for v in g))

            # an edge contains at least one vertex of the minimum vertex cover
            for u,v in g.edge_iterator(labels=None):
                p.add_constraint(b[u] + b[v], min=1)

            if value_only:
                size_cover_g = p.solve(objective_only=True, log=verbosity)
            else:
                p.solve(log=verbosity)
                b = p.get_values(b)
                cover_g = set(v for v in g if b[v] == 1)
        else:
            raise ValueError('the algorithm must be "Cliquer", "MILP" or "mcqd"')

        #########################
        # Returning the results #
        #########################

        # We finally reconstruct the solution according the reduction rules
        if value_only:
            return len(ppset) + len(folded_vertices) + size_cover_g
        else:
            # RULES 2 and 3:
            cover_g.update(ppset)
            # RULE 4:
            folded_vertices.reverse()
            for u,v,w in folded_vertices:
                if u in cover_g:
                    cover_g.discard(u)
                    cover_g.add(v)
                    cover_g.add(w)
                else:
                    cover_g.add(u)
            return list(cover_g)

    @doc_index("Connectivity, orientations, trees")
    def ear_decomposition(self):
        r"""
        Return an Ear decomposition of the graph.

        An ear of an undirected graph `G` is a path `P` where the two endpoints
        of the path may coincide (i.e., form a cycle), but where otherwise no
        repetition of edges or vertices is allowed, so every internal vertex of
        `P` has degree two in `P`.

        An ear decomposition of an undirected graph `G` is a partition of its
        set of edges into a sequence of ears, such that the one or two endpoints
        of each ear belong to earlier ears in the sequence and such that the
        internal vertices of each ear do not belong to any earlier ear.

        For more information, see the :wikipedia:`Ear_decomposition`.

        This method implements the linear time algorithm presented in
        [Sch2013]_.

        OUTPUT:

        - A nested list representing the cycles and chains of the ear
          decomposition of the graph.

        EXAMPLES:

        Ear decomposition of an outer planar graph of order 13::

            sage: g = Graph('LlCG{O@?GBOMW?')
            sage: g.ear_decomposition()
            [[0, 3, 2, 1, 0],
             [0, 7, 4, 3],
             [0, 11, 9, 8, 7],
             [1, 12, 2],
             [3, 6, 5, 4],
             [4, 6],
             [7, 10, 8],
             [7, 11],
             [8, 11]]

        Ear decomposition of a biconnected graph::

            sage: g = graphs.CycleGraph(4)
            sage: g.ear_decomposition()
            [[0, 3, 2, 1, 0]]

        Ear decomposition of a connected but not biconnected graph::

            sage: G = Graph()
            sage: G.add_cycle([0,1,2])
            sage: G.add_edge(0,3)
            sage: G.add_cycle([3,4,5,6])
            sage: G.ear_decomposition()
            [[0, 2, 1, 0], [3, 6, 5, 4, 3]]

        The ear decomposition of a multigraph with loops is the same as the ear
        decomposition of the underlying simple graph::

            sage: g = graphs.BullGraph()
            sage: g.allow_multiple_edges(True)
            sage: g.add_edges(g.edges())
            sage: g.allow_loops(True)
            sage: u = g.random_vertex()
            sage: g.add_edge(u, u)
            sage: g
            Bull graph: Looped multi-graph on 5 vertices
            sage: h = g.to_simple()
            sage: g.ear_decomposition() == h.ear_decomposition()
            True

        TESTS::

            sage: g=Graph()
            sage: g
            Graph on 0 vertices
            sage: g.ear_decomposition()
            Traceback (most recent call last):
            ...
            ValueError: ear decomposition is defined for graphs of order at least 3

        """
        # Ear decomposition of a graph of order < 3 is [].
        if self.order() < 3:
            raise ValueError("ear decomposition is defined for graphs of order at least 3")

        # List to store the order in which dfs visits vertices.
        dfs_order = []

        # Boolean dict to mark vertices as visited or unvisited during
        # Dfs traversal in graph.
        seen = set()

        # Boolean dict to mark vertices as visited or unvisited in
        # Dfs tree traversal.
        traversed = set()

        # Dictionary to store parent vertex of all the visited vertices.
        # Initialized for the first vertex to be visited.
        parent = {next(self.vertex_iterator()): None}

        # List to store visit_time of vertices in Dfs traversal.
        value = {}

        # List to store all the chains and cycles of the input graph G.
        chains = []

        # DFS() : Function that performs depth first search on input graph G and
        #         stores DFS tree in parent array format.
        def DFS(v):
            """
            Depth first search step from vertex v.
            """
            # make v are visited, update its time of visited and value
            seen.add(v)
            dfs_order.append(v)

            # Traverse though all the neighbor vertices of v
            for u in self.neighbor_iterator(v):
                # if any neighbor is not visited, enter
                if u not in seen:
                    # Set the parent of u in DFS tree as v and continue
                    # exploration
                    parent[u] = v
                    DFS(u)

        # Traverse() : Function that use G-T (non-tree edges) to find cycles
        #              and chains by traversing in DFS tree.
        def traverse(start, pointer):
            # Make the firt end of non-tree edge visited
            traversed.add(start)
            chain = [start]

            # Traverse DFS Tree of G and print all the not visited vertices
            # Appending all the vertices in chain
            while True:
                chain.append(pointer)
                if pointer in traversed:
                    break
                traversed.add(pointer)
                pointer = parent[pointer]
            chains.append(chain)

        # Perform ear decomposition on each connected component of input graph.
        for v in self:
            if v not in seen:
              # Start the depth first search from first vertex
                DFS(v)
                value = {u:i for i,u in enumerate(dfs_order)}

                # Traverse all the non Tree edges, according to DFS order
                for u in dfs_order:
                    for neighbor in self.neighbor_iterator(u):
                        if value[u] < value[neighbor] and u != parent[neighbor]:
                            traverse(u, neighbor)

                dfs_order = []

        return chains

    @doc_index("Clique-related methods")
    def cliques_vertex_clique_number(self, algorithm="cliquer", vertices=None,
                                     cliques=None):
        """
        Return a dictionary of sizes of the largest maximal cliques containing
        each vertex, keyed by vertex.

        Returns a single value if only one input vertex.

        .. NOTE::

            Currently only implemented for undirected graphs. Use to_undirected
            to convert a digraph to an undirected graph.

        INPUT:

         - ``algorithm`` -- either ``cliquer`` or ``networkx``

           - ``cliquer`` -- This wraps the C program Cliquer [NO2003]_.

           - ``networkx`` -- This function is based on NetworkX's implementation
             of the Bron and Kerbosch Algorithm [BK1973]_.

        - ``vertices`` -- the vertices to inspect (default is entire graph).
          Ignored unless ``algorithm=='networkx'``.

        - ``cliques`` -- list of cliques (if already computed).  Ignored unless
          ``algorithm=='networkx'``.

        EXAMPLES::

            sage: C = Graph('DJ{')
            sage: C.cliques_vertex_clique_number()
            {0: 2, 1: 4, 2: 4, 3: 4, 4: 4}
            sage: E = C.cliques_maximal()
            sage: E
            [[0, 4], [1, 2, 3, 4]]
            sage: C.cliques_vertex_clique_number(cliques=E,algorithm="networkx")
            {0: 2, 1: 4, 2: 4, 3: 4, 4: 4}
            sage: F = graphs.Grid2dGraph(2,3)
            sage: F.cliques_vertex_clique_number(algorithm="networkx")
            {(0, 0): 2, (0, 1): 2, (0, 2): 2, (1, 0): 2, (1, 1): 2, (1, 2): 2}
            sage: F.cliques_vertex_clique_number(vertices=[(0, 1), (1, 2)])
            {(0, 1): 2, (1, 2): 2}
            sage: G = Graph({0:[1,2,3], 1:[2], 3:[0,1]})
            sage: G.show(figsize=[2,2])
            sage: G.cliques_vertex_clique_number()
            {0: 3, 1: 3, 2: 3, 3: 3}
        """
        if algorithm == "cliquer":
            from sage.graphs.cliquer import clique_number
            if vertices is None:
                vertices = self
            value = {}
            for v in vertices:
                value[v] = 1 + clique_number(self.subgraph(self.neighbors(v)))
                self.subgraph(self.neighbors(v)).plot()
            return value
        elif algorithm == "networkx":
            import networkx
            return networkx.node_clique_number(self.networkx_graph(), vertices, cliques)
        else:
            raise NotImplementedError("Only 'networkx' and 'cliquer' are supported.")

    @doc_index("Clique-related methods")
    def cliques_containing_vertex(self, vertices=None, cliques=None):
        """
        Return the cliques containing each vertex, represented as a dictionary
        of lists of lists, keyed by vertex.

        Returns a single list if only one input vertex.

        .. NOTE::

            Currently only implemented for undirected graphs. Use to_undirected
            to convert a digraph to an undirected graph.

        INPUT:

        - ``vertices`` -- the vertices to inspect (default is entire graph)

        - ``cliques`` -- list of cliques (if already computed)

        EXAMPLES::

            sage: C = Graph('DJ{')
            sage: C.cliques_containing_vertex()
            {0: [[4, 0]], 1: [[4, 1, 2, 3]], 2: [[4, 1, 2, 3]], 3: [[4, 1, 2, 3]], 4: [[4, 0], [4, 1, 2, 3]]}
            sage: E = C.cliques_maximal()
            sage: E
            [[0, 4], [1, 2, 3, 4]]
            sage: C.cliques_containing_vertex(cliques=E)
            {0: [[0, 4]], 1: [[1, 2, 3, 4]], 2: [[1, 2, 3, 4]], 3: [[1, 2, 3, 4]], 4: [[0, 4], [1, 2, 3, 4]]}

            sage: G = Graph({0:[1,2,3], 1:[2], 3:[0,1]})
            sage: G.show(figsize=[2,2])
            sage: G.cliques_containing_vertex()
            {0: [[0, 1, 2], [0, 1, 3]], 1: [[0, 1, 2], [0, 1, 3]], 2: [[0, 1, 2]], 3: [[0, 1, 3]]}

        Since each clique of a 2 dimensional grid corresponds to an edge, the
        number of cliques in which a vertex is involved equals its degree::

            sage: F = graphs.Grid2dGraph(2,3)
            sage: d = F.cliques_containing_vertex()
            sage: all(F.degree(u) == len(cliques) for u,cliques in d.items())
            True
            sage: F.cliques_containing_vertex(vertices=[(0, 1)])
            {(0, 1): [[(0, 1), (0, 0)], [(0, 1), (0, 2)], [(0, 1), (1, 1)]]}

        """
        import networkx
        return networkx.cliques_containing_node(self.networkx_graph(), vertices, cliques)

    @doc_index("Clique-related methods")
    def clique_complex(self):
        """
        Return the clique complex of self.

        This is the largest simplicial complex on the vertices of self whose
        1-skeleton is self.

        This is only makes sense for undirected simple graphs.

        EXAMPLES::

            sage: g = Graph({0:[1,2],1:[2],4:[]})
            sage: g.clique_complex()
            Simplicial complex with vertex set (0, 1, 2, 4) and facets {(4,), (0, 1, 2)}

            sage: h = Graph({0:[1,2,3,4],1:[2,3,4],2:[3]})
            sage: x = h.clique_complex()
            sage: x
            Simplicial complex with vertex set (0, 1, 2, 3, 4) and facets {(0, 1, 4), (0, 1, 2, 3)}
            sage: i = x.graph()
            sage: i==h
            True
            sage: x==i.clique_complex()
            True

        """
        if self.is_directed() or self.has_loops() or self.has_multiple_edges():
            raise ValueError("Self must be an undirected simple graph to have a clique complex.")
        import sage.homology.simplicial_complex
        C = sage.homology.simplicial_complex.SimplicialComplex(self.cliques_maximal(), maximality_check=True)
        C._graph = self
        return C

    @doc_index("Clique-related methods")
    def clique_polynomial(self, t=None):
        r"""
        Return the clique polynomial of self.

        This is the polynomial where the coefficient of `t^n` is the number of
        cliques in the graph with `n` vertices. The constant term of the clique
        polynomial is always taken to be one.

        EXAMPLES::

            sage: g = Graph()
            sage: g.clique_polynomial()
            1
            sage: g = Graph({0:[1]})
            sage: g.clique_polynomial()
            t^2 + 2*t + 1
            sage: g = graphs.CycleGraph(4)
            sage: g.clique_polynomial()
            4*t^2 + 4*t + 1

        """
        if t is None:
            R = PolynomialRing(ZZ, 't')
            t = R.gen()
        number_of = [0]*(self.order() + 1)
        for x in IndependentSets(self, complement=True):
            number_of[len(x)] += 1
        return sum(coeff*t**i for i,coeff in enumerate(number_of) if coeff)

    ### Miscellaneous

    @doc_index("Leftovers")
    def cores(self, k=None, with_labels=False):
        r"""
        Return the core number for each vertex in an ordered list.

        (for homomorphisms cores, see the :meth:`Graph.has_homomorphism_to`
        method)

        DEFINITIONS:

        * *K-cores* in graph theory were introduced by Seidman in 1983 and by
          Bollobas in 1984 as a method of (destructively) simplifying graph
          topology to aid in analysis and visualization. They have been more
          recently defined as the following by Batagelj et al:

          *Given a graph `G` with vertices set `V` and edges set `E`, the
          `k`-core of `G` is the graph obtained from `G` by recursively removing
          the vertices with degree less than `k`, for as long as there are any.*

          This operation can be useful to filter or to study some properties of
          the graphs. For instance, when you compute the 2-core of graph G, you
          are cutting all the vertices which are in a tree part of graph.  (A
          tree is a graph with no loops). See the :wikipedia:`K-core`.

          [PSW1996]_ defines a `k`-core of `G` as the largest subgraph (it is
          unique) of `G` with minimum degree at least `k`.

        * Core number of a vertex

          The core number of a vertex `v` is the largest integer `k` such that
          `v` belongs to the `k`-core of `G`.

        * Degeneracy

          The *degeneracy* of a graph `G`, usually denoted `\delta^*(G)`, is the
          smallest integer `k` such that the graph `G` can be reduced to the
          empty graph by iteratively removing vertices of degree `\leq k`.
          Equivalently, `\delta^*(G)=k` if `k` is the smallest integer such that
          the `k`-core of `G` is empty.

        IMPLEMENTATION:

        This implementation is based on the NetworkX implementation of the
        algorithm described in [BZ2003]_.

        INPUT:

        - ``k`` -- integer (default: ``None``);

            * If ``k = None`` (default), returns the core number for each vertex.

            * If ``k`` is an integer, returns a pair ``(ordering, core)``, where
              ``core`` is the list of vertices in the `k`-core of ``self``, and
              ``ordering`` is an elimination order for the other vertices such
              that each vertex is of degree strictly less than `k` when it is to
              be eliminated from the graph.

        - ``with_labels`` -- boolean (default: ``False``); when set to
          ``False``, and ``k = None``, the method returns a list whose `i` th
          element is the core number of the `i` th vertex. When set to ``True``,
          the method returns a dictionary whose keys are vertices, and whose
          values are the corresponding core numbers.

        .. SEEALSO::

           * Graph cores is also a notion related to graph homomorphisms. For
             this second meaning, see :meth:`Graph.has_homomorphism_to`.

        EXAMPLES::

            sage: (graphs.FruchtGraph()).cores()
            [3, 3, 3, 3, 3, 3, 3, 3, 3, 3, 3, 3]
            sage: (graphs.FruchtGraph()).cores(with_labels=True)
            {0: 3, 1: 3, 2: 3, 3: 3, 4: 3, 5: 3, 6: 3, 7: 3, 8: 3, 9: 3, 10: 3, 11: 3}
            sage: set_random_seed(0)
            sage: a = random_matrix(ZZ, 20, x=2, sparse=True, density=.1)
            sage: b = Graph(20)
            sage: b.add_edges(a.nonzero_positions(), loops=False)
            sage: cores = b.cores(with_labels=True); cores
            {0: 3, 1: 3, 2: 3, 3: 3, 4: 2, 5: 2, 6: 3, 7: 1, 8: 3, 9: 3, 10: 3, 11: 3, 12: 3, 13: 3, 14: 2, 15: 3, 16: 3, 17: 3, 18: 3, 19: 3}
            sage: [v for v,c in cores.items() if c >= 2] # the vertices in the 2-core
            [0, 1, 2, 3, 4, 5, 6, 8, 9, 10, 11, 12, 13, 14, 15, 16, 17, 18, 19]

        Checking the 2-core of a random lobster is indeed the empty set::

            sage: g = graphs.RandomLobster(20, .5, .5)
            sage: ordering, core = g.cores(2)
            sage: len(core) == 0
            True
        """
        self._scream_if_not_simple()
        # compute the degrees of each vertex
        degrees = self.degree(labels=True)

        # Sort vertices by degree. Store in a list and keep track of where a
        # specific degree starts (effectively, the list is sorted by bins).
        verts = sorted(degrees.keys(), key=lambda x: degrees[x])
        bin_boundaries = [0]
        curr_degree = 0
        for i,v in enumerate(verts):
            if degrees[v] > curr_degree:
                bin_boundaries.extend([i] * (degrees[v] - curr_degree))
                curr_degree = degrees[v]
        vert_pos = {v: pos for pos,v in enumerate(verts)}
        # Set up initial guesses for core and lists of neighbors.
        core = degrees
        nbrs = {v: set(self.neighbors(v)) for v in self}
        # form vertex core building up from smallest
        for v in verts:

            # If all the vertices have a degree larger than k, we can return our
            # answer if k is not None
            if k is not None and core[v] >= k:
                return verts[:vert_pos[v]], verts[vert_pos[v]:]

            for u in nbrs[v]:
                if core[u] > core[v]:
                    nbrs[u].remove(v)

                    # Cleverly move u to the end of the next smallest bin (i.e.,
                    # subtract one from the degree of u). We do this by swapping
                    # u with the first vertex in the bin that contains u, then
                    # incrementing the bin boundary for the bin that contains u.
                    pos = vert_pos[u]
                    bin_start = bin_boundaries[core[u]]
                    vert_pos[u] = bin_start
                    vert_pos[verts[bin_start]] = pos
                    verts[bin_start],verts[pos] = verts[pos],verts[bin_start]
                    bin_boundaries[core[u]] += 1
                    core[u] -= 1

        if k is not None:
            return verts, []

        if with_labels:
            return core
        else:
            return list(core.values())

    @doc_index("Leftovers")
    def modular_decomposition(self, algorithm='habib', style='tuple'):
        r"""
        Return the modular decomposition of the current graph.

        A module of an undirected graph is a subset of vertices such that every
        vertex outside the module is either connected to all members of the
        module or to none of them. Every graph that has a nontrivial module can
        be partitioned into modules, and the increasingly fine partitions into
        modules form a tree. The ``modular_decomposition`` function returns
        that tree.

        INPUT:

        - ``algorithm`` -- string (default: ``'habib'``); specifies the
          algorithm to use among:

          - ``'tedder'`` -- linear time algorithm of [TCHP2008]_

          - ``'habib'`` -- `O(n^3)` algorithm of [HM1979]_. This algorithm is
            much simpler and so possibly less prone to errors.

        - ``style`` -- string (default: ``'tuple'``); specifies the output
          format:

          - ``'tuple'`` -- as nested tuples.

          - ``'tree'`` -- as :class:`~sage.combinat.rooted_tree.LabelledRootedTree`.

        OUTPUT:

        A pair of two values (recursively encoding the decomposition) :

        * The type of the current module :

          * ``"PARALLEL"``
          * ``"PRIME"``
          * ``"SERIES"``

        * The list of submodules (as list of pairs ``(type, list)``,
          recursively...) or the vertex's name if the module is a singleton.

        Crash course on modular decomposition:

        A module `M` of a graph `G` is a proper subset of its vertices such
        that for all `u \in V(G)-M, v,w\in M` the relation `u \sim v
        \Leftrightarrow u \sim w` holds, where `\sim` denotes the adjacency
        relation in `G`. Equivalently, `M \subset V(G)` is a module if all its
        vertices have the same adjacency relations with each vertex outside of
        the module (vertex by vertex).

        Hence, for a set like a module, it is very easy to encode the
        information of the adjacencies between the vertices inside and outside
        the module -- we can actually add a new vertex `v_M` to our graph
        representing our module `M`, and let `v_M` be adjacent to `u\in V(G)-M`
        if and only if some `v\in M` (and hence all the vertices contained in
        the module) is adjacent to `u`. We can now independently (and
        recursively) study the structure of our module `M` and the new graph
        `G-M+\{v_M\}`, without any loss of information.

        Here are two very simple modules :

        * A connected component `C` (or the union of some --but not all-- of
          them) of a disconnected graph `G`, for instance, is a module, as no
          vertex of `C` has a neighbor outside of it.

        * An anticomponent `C` (or the union of some --but not all-- of them) of
          an non-anticonnected graph `G`, for the same reason (it is just the
          complement of the previous graph !).

        These modules being of special interest, the disjoint union of graphs is
        called a Parallel composition, and the complement of a disjoint union is
        called a Series composition. A graph whose only modules are singletons
        is called Prime.

        For more information on modular decomposition, in particular for an
        explanation of the terms "Parallel," "Prime" and "Series," see the
        :wikipedia:`Modular_decomposition`.

        You may also be interested in the survey from Michel Habib and
        Christophe Paul entitled "A survey on Algorithmic aspects of modular
        decomposition" [HP2010]_.

        EXAMPLES:

        The Bull Graph is prime::

            sage: graphs.BullGraph().modular_decomposition()
            (PRIME, [1, 2, 0, 3, 4])

        The Petersen Graph too::

            sage: graphs.PetersenGraph().modular_decomposition()
            (PRIME, [1, 4, 5, 0, 2, 6, 3, 7, 8, 9])

        This a clique on 5 vertices with 2 pendant edges, though, has a more
        interesting decomposition::

            sage: g = graphs.CompleteGraph(5)
            sage: g.add_edge(0,5)
            sage: g.add_edge(0,6)
            sage: g.modular_decomposition(algorithm='habib')
            (SERIES, [(PARALLEL, [(SERIES, [1, 2, 3, 4]), 5, 6]), 0])

        We get an equivalent tree when we use the algorithm of [TCHP2008]_::

            sage: g.modular_decomposition(algorithm='tedder')
            (SERIES, [(PARALLEL, [(SERIES, [4, 3, 2, 1]), 5, 6]), 0])

        We can choose output to be a
        :class:`~sage.combinat.rooted_tree.LabelledRootedTree`::

            sage: g.modular_decomposition(style='tree')
            SERIES[0[], PARALLEL[5[], 6[], SERIES[1[], 2[], 3[], 4[]]]]
            sage: ascii_art(g.modular_decomposition(style='tree'))
              __SERIES
             /      /
            0   ___PARALLEL
               / /     /
              5 6   __SERIES
                   / / / /
                  1 2 3 4

        ALGORITHM:

        When ``algorithm='tedder'`` this function uses python implementation of
        algorithm published by Marc Tedder, Derek Corneil, Michel Habib and
        Christophe Paul [TCHP2008]_. When ``algorithm='habib'`` this function
        uses the algorithm of M. Habib and M. Maurer [HM1979]_.

        .. SEEALSO::

            - :meth:`is_prime` -- Tests whether a graph is prime.

            - :class:`~sage.combinat.rooted_tree.LabelledRootedTree`.

        TESTS:

        Empty graph::

            sage: graphs.EmptyGraph().modular_decomposition(algorithm='habib')
            ()
            sage: graphs.EmptyGraph().modular_decomposition(algorithm='tedder')
            ()
            sage: graphs.EmptyGraph().modular_decomposition(algorithm='habib', style='tree')
            None[]
            sage: graphs.EmptyGraph().modular_decomposition(algorithm='tedder', style='tree')
            None[]

        Singleton Vertex::

            sage: Graph(1).modular_decomposition(algorithm='habib')
            (PRIME, [0])
            sage: Graph(1).modular_decomposition(algorithm='tedder')
            (PRIME, [0])
            sage: Graph(1).modular_decomposition(algorithm='habib', style='tree')
            PRIME[0[]]
            sage: Graph(1).modular_decomposition(algorithm='tedder', style='tree')
            PRIME[0[]]

        Vertices may be arbitrary --- check that :trac:`24898` is fixed::

            sage: Graph({(1,2):[(2,3)],(2,3):[(1,2)]}).modular_decomposition()
            (SERIES, [(1, 2), (2, 3)])

        Unknown algorithm::

            sage: graphs.PathGraph(2).modular_decomposition(algorithm='abc')
            Traceback (most recent call last):
            ...
            ValueError: algorithm must be 'habib' or 'tedder'

        Unknown style::

            sage: graphs.PathGraph(2).modular_decomposition(style='xyz')
            Traceback (most recent call last):
            ...
            ValueError: style must be 'tuple' or 'tree'
        """
        from sage.graphs.graph_decompositions.modular_decomposition import (modular_decomposition,
                                                                            NodeType,
                                                                            habib_maurer_algorithm,
                                                                            create_prime_node,
                                                                            create_normal_node)

        self._scream_if_not_simple()

        if not self.order():
            D = None
        elif self.order() == 1:
            D = create_prime_node()
            D.children.append(create_normal_node(self.vertices()[0]))
        else:
            if algorithm == 'habib':
                D = habib_maurer_algorithm(self)
            elif algorithm == 'tedder':
                D = modular_decomposition(self)
            else:
                raise ValueError("algorithm must be 'habib' or 'tedder'")

        if style == 'tuple':
            if D is None:
                return tuple()
            def relabel(x):
                if x.node_type == NodeType.NORMAL:
                    return x.children[0]
                else:
                    return x.node_type, [relabel(y) for y in x.children]
            return relabel(D)
        elif style == 'tree':
            from sage.combinat.rooted_tree import LabelledRootedTree
            if D is None:
                return LabelledRootedTree([])
            def to_tree(x):
                if x.node_type == NodeType.NORMAL:
                    return LabelledRootedTree([], label=x.children[0])
                else:
                    return LabelledRootedTree([to_tree(y) for y in x.children], label=x.node_type)
            return to_tree(D)
        else:
            raise ValueError("style must be 'tuple' or 'tree'")

    @doc_index("Graph properties")
    def is_polyhedral(self):
        """
        Check whether the graph is the graph of the polyhedron.

        By a theorem of Steinitz (Satz 43, p. 77 of [St1922]_), graphs of
        three-dimensional polyhedra are exactly the simple 3-vertex-connected
        planar graphs.

        EXAMPLES::

            sage: C = graphs.CubeGraph(3)
            sage: C.is_polyhedral()
            True
            sage: K33=graphs.CompleteBipartiteGraph(3, 3)
            sage: K33.is_polyhedral()
            False
            sage: graphs.CycleGraph(17).is_polyhedral()
            False
            sage: [i for i in range(9) if graphs.CompleteGraph(i).is_polyhedral()]
            [4]

        .. SEEALSO::

            * :meth:`~sage.graphs.generic_graph.GenericGraph.vertex_connectivity`
            * :meth:`~sage.graphs.generic_graph.GenericGraph.is_planar`
            * :meth:`is_circumscribable`
            * :meth:`is_inscribable`
            * :wikipedia:`Polyhedral_graph`

        TESTS::

            sage: G = Graph([[1, 2, 3, 4], [[1, 2], [1,1]]], loops=True)
            sage: G.is_polyhedral()
            False

            sage: G = Graph([[1, 2, 3], [[1, 2], [3, 1], [1, 2], [2, 3]]], multiedges=True)
            sage: G.is_polyhedral()
            False

        """
        return (not self.has_loops()
                and not self.has_multiple_edges()
                and self.vertex_connectivity(k=3)
                and self.is_planar())

    @doc_index("Graph properties")
    def is_circumscribable(self, solver="ppl", verbose=0):
        """
        Test whether the graph is the graph of a circumscribed polyhedron.

        A polyhedron is circumscribed if all of its facets are tangent to a
        sphere. By a theorem of Rivin ([HRS1993]_), this can be checked by
        solving a linear program that assigns weights between 0 and 1/2 on each
        edge of the polyhedron, so that the weights on any face add to exactly
        one and the weights on any non-facial cycle add to more than one.  If
        and only if this can be done, the polyhedron can be circumscribed.

        INPUT:

        - ``solver`` -- (default: ``"ppl"``); specify a Linear Program (LP)
          solver to be used. If set to ``None``, the default one is used. For
          more information on LP solvers and which default solver is used, see
          the method :meth:`solve
          <sage.numerical.mip.MixedIntegerLinearProgram.solve>` of the class
          :class:`MixedIntegerLinearProgram
          <sage.numerical.mip.MixedIntegerLinearProgram>`.

        - ``verbose`` -- integer (default: ``0``); sets the level of
          verbosity. Set to 0 by default, which means quiet.

        EXAMPLES::

            sage: C = graphs.CubeGraph(3)
            sage: C.is_circumscribable()
            True

            sage: O = graphs.OctahedralGraph()
            sage: O.is_circumscribable()
            True

            sage: TT = polytopes.truncated_tetrahedron().graph()
            sage: TT.is_circumscribable()
            False

        Stellating in a face of the octahedral graph is not circumscribable::

            sage: f = set(flatten(choice(O.faces())))
            sage: O.add_edges([[6, i] for i in f])
            sage: O.is_circumscribable()
            False

        .. SEEALSO::

            * :meth:`is_polyhedral`
            * :meth:`is_inscribable`

        TESTS::

            sage: G = graphs.CompleteGraph(5)
            sage: G.is_circumscribable()
            Traceback (most recent call last):
            ...
            NotImplementedError: this method only works for polyhedral graphs

        .. TODO::

            Allow the use of other, inexact but faster solvers.
        """
        if not self.is_polyhedral():
            raise NotImplementedError('this method only works for polyhedral graphs')

        from sage.numerical.mip import MixedIntegerLinearProgram
        from sage.numerical.mip import MIPSolverException
        # For a description of the algorithm see paper by Rivin and:
        # https://www.ics.uci.edu/~eppstein/junkyard/uninscribable/
        # In order to simulate strict inequalities in the following LP, we
        # introduce a variable c[0] and maximize it. If it is positive, then
        # the LP has a solution, such that all inequalities are strict
        # after removing the auxiliary variable c[0].
        M = MixedIntegerLinearProgram(maximization=True, solver=solver)
        e_var = M.new_variable(nonnegative=True)
        c = M.new_variable()
        M.set_min(c[0], -1)
        M.set_max(c[0], 1)
        M.set_objective(c[0])

        for e in self.edge_iterator(labels=0):
            fe = frozenset(e)
            M.set_max(e_var[fe], ZZ(1)/ZZ(2))
            M.add_constraint(e_var[fe] - c[0], min=0)
            M.add_constraint(e_var[fe] + c[0], max=ZZ(1)/ZZ(2))

        # The faces are completely determined by the graph structure:
        # for polyhedral graph, there is only one way to choose the faces.
        # We add an equality constraint for each face.
        efaces = self.faces()
        vfaces = set(frozenset([e[0] for e in face]) for face in efaces)
        for edges in efaces:
            M.add_constraint(M.sum(e_var[frozenset(e)] for e in edges) == 1)

        # In order to generate all simple cycles of G, which are not faces,
        # we use the "all_simple_cycles" method of directed graphs, generating
        # each cycle twice (in both directions). The set below make sure only
        # one direction gives rise to an (in)equality
        D = self.to_directed()
        inequality_constraints = set()
        for cycle in D.all_simple_cycles():
            if len(cycle) > 3:
                scycle = frozenset(cycle)
                if scycle not in vfaces:
                    edges = (frozenset((cycle[i], cycle[i+1])) for i in range(len(cycle)-1))
                    inequality_constraints.add(frozenset(edges))

        for ieq in inequality_constraints:
            M.add_constraint(M.sum(e_var[fe] for fe in ieq) - c[0] >= 1)

        try:
            solution = M.solve(log=verbose)
        except MIPSolverException as msg:
            if str(msg) == "PPL : There is no feasible solution":
                return False
        return solution > 0

    @doc_index("Graph properties")
    def is_inscribable(self, solver="ppl", verbose=0):
        """
        Test whether the graph is the graph of an inscribed polyhedron.

        A polyhedron is inscribed if all of its vertices are on a sphere.
        This is dual to the notion of circumscribed polyhedron: A Polyhedron is
        inscribed if and only if its polar dual is circumscribed and hence a
        graph is inscribable if and only if its planar dual is circumscribable.

        INPUT:

        - ``solver`` -- (default: ``"ppl"``); specify a Linear Program (LP)
          solver to be used. If set to ``None``, the default one is used. For
          more information on LP solvers and which default solver is used, see
          the method :meth:`solve
          <sage.numerical.mip.MixedIntegerLinearProgram.solve>` of the class
          :class:`MixedIntegerLinearProgram
          <sage.numerical.mip.MixedIntegerLinearProgram>`.

        - ``verbose`` -- integer (default: ``0``); sets the level of
          verbosity. Set to 0 by default, which means quiet.

        EXAMPLES::

            sage: H = graphs.HerschelGraph()
            sage: H.is_inscribable()               # long time (> 1 sec)
            False
            sage: H.planar_dual().is_inscribable() # long time (> 1 sec)
            True

            sage: C = graphs.CubeGraph(3)
            sage: C.is_inscribable()
            True

        Cutting off a vertex from the cube yields an uninscribable graph::

            sage: C = graphs.CubeGraph(3)
            sage: v = next(C.vertex_iterator())
            sage: triangle = [_ + v for _ in C.neighbors(v)]
            sage: C.add_edges(Combinations(triangle, 2))
            sage: C.add_edges(zip(triangle, C.neighbors(v)))
            sage: C.delete_vertex(v)
            sage: C.is_inscribable()
            False

        Breaking a face of the cube yields an uninscribable graph::

            sage: C = graphs.CubeGraph(3)
            sage: face = choice(C.faces())
            sage: C.add_edge([face[0][0], face[2][0]])
            sage: C.is_inscribable()
            False


        .. SEEALSO::

            * :meth:`is_polyhedral`
            * :meth:`is_circumscribable`

        TESTS::

            sage: G = graphs.CompleteBipartiteGraph(3,3)
            sage: G.is_inscribable()
            Traceback (most recent call last):
            ...
            NotImplementedError: this method only works for polyhedral graphs
        """
        if not self.is_polyhedral():
            raise NotImplementedError('this method only works for polyhedral graphs')
        return self.planar_dual().is_circumscribable(solver=solver, verbose=verbose)

    @doc_index("Graph properties")
    def is_prime(self, algorithm='habib'):
        r"""
        Test whether the current graph is prime.

        INPUT:

        - ``algorithm`` -- (default: ``'tedder'``) specifies the algorithm to
          use among:

          - ``'tedder'`` -- Use the linear algorithm of [TCHP2008]_.

          - ``'habib'`` -- Use the $O(n^3)$ algorithm of [HM1979]_. This is
            probably slower, but is much simpler and so possibly less error
            prone.

        A graph is prime if all its modules are trivial (i.e. empty, all of the
        graph or singletons) -- see :meth:`modular_decomposition`.

        EXAMPLES:

        The Petersen Graph and the Bull Graph are both prime::

            sage: graphs.PetersenGraph().is_prime()
            True
            sage: graphs.BullGraph().is_prime()
            True

        Though quite obviously, the disjoint union of them is not::

            sage: (graphs.PetersenGraph() + graphs.BullGraph()).is_prime()
            False

        TESTS::

            sage: graphs.EmptyGraph().is_prime()
            True
        """
        from sage.graphs.graph_decompositions.modular_decomposition import NodeType

        if self.order() <= 1:
            return True

        D = self.modular_decomposition(algorithm=algorithm)

        return D[0] == NodeType.PRIME and len(D[1]) == self.order()

    def _gomory_hu_tree(self, vertices, algorithm=None):
        r"""
        Return a Gomory-Hu tree associated to self.

        This function is the private counterpart of ``gomory_hu_tree()``, with
        the difference that it has an optional argument needed for recursive
        computations, which the user is not interested in defining himself.

        See the documentation of ``gomory_hu_tree()`` for more information.

        INPUT:

        - ``vertices`` -- a set of "real" vertices, as opposed to the fakes one
          introduced during the computations. This variable is useful for the
          algorithm and for recursion purposes.

        - ``algorithm`` -- select the algorithm used by the :meth:`edge_cut`
          method. Refer to its documentation for allowed values and default
          behaviour.

        EXAMPLES:

        This function is actually tested in ``gomory_hu_tree()``, this example
        is only present to have a doctest coverage of 100%::

            sage: g = graphs.PetersenGraph()
            sage: t = g._gomory_hu_tree(frozenset(g.vertices()))
        """
        self._scream_if_not_simple()

        # Small case, not really a problem ;-)
        if len(vertices) == 1:
            g = Graph()
            g.add_vertices(vertices)
            return g

        # Take any two vertices (u,v)
        it = iter(vertices)
        u,v = next(it),next(it)

        # Compute a uv min-edge-cut.
        #
        # The graph is split into U,V with u \in U and v\in V.
        flow,edges,[U,V] = self.edge_cut(u, v, use_edge_labels=True, vertices=True, algorithm=algorithm)

        # One graph for each part of the previous one
        gU,gV = self.subgraph(U, immutable=False), self.subgraph(V, immutable=False)

        # A fake vertex fU (resp. fV) to represent U (resp. V)
        fU = frozenset(U)
        fV = frozenset(V)

        # Each edge (uu,vv) with uu \in U and vv\in V yields:
        # - an edge (uu,fV) in gU
        # - an edge (vv,fU) in gV
        #
        # If the same edge is added several times their capacities add up.

        from sage.rings.real_mpfr import RR
        for uu,vv,capacity in edges:
            capacity = capacity if capacity in RR else 1

            # Assume uu is in gU
            if uu in V:
                uu,vv = vv,uu

            # Create the new edges if necessary
            if not gU.has_edge(uu, fV):
                gU.add_edge(uu, fV, 0)
            if not gV.has_edge(vv, fU):
                gV.add_edge(vv, fU, 0)

            # update the capacities
            gU.set_edge_label(uu, fV, gU.edge_label(uu, fV) + capacity)
            gV.set_edge_label(vv, fU, gV.edge_label(vv, fU) + capacity)

        # Recursion on each side
        gU_tree = gU._gomory_hu_tree(vertices & frozenset(gU), algorithm=algorithm)
        gV_tree = gV._gomory_hu_tree(vertices & frozenset(gV), algorithm=algorithm)

        # Union of the two partial trees
        g = gU_tree.union(gV_tree)

        # An edge to connect them, with the appropriate label
        g.add_edge(u, v, flow)

        return g

    @doc_index("Connectivity, orientations, trees")
    def gomory_hu_tree(self, algorithm=None):
        r"""
        Return a Gomory-Hu tree of self.

        Given a tree `T` with labeled edges representing capacities, it is very
        easy to determine the maximum flow between any pair of vertices :
        it is the minimal label on the edges of the unique path between them.

        Given a graph `G`, a Gomory-Hu tree `T` of `G` is a tree with the same
        set of vertices, and such that the maximum flow between any two vertices
        is the same in `G` as in `T`. See the :wikipedia:`Gomory–Hu_tree`. Note
        that, in general, a graph admits more than one Gomory-Hu tree.

        See also 15.4 (Gomory-Hu trees) from [Sch2003]_.

        INPUT:

        - ``algorithm`` -- select the algorithm used by the :meth:`edge_cut`
          method. Refer to its documentation for allowed values and default
          behaviour.

        OUTPUT:

        A graph with labeled edges

        EXAMPLES:

        Taking the Petersen graph::

            sage: g = graphs.PetersenGraph()
            sage: t = g.gomory_hu_tree()

        Obviously, this graph is a tree::

            sage: t.is_tree()
            True

        Note that if the original graph is not connected, then the Gomory-Hu
        tree is in fact a forest::

            sage: (2*g).gomory_hu_tree().is_forest()
            True
            sage: (2*g).gomory_hu_tree().is_connected()
            False

        On the other hand, such a tree has lost nothing of the initial graph
        connectedness::

            sage: all(t.flow(u,v) == g.flow(u,v) for u,v in Subsets(g.vertices(), 2))
            True

        Just to make sure, we can check that the same is true for two vertices
        in a random graph::

            sage: g = graphs.RandomGNP(20,.3)
            sage: t = g.gomory_hu_tree()
            sage: g.flow(0,1) == t.flow(0,1)
            True

        And also the min cut::

            sage: g.edge_connectivity() == min(t.edge_labels())
            True

        TESTS:

        :trac:`16475`::

            sage: G = graphs.PetersenGraph()
            sage: for u,v in G.edge_iterator(labels=False):
            ....:     G.set_edge_label(u, v, 1)
            sage: for u, v in [(0, 1), (0, 4), (0, 5), (1, 2), (1, 6), (3, 4), (5, 7), (5, 8)]:
            ....:     G.set_edge_label(u, v, 2)
            sage: T = G.gomory_hu_tree()
            sage: from itertools import combinations
            sage: for u,v in combinations(G,2):
            ....:     assert T.flow(u,v,use_edge_labels=True) == G.flow(u,v,use_edge_labels=True)

            sage: graphs.EmptyGraph().gomory_hu_tree()
            Graph on 0 vertices
        """
        if not self.order():
            return Graph()
        if not self.is_connected():
            g = Graph()
            for cc in self.connected_components_subgraphs():
                g = g.union(cc._gomory_hu_tree(frozenset(cc.vertex_iterator()), algorithm=algorithm))
        else:
            g = self._gomory_hu_tree(frozenset(self.vertex_iterator()), algorithm=algorithm)

        if self.get_pos() is not None:
            g.set_pos(dict(self.get_pos()))
        return g

    @doc_index("Leftovers")
    def two_factor_petersen(self, solver=None, verbose=0):
        r"""
        Return a decomposition of the graph into 2-factors.

        Petersen's 2-factor decomposition theorem asserts that any `2r`-regular
        graph `G` can be decomposed into 2-factors.  Equivalently, it means that
        the edges of any `2r`-regular graphs can be partitionned in `r` sets
        `C_1,\dots,C_r` such that for all `i`, the set `C_i` is a disjoint union
        of cycles (a 2-regular graph).

        As any graph of maximal degree `\Delta` can be completed into a regular
        graph of degree `2\lceil\frac\Delta 2\rceil`, this result also means
        that the edges of any graph of degree `\Delta` can be partitionned in
        `r=2\lceil\frac\Delta 2\rceil` sets `C_1,\dots,C_r` such that for all
        `i`, the set `C_i` is a graph of maximal degree `2` (a disjoint union of
        paths and cycles).

        INPUT:

        - ``solver`` -- (default: ``None``); specify a Linear Program (LP)
          solver to be used. If set to ``None``, the default one is used. For
          more information on LP solvers and which default solver is used, see
          the method :meth:`solve
          <sage.numerical.mip.MixedIntegerLinearProgram.solve>` of the class
          :class:`MixedIntegerLinearProgram
          <sage.numerical.mip.MixedIntegerLinearProgram>`.

        - ``verbose`` -- integer (default: ``0``); sets the level of
          verbosity. Set to 0 by default, which means quiet.

        EXAMPLES:

        The Complete Graph on `7` vertices is a `6`-regular graph, so it can be
        edge-partitionned into `2`-regular graphs::

            sage: g = graphs.CompleteGraph(7)
            sage: classes = g.two_factor_petersen()
            sage: for c in classes:
            ....:     gg = Graph()
            ....:     gg.add_edges(c)
            ....:     print(max(gg.degree())<=2)
            True
            True
            True
            sage: Set(set(classes[0]) | set(classes[1]) | set(classes[2])).cardinality() == g.size()
            True

        ::

            sage: g = graphs.CirculantGraph(24, [7, 11])
            sage: cl = g.two_factor_petersen()
            sage: g.plot(edge_colors={'black':cl[0], 'red':cl[1]})
            Graphics object consisting of 73 graphics primitives

        """
        self._scream_if_not_simple()
        d = self.eulerian_orientation()

        # This new graph is bipartite, and built the following way :
        #
        # To each vertex v of the digraph are associated two vertices,
        # a sink (-1,v) and a source (1,v)
        # Any edge (u,v) in the digraph is then added as ((-1,u),(1,v))

        g = Graph()
        g.add_edges(((-1, u), (1, v)) for u, v in d.edge_iterator(labels=None))

        # This new bipartite graph is now edge_colored
        from sage.graphs.graph_coloring import edge_coloring
        classes = edge_coloring(g, solver=solver, verbose=verbose)

        # The edges in the classes are of the form ((-1,u),(1,v))
        # and have to be translated back to (u,v)
        classes_b = []
        for c in classes:
            classes_b.append([(u,v) for ((uu,u),(vv,v)) in c])

        return classes_b

    @doc_index("Leftovers")
    def kirchhoff_symanzik_polynomial(self, name='t'):
        r"""
        Return the Kirchhoff-Symanzik polynomial of a graph.

        This is a polynomial in variables `t_e` (each of them representing an
        edge of the graph `G`) defined as a sum over all spanning trees:

        .. MATH::

            \Psi_G(t) = \sum_{\substack{T\subseteq V \\ \text{a spanning tree}}} \prod_{e \not\in E(T)} t_e

        This is also called the first Symanzik polynomial or the Kirchhoff
        polynomial.

        INPUT:

        - ``name`` -- name of the variables (default: ``'t'``)

        OUTPUT:

        - a polynomial with integer coefficients

        ALGORITHM:

            This is computed here using a determinant, as explained in Section
            3.1 of [Mar2009a]_.

            As an intermediate step, one computes a cycle basis `\mathcal C` of
            `G` and a rectangular `|\mathcal C| \times |E(G)|` matrix with
            entries in `\{-1,0,1\}`, which describes which edge belong to which
            cycle of `\mathcal C` and their respective orientations.

            More precisely, after fixing an arbitrary orientation for each edge
            `e\in E(G)` and each cycle `C\in\mathcal C`, one gets a sign for
            every incident pair (edge, cycle) which is `1` if the orientation
            coincide and `-1` otherwise.

        EXAMPLES:

        For the cycle of length 5::

            sage: G = graphs.CycleGraph(5)
            sage: G.kirchhoff_symanzik_polynomial()
            t0 + t1 + t2 + t3 + t4

        One can use another letter for variables::

            sage: G.kirchhoff_symanzik_polynomial(name='u')
            u0 + u1 + u2 + u3 + u4

        For the 'coffee bean' graph::

            sage: G = Graph([(0,1,'a'),(0,1,'b'),(0,1,'c')], multiedges=True)
            sage: G.kirchhoff_symanzik_polynomial()
            t0*t1 + t0*t2 + t1*t2

        For the 'parachute' graph::

            sage: G = Graph([(0,2,'a'),(0,2,'b'),(0,1,'c'),(1,2,'d')], multiedges=True)
            sage: G.kirchhoff_symanzik_polynomial()
            t0*t1 + t0*t2 + t1*t2 + t1*t3 + t2*t3

        For the complete graph with 4 vertices::

            sage: G = graphs.CompleteGraph(4)
            sage: G.kirchhoff_symanzik_polynomial()
            t0*t1*t3 + t0*t2*t3 + t1*t2*t3 + t0*t1*t4 + t0*t2*t4 + t1*t2*t4
            + t1*t3*t4 + t2*t3*t4 + t0*t1*t5 + t0*t2*t5 + t1*t2*t5 + t0*t3*t5
            + t2*t3*t5 + t0*t4*t5 + t1*t4*t5 + t3*t4*t5

        REFERENCES:

        [Bro2011]_
        """
        from sage.matrix.constructor import matrix
        from sage.rings.integer_ring import ZZ
        from sage.rings.polynomial.polynomial_ring_constructor import PolynomialRing

        # The order of the vertices in each tuple matters, so use a list
        edges = list(self.edges(sort=False))
        cycles = self.cycle_basis(output='edge')

        edge2int = {e: j for j, e in enumerate(edges)}
        circuit_mtrx = matrix(ZZ, self.size(), len(cycles))
        for i, cycle in enumerate(cycles):
            for edge in cycle:
                if edge in edges:
                    circuit_mtrx[edge2int[edge], i] = +1
                else:
                    circuit_mtrx[edge2int[(edge[1], edge[0], edge[2])], i] = -1

        D = matrix.diagonal(PolynomialRing(ZZ, name, self.size()).gens())
        return (circuit_mtrx.transpose() * D * circuit_mtrx).determinant()

    @doc_index("Leftovers")
    def magnitude_function(self):
        r"""
        Return the magnitude function of the graph as a rational function.

        This is defined as the sum of all coefficients in the inverse of the
        matrix `Z` whose coefficient `Z_{i,j}` indexed by a pair of vertices
        `(i,j)` is `q^d(i,j)` where `d` is the distance function in the graph.

        By convention, if the distance from `i` to `j` is infinite (for two
        vertices not path connected) then `Z_{i,j}=0`.

        The value of the magnitude function at `q=0` is the cardinality of the
        graph. The magnitude function of a disjoint union is the sum of the
        magnitudes functions of the connected components. The magnitude function
        of a Cartesian product is the product of the magnitudes functions of the
        factors.

        EXAMPLES::

            sage: g = Graph({1:[], 2:[]})
            sage: g.magnitude_function()
            2

            sage: g = graphs.CycleGraph(4)
            sage: g.magnitude_function()
            4/(q^2 + 2*q + 1)

            sage: g = graphs.CycleGraph(5)
            sage: m = g.magnitude_function(); m
            5/(2*q^2 + 2*q + 1)

        One can expand the magnitude as a power series in `q` as follows::

            sage: q = QQ[['q']].gen()
            sage: m(q)
            5 - 10*q + 10*q^2 - 20*q^4 + 40*q^5 - 40*q^6 + ...

        One can also use the substitution `q = exp(-t)` to obtain the magnitude
        function as a function of `t`::

            sage: g = graphs.CycleGraph(6)
            sage: m = g.magnitude_function()
            sage: t = var('t')
            sage: m(exp(-t))
            6/(2*e^(-t) + 2*e^(-2*t) + e^(-3*t) + 1)

        TESTS::

            sage: g = Graph()
            sage: g.magnitude_function()
            0

            sage: g = Graph({1:[]})
            sage: g.magnitude_function()
            1

            sage: g = graphs.PathGraph(4)
            sage: g.magnitude_function()
            (-2*q + 4)/(q + 1)

        REFERENCES:

        .. [Lein] Tom Leinster, *The magnitude of metric spaces*.
           Doc. Math. 18 (2013), 857-905.
        """
        from sage.matrix.constructor import matrix
        from sage.rings.polynomial.polynomial_ring_constructor import PolynomialRing
        from sage.graphs.distances_all_pairs import distances_all_pairs

        ring = PolynomialRing(ZZ, 'q')
        q = ring.gen()
        N = self.order()
        if not N:
            return ring.zero()
        dist = distances_all_pairs(self)
        vertices = list(self)
        Z = matrix(ring, N, N, ring.zero())
        for i in range(N):
            Z[i, i] = ring.one()
        for i in range(N):
            for j in range(i):
                dij = dist[vertices[i]][vertices[j]]
                if dij in ZZ:
                    Z[i, j] = Z[j, i] = q ** dij
                else:
                    Z[i, j] = Z[j, i] = ring.zero()
        return sum(sum(u) for u in ~Z)

    @doc_index("Leftovers")
    def ihara_zeta_function_inverse(self):
        """
        Compute the inverse of the Ihara zeta function of the graph.

        This is a polynomial in one variable with integer coefficients. The
        Ihara zeta function itself is the inverse of this polynomial.

        See the :wikipedia:`Ihara zeta function` for more information.

        ALGORITHM:

        This is computed here as the (reversed) characteristic polynomial of a
        square matrix of size twice the number of edges, related to the
        adjacency matrix of the line graph, see for example Proposition 9 in
        [SS2008]_ and Def. 4.1 in [Ter2011]_.

        The graph is first replaced by its 2-core, as this does not change the
        Ihara zeta function.

        EXAMPLES::

            sage: G = graphs.CompleteGraph(4)
            sage: factor(G.ihara_zeta_function_inverse())
            (2*t - 1) * (t + 1)^2 * (t - 1)^3 * (2*t^2 + t + 1)^3

            sage: G = graphs.CompleteGraph(5)
            sage: factor(G.ihara_zeta_function_inverse())
            (-1) * (3*t - 1) * (t + 1)^5 * (t - 1)^6 * (3*t^2 + t + 1)^4

            sage: G = graphs.PetersenGraph()
            sage: factor(G.ihara_zeta_function_inverse())
            (-1) * (2*t - 1) * (t + 1)^5 * (t - 1)^6 * (2*t^2 + 2*t + 1)^4
            * (2*t^2 - t + 1)^5

            sage: G = graphs.RandomTree(10)
            sage: G.ihara_zeta_function_inverse()
            1

        REFERENCES:

        [HST2001]_
        """
        from sage.matrix.constructor import matrix

        H = self.subgraph(vertices=self.cores(k=2)[1])
        E = list(H.edges(sort=False))
        m = len(E)
        # compute (Hashimoto) edge matrix T
        T = matrix(ZZ, 2 * m, 2 * m, 0)
        for i in range(m):
            for j in range(m):
                if i != j:
                    if E[i][1] == E[j][0]:  # same orientation
                        T[2 * i, 2 * j] = 1
                        T[2 * j + 1, 2 * i + 1] = 1
                    elif E[i][1] == E[j][1]:  # opposite orientation (towards)
                        T[2 * i, 2 * j + 1] = 1
                        T[2 * j, 2 * i + 1] = 1
                    elif E[i][0] == E[j][0]:  # opposite orientation (away)
                        T[2 * i + 1, 2 * j] = 1
                        T[2 * j + 1, 2 * i] = 1
        return T.charpoly('t').reverse()

    @doc_index("Leftovers")
    def perfect_matchings(self, labels=False):
        r"""
        Return an iterator over all perfect matchings of the graph.

        ALGORITHM:

        Choose a vertex `v`, then recurse through all edges incident to `v`,
        removing one edge at a time whenever an edge is added to a matching.

        INPUT:

        - ``labels`` -- boolean (default: ``False``); when ``True``, the edges
          in each perfect matching are triples (containing the label as the
          third element), otherwise the edges are pairs.

        .. SEEALSO::

            :meth:`matching`

        EXAMPLES::

            sage: G=graphs.GridGraph([2,3])
            sage: for m in G.perfect_matchings():
            ....:     print(sorted(m))
            [((0, 0), (0, 1)), ((0, 2), (1, 2)), ((1, 0), (1, 1))]
            [((0, 0), (1, 0)), ((0, 1), (0, 2)), ((1, 1), (1, 2))]
            [((0, 0), (1, 0)), ((0, 1), (1, 1)), ((0, 2), (1, 2))]

            sage: G = graphs.CompleteGraph(4)
            sage: for m in G.perfect_matchings(labels=True):
            ....:     print(sorted(m))
            [(0, 1, None), (2, 3, None)]
            [(0, 2, None), (1, 3, None)]
            [(0, 3, None), (1, 2, None)]

            sage: G = Graph([[1,-1,'a'], [2,-2, 'b'], [1,-2,'x'], [2,-1,'y']])
            sage: sorted(sorted(m) for m in G.perfect_matchings(labels=True))
            [[(-2, 1, 'x'), (-1, 2, 'y')], [(-2, 2, 'b'), (-1, 1, 'a')]]

            sage: G = graphs.CompleteGraph(8)
            sage: mpc = G.matching_polynomial().coefficients(sparse=False)[0]
            sage: len(list(G.perfect_matchings())) == mpc
            True

            sage: G = graphs.PetersenGraph().copy(immutable=True)
            sage: list(G.perfect_matchings())
            [[(0, 1), (2, 3), (4, 9), (5, 7), (6, 8)],
             [(0, 1), (2, 7), (3, 4), (5, 8), (6, 9)],
             [(0, 4), (1, 2), (3, 8), (5, 7), (6, 9)],
             [(0, 4), (1, 6), (2, 3), (5, 8), (7, 9)],
             [(0, 5), (1, 2), (3, 4), (6, 8), (7, 9)],
             [(0, 5), (1, 6), (2, 7), (3, 8), (4, 9)]]

            sage: list(Graph().perfect_matchings())
            [[]]

            sage: G = graphs.CompleteGraph(5)
            sage: list(G.perfect_matchings())
            []
        """
        if not self:
            yield []
            return
        # if every connected component has an even number of vertices
        if not any(len(cc) % 2 for cc in self.connected_components()):
            v = next(self.vertex_iterator())
            for e in self.edges_incident(v, labels=labels):
                Gp = self.copy(immutable=False)
                Gp.delete_vertices([e[0], e[1]])
                for mat in Gp.perfect_matchings(labels):
                    yield [e] + mat

    @doc_index("Leftovers")
    def has_perfect_matching(self, algorithm="Edmonds", solver=None, verbose=0):
        r"""
        Return whether this graph has a perfect matching.
        INPUT:

        - ``algorithm`` -- string (default: ``"Edmonds"``)

          - ``"Edmonds"`` uses Edmonds' algorithm as implemented in NetworkX to
            find a matching of maximal cardinality, then check whether this
            cardinality is half the number of vertices of the graph.

          - ``"LP_matching"`` uses a Linear Program to find a matching of
            maximal cardinality, then check whether this cardinality is half the
            number of vertices of the graph.

          - ``"LP"`` uses a Linear Program formulation of the perfect matching
            problem: put a binary variable ``b[e]`` on each edge `e`, and for
            each vertex `v`, require that the sum of the values of the edges
            incident to `v` is 1.

        - ``solver`` -- (default: ``None``); specify a Linear Program (LP)
          solver to be used; if set to ``None``, the default one is used

        - ``verbose`` -- integer (default: ``0``); sets the level of verbosity:
          set to 0 by default, which means quiet (only useful when
          ``algorithm == "LP_matching"`` or ``algorithm == "LP"``)

        For more information on LP solvers and which default solver is used, see
        the method :meth:`solve
        <sage.numerical.mip.MixedIntegerLinearProgram.solve>` of the class
        :class:`MixedIntegerLinearProgram
        <sage.numerical.mip.MixedIntegerLinearProgram>`.

        OUTPUT:

        A boolean.

        EXAMPLES::

            sage: graphs.PetersenGraph().has_perfect_matching()
            True
            sage: graphs.WheelGraph(6).has_perfect_matching()
            True
            sage: graphs.WheelGraph(5).has_perfect_matching()
            False
            sage: graphs.PetersenGraph().has_perfect_matching(algorithm="LP_matching")
            True
            sage: graphs.WheelGraph(6).has_perfect_matching(algorithm="LP_matching")
            True
            sage: graphs.WheelGraph(5).has_perfect_matching(algorithm="LP_matching")
            False
            sage: graphs.PetersenGraph().has_perfect_matching(algorithm="LP_matching")
            True
            sage: graphs.WheelGraph(6).has_perfect_matching(algorithm="LP_matching")
            True
            sage: graphs.WheelGraph(5).has_perfect_matching(algorithm="LP_matching")
            False

        TESTS::

            sage: G = graphs.EmptyGraph()
            sage: all(G.has_perfect_matching(algorithm=algo) for algo in ['Edmonds', 'LP_matching', 'LP'])
            True

        Be careful with isolated vertices::

            sage: G = graphs.PetersenGraph()
            sage: G.add_vertex(11)
            sage: any(G.has_perfect_matching(algorithm=algo) for algo in ['Edmonds', 'LP_matching', 'LP'])
            False
        """
        if self.order() % 2:
            return False
        if algorithm == "Edmonds":
            return len(self) == 2*self.matching(value_only=True,
                                                use_edge_labels=False,
                                                algorithm="Edmonds")
        elif algorithm == "LP_matching":
            return len(self) == 2*self.matching(value_only=True,
                                                use_edge_labels=False,
                                                algorithm="LP",
                                                solver=solver,
                                                verbose=verbose)
        elif algorithm == "LP":
            from sage.numerical.mip import MixedIntegerLinearProgram, MIPSolverException
            p = MixedIntegerLinearProgram(solver=solver)
            b = p.new_variable(binary=True)
            for v in self:
                edges = self.edges_incident(v, labels=False)
                if not edges:
                    return False
                p.add_constraint(p.sum(b[frozenset(e)] for e in edges) == 1)
            try:
                p.solve(log=verbose)
                return True
            except MIPSolverException:
                return False
        else:
            raise ValueError('algorithm must be set to "Edmonds", "LP_matching" or "LP"')

    @doc_index("Leftovers")
    def effective_resistance(self, i, j):
        r"""
        Return the effective resistance between nodes `i` and `j`.

        The resistance distance between vertices `i` and `j` of a simple
        connected graph `G` is defined as the effective resistance between the
        two vertices on an electrical network constructed from `G` replacing
        each edge of the graph by a unit (1 ohm) resistor.

        See the :wikipedia:`Resistance_distance` for more information.

        INPUT:

        - ``i``, ``j`` -- vertices of the graph

        OUTPUT: rational number denoting resistance between nodes `i` and `j`

        EXAMPLES:

        Effective resistances in a straight linear 2-tree on 6 vertices ::

            sage: G = Graph([(0,1),(0,2),(1,2),(1,3),(3,5),(2,4),(2,3),(3,4),(4,5)])
            sage: G.effective_resistance(0,1)
            34/55
            sage: G.effective_resistance(0,3)
            49/55
            sage: G.effective_resistance(1,4)
            9/11
            sage: G.effective_resistance(0,5)
            15/11

        Effective resistances in a fan on 6 vertices ::

            sage: H = Graph([(0,1),(0,2),(0,3),(0,4),(0,5),(0,6),(1,2),(2,3),(3,4),(4,5)])
            sage: H.effective_resistance(1,5)
            6/5
            sage: H.effective_resistance(1,3)
            49/55

        .. SEEALSO::

            * :meth:`effective_resistance_matrix` --
              a similar method giving a matrix full of all effective
              resistances between all nodes

            * :meth:`least_effective_resistance` --
              gives node pairs with least effective resistances

            * See :wikipedia:`Resistance_distance` for more details.

        TESTS::

            sage: G = graphs.CompleteGraph(4)
            sage: all(G.effective_resistance(u, v) == 1/2 for u,v in G.edge_iterator(labels=False))
            True
            sage: Graph(1).effective_resistance(0,0)
            0
            sage: G = Graph([(0,1),(1,2)])
            sage: G.effective_resistance(0,2)
            2
            sage: G = Graph([(0,1),(1,2),(2,0)])
            sage: G.effective_resistance(0,2)
            2/3
            sage: G = Graph([(0,1),(0,2),(0,3),(0,4),(0,5),(1,2),(2,3),(3,4),(4,5),(5,1)])
            sage: r = G.effective_resistance(0,3)
            sage: r == fibonacci(2*(5-3)+1)*fibonacci(2*3-1)/fibonacci(2*5)
            True
        """
        from sage.matrix.constructor import matrix
        if i not in self:
            raise ValueError("vertex ({0}) is not a vertex of the graph".format(repr(i)))
        elif j not in self:
            raise ValueError("vertex ({0}) is not a vertex of the graph".format(repr(j)))

        if i == j :
            return 0

        self._scream_if_not_simple()
        if not self.is_connected():
            raise ValueError('the Graph is not a connected graph')

        vert = list(self)
        i1 = vert.index(i)
        i2 = vert.index(j)
        n = self.order()
        L = self.laplacian_matrix(vertices=vert)
        M = L.pseudoinverse()
        Id = matrix.identity(n)
        sigma = matrix(Id[i1] - Id[i2])
        diff = sigma * M * sigma.transpose()

        return diff[0, 0]

    @doc_index("Leftovers")
    def effective_resistance_matrix(self, vertices=None, nonedgesonly=True):
        r"""
        Return a matrix whose (`i` , `j`) entry gives the effective resistance
        between vertices `i` and `j`.

        The resistance distance between vertices `i` and `j` of a simple
        connected graph `G` is defined as the effective resistance between the
        two vertices on an electrical network constructed from `G` replacing
        each edge of the graph by a unit (1 ohm) resistor.

        INPUT:

        - ``nonedgesonly`` -- boolean (default: ``True``); if ``True`` assign
          zero resistance to pairs of adjacent vertices.

        - ``vertices`` -- list (default: ``None``); the ordering of the
          vertices defining how they should appear in the matrix. By default,
          the ordering given by :meth:`GenericGraph.vertices` is used.

        OUTPUT: matrix

        EXAMPLES:

        The effective resistance matrix  for a straight linear 2-tree counting
        only non-adjacent vertex pairs ::

            sage: G = Graph([(0,1),(0,2),(1,2),(1,3),(3,5),(2,4),(2,3),(3,4),(4,5)])
            sage: G.effective_resistance_matrix()
            [    0     0     0 49/55 59/55 15/11]
            [    0     0     0     0  9/11 59/55]
            [    0     0     0     0     0 49/55]
            [49/55     0     0     0     0     0]
            [59/55  9/11     0     0     0     0]
            [15/11 59/55 49/55     0     0     0]

        The same effective resistance matrix, this time including adjacent
        vertices ::

            sage: G.effective_resistance_matrix(nonedgesonly=False)
            [    0 34/55 34/55 49/55 59/55 15/11]
            [34/55     0 26/55 31/55  9/11 59/55]
            [34/55 26/55     0  5/11 31/55 49/55]
            [49/55 31/55  5/11     0 26/55 34/55]
            [59/55  9/11 31/55 26/55     0 34/55]
            [15/11 59/55 49/55 34/55 34/55     0]

        This example illustrates the common neighbors matrix  for a fan on 6
        vertices counting only non-adjacent vertex pairs ::

            sage: H = Graph([(0,1),(0,2),(0,3),(0,4),(0,5),(0,6),(1,2),(2,3),(3,4),(4,5)])
            sage: H.effective_resistance_matrix()
            [    0     0     0     0     0     0     0]
            [    0     0     0 49/55 56/55   6/5 89/55]
            [    0     0     0     0   4/5 56/55 81/55]
            [    0 49/55     0     0     0 49/55 16/11]
            [    0 56/55   4/5     0     0     0 81/55]
            [    0   6/5 56/55 49/55     0     0 89/55]
            [    0 89/55 81/55 16/11 81/55 89/55     0]

        .. SEEALSO::

            * :meth:`least_effective_resistance` --
              gives node pairs with least effective resistances

            * :meth:`effective_resistance` --
              computes effective resistance for a single node pair

            * See :wikipedia:`Resistance_Distance` for more details.

        TESTS::

            sage: graphs.CompleteGraph(4).effective_resistance_matrix()
            [0 0 0 0]
            [0 0 0 0]
            [0 0 0 0]
            [0 0 0 0]

            sage: G = Graph(multiedges=True, sparse=True)
            sage: G.add_edges([(0, 1)] * 3)
            sage: G.effective_resistance_matrix()
            Traceback (most recent call last):
            ...
            ValueError: This method is not known to work on graphs with
            multiedges. Perhaps this method can be updated to handle them, but
            in the meantime if you want to use it please disallow multiedges
            using allow_multiple_edges().

            sage: graphs.CompleteGraph(4).effective_resistance_matrix(nonedgesonly=False)
            [  0 1/2 1/2 1/2]
            [1/2   0 1/2 1/2]
            [1/2 1/2   0 1/2]
            [1/2 1/2 1/2   0]
            sage: Graph(1).effective_resistance_matrix()
            [0]
            sage: Graph().effective_resistance_matrix()
            Traceback (most recent call last):
            ...
            ValueError: unable to compute effective resistance for an empty Graph object
            sage: G = Graph([(0,1),(1,2),(2,3),(3,0),(0,2)])
            sage: G.effective_resistance_matrix()
            [0 0 0 0]
            [0 0 0 1]
            [0 0 0 0]
            [0 1 0 0]
            sage: G = Graph([(0,1),(0,2),(0,3),(0,4),(0,5),(1,2),(2,3),(3,4),(4,5),(5,1)])
            sage: r = G.effective_resistance_matrix(nonedgesonly=False)[0,3]
            sage: r == fibonacci(2*(5-3)+1)*fibonacci(2*3-1)/fibonacci(2*5)
            True
        """
        from sage.matrix.constructor import matrix
        from sage.rings.rational_field import QQ

        n = self.order()
        if not n:
            raise ValueError('unable to compute effective resistance for an empty Graph object')
        if vertices is None:
            vertices = self.vertices()
        self._scream_if_not_simple()
        if not self.is_connected():
            raise ValueError('the Graph is not a connected graph')

        L = self.laplacian_matrix(vertices=vertices)
        M = L.pseudoinverse()
        d = matrix(M.diagonal()).transpose()
        onesvec = matrix(QQ, n, 1, lambda i, j: 1)
        S = d * onesvec.transpose() + onesvec * d.transpose() - 2 * M
        onesmat = matrix(QQ, n, n, lambda i, j: 1)
        if nonedgesonly:
            B = onesmat - self.adjacency_matrix(vertices=vertices) - matrix.identity(n)
            S = S.elementwise_product(B)

        return S

    @doc_index("Leftovers")
    def least_effective_resistance(self, nonedgesonly=True):
        r"""
        Return a list of pairs of nodes with the least effective resistance.

        The resistance distance between vertices `i` and `j` of a simple
        connected graph `G` is defined as the effective resistance between the
        two vertices on an electrical network constructed from `G` replacing
        each edge of the graph by a unit (1 ohm) resistor.

        INPUT:

        - ``nonedgesonly`` -- Boolean (default: `True`); if true, assign zero
          resistance to pairs of adjacent vertices

        OUTPUT: list

        EXAMPLES:

        Pairs of non-adjacent nodes with least effective resistance in a
        straight linear 2-tree on 6 vertices::

            sage: G = Graph([(0,1),(0,2),(1,2),(1,3),(3,5),(2,4),(2,3),(3,4),(4,5)])
            sage: G.least_effective_resistance()
            [(1, 4)]

        Pairs of (adjacent or non-adjacent) nodes with least effective
        resistance in a straight linear 2-tree on 6 vertices ::

            sage: G.least_effective_resistance(nonedgesonly = False)
            [(2, 3)]

        Pairs of non-adjacent nodes with least effective resistance in a fan on
        6 vertices counting only non-adjacent vertex pairs ::

            sage: H = Graph([(0,1),(0,2),(0,3),(0,4),(0,5),(0,6),(1,2),(2,3),(3,4),(4,5)])
            sage: H.least_effective_resistance()
            [(2, 4)]

        .. SEEALSO::

            * :meth:`effective_resistance_matrix` --
              a similar method giving a matrix full of all effective
              resistances

            * :meth:`effective_resistance` --
              compuetes effective resistance for a single node pair

            * See :wikipedia:`Resistance_distance` for more details.


        TESTS::

            sage: graphs.CompleteGraph(4).least_effective_resistance()
            []
            sage: graphs.CompleteGraph(4).least_effective_resistance(nonedgesonly=False)
            [(0, 1), (0, 2), (0, 3), (1, 2), (1, 3), (2, 3)]
            sage: Graph(1).least_effective_resistance()
            []
            sage: G = Graph([(0,1),(1,2),(2,3),(3,0),(0,2)])
            sage: G.least_effective_resistance()
            [(1, 3)]
        """
        n = self.order()
        if not n:
            raise ValueError('unable to compute least resistance on empty Graph')
        self._scream_if_not_simple()
        if not self.is_connected():
            raise ValueError('the Graph is not a connected graph')
        if nonedgesonly and self.is_clique():
            return []
        verts = list(self)
        verttoidx = {u: i for i, u in enumerate(verts)}
        S = self.effective_resistance_matrix(vertices=verts, nonedgesonly=nonedgesonly)
        if nonedgesonly:
            edges = self.complement().edges(labels=False)
        else:
            edges = [(verts[i], verts[j]) for i in range(n) for j in range(i + 1, n)]

        rmin = min(S[(verttoidx[e[0]], verttoidx[e[1]])] for e in edges)
        return [e for e in edges if S[(verttoidx[e[0]], verttoidx[e[1]])] == rmin]

    @doc_index("Leftovers")
    def common_neighbors_matrix(self, vertices=None, nonedgesonly=True):
        r"""
        Return a matrix of numbers of common neighbors between each pairs.

        The `(i , j)` entry of the matrix gives the number of common
        neighbors between vertices `i` and `j`.

        This method is only valid for simple (no loops, no multiple edges)
        graphs.

        INPUT:

        - ``nonedgesonly``-- boolean (default: ``True``); if ``True``, assigns
          `0` value to adjacent vertices.

        - ``vertices`` -- list (default: ``None``); the ordering of the
          vertices defining how they should appear in the matrix. By default,
          the ordering given by :meth:`GenericGraph.vertices` is used.

        OUTPUT: matrix

        EXAMPLES:

        The common neighbors matrix  for a straight linear 2-tree counting
        only non-adjacent vertex pairs ::

            sage: G1 = Graph()
            sage: G1.add_edges([(0,1),(0,2),(1,2),(1,3),(3,5),(2,4),(2,3),(3,4),(4,5)])
            sage: G1.common_neighbors_matrix(nonedgesonly = True)
            [0 0 0 2 1 0]
            [0 0 0 0 2 1]
            [0 0 0 0 0 2]
            [2 0 0 0 0 0]
            [1 2 0 0 0 0]
            [0 1 2 0 0 0]

        We now show the common neighbors matrix which includes adjacent
        vertices ::

            sage: G1.common_neighbors_matrix(nonedgesonly = False)
            [0 1 1 2 1 0]
            [1 0 2 1 2 1]
            [1 2 0 2 1 2]
            [2 1 2 0 2 1]
            [1 2 1 2 0 1]
            [0 1 2 1 1 0]

        The common neighbors matrix  for a fan on 6 vertices counting only
        non-adjacent vertex pairs ::

            sage: H = Graph([(0,1),(0,2),(0,3),(0,4),(0,5),(0,6),(1,2),(2,3),(3,4),(4,5)])
            sage: H.common_neighbors_matrix()
            [0 0 0 0 0 0 0]
            [0 0 0 2 1 1 1]
            [0 0 0 0 2 1 1]
            [0 2 0 0 0 2 1]
            [0 1 2 0 0 0 1]
            [0 1 1 2 0 0 1]
            [0 1 1 1 1 1 0]

        It is an error to input anything other than a simple graph::

            sage: G = Graph([(0,0)],loops=True)
            sage: G.common_neighbors_matrix()
            Traceback (most recent call last):
            ...
            ValueError: This method is not known to work on graphs with loops.
            Perhaps this method can be updated to handle them, but in the
            meantime if you want to use it please disallow loops using
            allow_loops().

        .. SEEALSO::

            * :meth:`most_common_neighbors` --
              returns node pairs with most shared neighbors

        TESTS::

            sage: G = graphs.CompleteGraph(4)
            sage: M = G.common_neighbors_matrix()
            sage: M.is_zero()
            True
            sage: Graph(1).common_neighbors_matrix()
            [0]
            sage: Graph().common_neighbors_matrix()
            []
            sage: G = Graph([(0,1),(1,2),(2,3),(3,0),(0,2)])
            sage: G.common_neighbors_matrix()
            [0 0 0 0]
            [0 0 0 2]
            [0 0 0 0]
            [0 2 0 0]
        """
        self._scream_if_not_simple()
        if vertices is None:
            vertices = self.vertices()
        A = self.adjacency_matrix(vertices=vertices)
        M = A**2
        for v in range(self.order()):
            M[v, v] = 0
            if nonedgesonly:
                for w in range(v + 1, self.order()):
                    if A[v, w]:
                        M[v, w] = M[w, v] = 0
        return M

    @doc_index("Leftovers")
    def most_common_neighbors(self, nonedgesonly=True):
        r"""
        Return vertex pairs with maximal number of common neighbors.

        This method is only valid for simple (no loops, no multiple edges)
        graphs with order `\geq 2`

        INPUT:

        - ``nonedgesonly``-- boolean (default: ``True``); if ``True``, assigns
          `0` value to adjacent vertices.

        OUTPUT: list of tuples of edge pairs

        EXAMPLES:

        The maximum common neighbor (non-adjacent) pairs for a straight
        linear 2-tree ::

            sage: G1 = Graph([(0,1),(0,2),(1,2),(1,3),(3,5),(2,4),(2,3),(3,4),(4,5)])
            sage: G1.most_common_neighbors()
            [(0, 3), (1, 4), (2, 5)]

        If we include non-adjacent pairs ::

            sage: G1.most_common_neighbors(nonedgesonly = False)
            [(0, 3), (1, 2), (1, 4), (2, 3), (2, 5), (3, 4)]

        The common neighbors matrix  for a fan on 6 vertices counting only
        non-adjacent vertex pairs ::

            sage: H = Graph([(0,1),(0,2),(0,3),(0,4),(0,5),(0,6),(1,2),(2,3),(3,4),(4,5)])
            sage: H.most_common_neighbors()
            [(1, 3), (2, 4), (3, 5)]

        .. SEEALSO::

            * :meth:`common_neighbors_matrix` --
              a similar method giving a matrix of number of common neighbors

        TESTS::

            sage: G=graphs.CompleteGraph(4)
            sage: G.most_common_neighbors()
            []
            sage: G.most_common_neighbors(nonedgesonly=False)
            [(0, 1), (0, 2), (0, 3), (1, 2), (1, 3), (2, 3)]
            sage: Graph(1).most_common_neighbors()
            Traceback (most recent call last):
            ...
            ValueError: this method is defined for graphs with at least 2 vertices
            sage: Graph().most_common_neighbors()
            Traceback (most recent call last):
            ...
            ValueError: this method is defined for graphs with at least 2 vertices
            sage: G = Graph([(0,1),(1,2),(2,3),(3,0),(0,2)])
            sage: G.most_common_neighbors()
            [(1, 3)]
            sage: G.most_common_neighbors(nonedgesonly=False)
            [(0, 2), (1, 3)]
        """
        self._scream_if_not_simple()
        if self.num_verts() < 2:
            raise ValueError('this method is defined for graphs with at least 2 vertices')
        verts = list(self)
        M = self.common_neighbors_matrix(vertices=verts, nonedgesonly=nonedgesonly)
        output = []
        coefficients = M.coefficients()
        if coefficients:
            maximum = max(coefficients)
            for v in range(self.num_verts()):
                for w in range(v + 1, self.num_verts()):
                    if M[v, w] == maximum:
                        output.append((verts[v], verts[w]))
        return output

    @doc_index("Leftovers")
    def arboricity(self, certificate=False):
        r"""
        Return the arboricity of the graph and an optional certificate.

        The arboricity is the minimum number of forests that covers the
        graph.

        See :wikipedia:`Arboricity`

        INPUT:

        - ``certificate`` -- boolean (default: ``False``); whether to return
          a certificate.

        OUTPUT:

        When ``certificate = True``, then the function returns `(a, F)`
        where `a` is the arboricity and `F` is a list of `a` disjoint forests
        that partitions the edge set of `g`. The forests are represented as
        subgraphs of the original graph.

        If ``certificate = False``, the function returns just a integer
        indicating the arboricity.

        ALGORITHM:

        Represent the graph as a graphical matroid, then apply matroid
        :meth:`sage.matroid.partition` algorithm from the matroids module.

        EXAMPLES::

            sage: G = graphs.PetersenGraph()
            sage: a,F = G.arboricity(True)
            sage: a
            2
            sage: all([f.is_forest() for f in F])
            True
            sage: len(set.union(*[set(f.edges()) for f in F])) == G.size()
            True

        TESTS::

            sage: g = Graph()
            sage: g.arboricity(True)
            (0, [])
        """
        from sage.matroids.constructor import Matroid
        P = Matroid(self).partition()
        if certificate:
          return (len(P), [self.subgraph(edges=forest) for forest in P])
        else:
          return len(P)

<<<<<<< HEAD
    @doc_index("Graph properties")
    def is_antipodal(self):
        r"""
        Check whether this graph is antipodal.

        A graph `G` of diameter `d` is said to be antipodal if its distance-`d`
        graph is a disjoint union of cliques.

        EXAMPLES::

            sage: G = graphs.JohnsonGraph(10, 5)
            sage: G.is_antipodal()
            True
            sage: H = G.folded_graph()
            sage: H.is_antipodal()
            False

        REFERENCES:

        See [BCN1989]_ p. 438 or [Sam2012]_ for this definition of antipodal
        graphs.

        TESTS::

            sage: G = graphs.PetersenGraph()
            sage: G.is_antipodal()
            False
            sage: G = graphs.HammingGraph(7, 2)
            sage: G.is_antipodal()
            True
            sage: G = Graph([(0,1), (2, 3)])
            sage: G.is_antipodal()
            False
            sage: G = Graph(4)
            sage: G.is_antipodal()
            True
            sage: graphs.CompleteGraph(5).is_antipodal()
            True
            sage: G = Graph()
            sage: G.is_antipodal()
            Traceback (most recent call last):
            ...
            ValueError: diameter is not defined for the empty graph
            sage: G = Graph(1)
            sage: G.is_antipodal()
            True
        """
        G = self.antipodal_graph()

        vertexSet = set(G)
        while vertexSet:
            v = vertexSet.pop()

            # all neighbours of v should be in the same clique as v
            clique = set(G.neighbor_iterator(v, closed=True))
            for u in clique:
                if set(G.neighbor_iterator(u, closed=True)) != clique:
                    return False

            vertexSet.difference_update(clique)

        return True

    @doc_index("Leftovers")
    def folded_graph(self, check=False):
        r"""
        Return the antipodal fold of this graph.

        Given an antipodal graph `G` let `G_d` be its distance-`d` graph.
        Then the folded graph of `G` has a vertex for each maximal clique
        of `G_d` and two cliques are adjacent if there is an edge in `G`
        connecting the two.

        .. SEEALSO::

            :meth:`sage.graphs.graph.is_antipodal`

        INPUT:

        - ``check`` -- boolean (default: ``False``); whether to check if the
          graph is antipodal. If ``check`` is ``True`` and the graph is not
          antipodal, then return ``False``.

        OUTPUT:

        This function returns a new graph and ``self`` is not touched.

        .. NOTE::

            The input is expected to be an antipodal graph.
            You can check that a graph is antipodal using
            :meth:`sage.graphs.graph.is_antipodal`.

        EXAMPLES::

            sage: G = graphs.JohnsonGraph(10, 5)
            sage: H = G.folded_graph(); H
            Folded Johnson graph with parameters 10,5: Graph on 126 vertices
            sage: Gd = G.distance_graph(G.diameter())
            sage: all(i == 1 for i in Gd.degree())
            True
            sage: H.is_distance_regular(True)
            ([25, 16, None], [None, 1, 4])

        This method doesn't check if the graph is antipodal::

            sage: G = graphs.PetersenGraph()
            sage: G.is_antipodal()
            False
            sage: G.folded_graph()  # some garbage
            Folded Petersen graph: Graph on 2 vertices
            sage: G.folded_graph(check=True)
            False

        REFERENCES:

        See [BCN1989]_ p. 438 or [Sam2012]_ for this definition of folded graph.

        TESTS::

            sage: G = Graph(5)
            sage: G.folded_graph()
            Folded Graph: Graph on 1 vertex
            sage: G = graphs.CompleteGraph(5)
            sage: G.folded_graph()
            Folded Complete graph: Graph on 1 vertex
            sage: G = Graph()
            sage: G.folded_graph()
            Traceback (most recent call last):
            ...
            ValueError: diameter is not defined for the empty graph
            sage: G = Graph(1)
            sage: G.folded_graph()
            Folded Graph: Graph on 1 vertex
        """
        G = self.antipodal_graph()

        vertices = set(G)
        newVertices = []
        while vertices:
            v = vertices.pop()
            clique = frozenset(G.neighbor_iterator(v, closed=True))

            if check:
                for u in clique:
                    if frozenset(G.neighbor_iterator(u, closed=True)) != clique:
                        return False

            newVertices.append(clique)
            vertices.difference_update(clique)

        # now newVertices is a map {0, ..., numCliques-1} -> antipodal classes
        numCliques = len(newVertices)
        edges = []
        for i, j in itertools.combinations(range(numCliques), 2):
            if any(self.has_edge(u, v) for u, v in
                   itertools.product(newVertices[i], newVertices[j])):
                edges.append((i, j))

        H = Graph([range(numCliques), edges], format='vertices_and_edges')
        name = self.name() if self.name() != "" else "Graph"
        H.name(f"Folded {name}")
        return H

    @doc_index("Leftovers")
    def antipodal_graph(self):
        r"""
        Return the antipodal graph of ``self``.

        The antipodal graph of a graph `G` has the same vertex set of `G` and
        two vertices are adjacent if their distance in `G` is equal to the
        diameter of `G`.

        OUTPUT:

        A new graph. ``self`` is not touched.

        EXAMPLES::

            sage: G = graphs.JohnsonGraph(10, 5)
            sage: G.antipodal_graph()
            Antipodal graph of Johnson graph with parameters 10,5: Graph on 252 vertices
            sage: G = graphs.HammingGraph(8, 2)
            sage: G.antipodal_graph()
            Antipodal graph of Hamming Graph with parameters 8,2: Graph on 256 vertices

        The antipodal graph of a disconnected graph is its complement::

            sage: G = Graph(5)
            sage: H = G.antipodal_graph()
            sage: H.is_isomorphic(G.complement())
            True

        TESTS::

            sage: G = Graph([(0, 1), (2, 3)])
            sage: H = G.antipodal_graph()
            sage: H.is_isomorphic(Graph([(0, 2), (0, 3), (1, 2), (1, 3)]))
            True
            sage: G = Graph()
            sage: G.antipodal_graph()
            Traceback (most recent call last):
            ...
            ValueError: diameter is not defined for the empty graph
            sage: G = Graph(1)
            sage: G.antipodal_graph()
            Antipodal graph of Graph: Looped graph on 1 vertex
        """
        H = self.distance_graph(self.diameter())

        name = self.name() if self.name() != "" else "Graph"
        H.name(f"Antipodal graph of {name}")
        return H

=======
    @doc_index("Basic methods")
    def bipartite_double(self, extended=False):
        r"""
        Return the (extended) bipartite double of this graph.

        The bipartite double of a graph `G` has vertex set
        `\{ (v,0), (v,1) : v \in G\}` and for any edge `(u, v)` in `G`
        it has edges `((u,0),(v,1))` and `((u,1),(v,0))`.
        Note that this is the tensor product of `G` with `K_2`.

        The extended bipartite double of `G` is the bipartite double of
        `G` after added all edges `((v,0),(v,1))` for all vertices `v`.

        INPUT:

        - ``extended`` -- boolean (default: ``False``); Whether to return the
          extended bipartite double, or only the bipartite double (default)

        OUTPUT:

        A graph; ``self`` is left untouched.

        EXAMPLES::

            sage: G = graphs.PetersenGraph()
            sage: H = G.bipartite_double()
            sage: G == graphs.PetersenGraph()  # G is left invariant
            True
            sage: H.order() == 2 * G.order()
            True
            sage: H.size() == 2 * G.size()
            True
            sage: H.is_bipartite()
            True
            sage: H.bipartite_sets() == (set([(v, 0) for v in G]),
            ....: set([(v, 1) for v in G]))
            True
            sage: H.is_isomorphic(G.tensor_product(graphs.CompleteGraph(2)))
            True

        Behaviour with disconnected graphs::

            sage: G1 = graphs.PetersenGraph()
            sage: G2 = graphs.HoffmanGraph()
            sage: G = G1.disjoint_union(G2)
            sage: H = G.bipartite_double()
            sage: H1 = G1.bipartite_double()
            sage: H2 = G2.bipartite_double()
            sage: H.is_isomorphic(H1.disjoint_union(H2))
            True

        .. SEEALSO::

            :wikipedia:`Bipartite_double_cover`,
            `WolframAlpha Bipartite Double
            <https://mathworld.wolfram.com/BipartiteDoubleGraph.html>`_,
            [VDKT2016]_ p. 20 for the extended bipartite double.

        TESTS::

            sage: G = graphs.PetersenGraph()
            sage: H = G.bipartite_double(True)
            sage: G == graphs.PetersenGraph()  # G is left invariant
            True
            sage: H.order() == 2 * G.order()
            True
            sage: H.size() == 2 * G.size() + G.order()
            True
            sage: H.is_bipartite()
            True
            sage: H.bipartite_sets() == (set([(v, 0) for v in G]),
            ....: set([(v, 1) for v in G]))
            True
            sage: H.is_isomorphic(G.tensor_product(graphs.CompleteGraph(2)))
            False

        Test edge cases::

            sage: G = Graph()
            sage: H = G.bipartite_double()
            sage: H.size() + H.order()
            0
            sage: H = G.bipartite_double(True)
            sage: H.size() + H.order()
            0
            sage: G = Graph(1)
            sage: H = G.bipartite_double()
            sage: H.size() == 0 and H.order() == 2
            True
            sage: H = G.bipartite_double(True)
            sage: H.is_isomorphic(Graph([(0, 1)]))
            True
        """
        G = self.tensor_product(Graph([(0, 1)]))

        if extended:
            G.add_edges(((v, 0), (v, 1)) for v in self)

        prefix = "Extended " if extended else ""
        G.name("%sBipartite Double of %s"%(prefix, self.name()))
        return G
>>>>>>> 30cac80d

    # Aliases to functions defined in other modules
    from sage.graphs.weakly_chordal import is_long_hole_free, is_long_antihole_free, is_weakly_chordal
    from sage.graphs.asteroidal_triples import is_asteroidal_triple_free
    from sage.graphs.chrompoly import chromatic_polynomial
    from sage.graphs.graph_decompositions.rankwidth import rank_decomposition
    from sage.graphs.graph_decompositions.vertex_separation import pathwidth
    from sage.graphs.graph_decompositions.clique_separators import atoms_and_clique_separators
    from sage.graphs.matchpoly import matching_polynomial
    from sage.graphs.cliquer import all_max_clique as cliques_maximum
    from sage.graphs.cliquer import all_cliques
    from sage.graphs.spanning_tree import random_spanning_tree
    from sage.graphs.graph_decompositions.graph_products import is_cartesian_product
    from sage.graphs.distances_all_pairs import is_distance_regular
    from sage.graphs.base.static_dense_graph import is_strongly_regular
    from sage.graphs.line_graph import is_line_graph
    from sage.graphs.tutte_polynomial import tutte_polynomial
    from sage.graphs.lovasz_theta import lovasz_theta
    from sage.graphs.partial_cube import is_partial_cube
    from sage.graphs.orientations import strong_orientations_iterator, random_orientation
    from sage.graphs.connectivity import bridges, cleave, spqr_tree
    from sage.graphs.connectivity import is_triconnected
    from sage.graphs.comparability import is_comparability
    from sage.graphs.comparability import is_permutation
    from sage.graphs.domination import is_dominating
    from sage.graphs.domination import is_redundant
    from sage.graphs.domination import private_neighbors
    from sage.graphs.domination import minimal_dominating_sets
    from sage.graphs.traversals import (lex_M, maximum_cardinality_search,
                                        maximum_cardinality_search_M)
    from sage.graphs.isoperimetric_inequalities import cheeger_constant, edge_isoperimetric_number, vertex_isoperimetric_number
    from sage.graphs.graph_coloring import fractional_chromatic_number
    from sage.graphs.graph_coloring import fractional_chromatic_index

_additional_categories = {
    "is_long_hole_free"         : "Graph properties",
    "is_long_antihole_free"     : "Graph properties",
    "is_weakly_chordal"         : "Graph properties",
    "is_asteroidal_triple_free" : "Graph properties",
    "chromatic_polynomial"      : "Coloring",
    "rank_decomposition"        : "Algorithmically hard stuff",
    "pathwidth"                 : "Algorithmically hard stuff",
    "matching_polynomial"       : "Algorithmically hard stuff",
    "all_max_clique"            : "Clique-related methods",
    "cliques_maximum"           : "Clique-related methods",
    "all_cliques"               : "Clique-related methods",
    "atoms_and_clique_separators" : "Clique-related methods",
    "random_spanning_tree"      : "Connectivity, orientations, trees",
    "is_cartesian_product"      : "Graph properties",
    "is_distance_regular"       : "Graph properties",
    "is_strongly_regular"       : "Graph properties",
    "is_line_graph"             : "Graph properties",
    "is_partial_cube"           : "Graph properties",
    "is_comparability"          : "Graph properties",
    "is_permutation"            : "Graph properties",
    "tutte_polynomial"          : "Algorithmically hard stuff",
    "lovasz_theta"              : "Leftovers",
    "strong_orientations_iterator" : "Connectivity, orientations, trees",
    "random_orientation"        : "Connectivity, orientations, trees",
    "bridges"                   : "Connectivity, orientations, trees",
    "cleave"                    : "Connectivity, orientations, trees",
    "spqr_tree"                 : "Connectivity, orientations, trees",
    "is_triconnected"           : "Connectivity, orientations, trees",
    "is_dominating"             : "Domination",
    "is_redundant"              : "Domination",
    "private_neighbors"         : "Domination",
    "minimal_dominating_sets"   : "Domination",
    "lex_M"                     : "Traversals",
    "maximum_cardinality_search" : "Traversals",
    "maximum_cardinality_search_M" : "Traversals",
    "cheeger_constant"          : "Expansion properties",
    "edge_isoperimetric_number" : "Expansion properties",
    "vertex_isoperimetric_number" : "Expansion properties",
    "fractional_chromatic_number" : "Coloring",
    "fractional_chromatic_index" : "Coloring"
    }

__doc__ = __doc__.replace("{INDEX_OF_METHODS}",gen_thematic_rest_table_index(Graph,_additional_categories))<|MERGE_RESOLUTION|>--- conflicted
+++ resolved
@@ -9286,7 +9286,6 @@
         else:
           return len(P)
 
-<<<<<<< HEAD
     @doc_index("Graph properties")
     def is_antipodal(self):
         r"""
@@ -9501,7 +9500,6 @@
         H.name(f"Antipodal graph of {name}")
         return H
 
-=======
     @doc_index("Basic methods")
     def bipartite_double(self, extended=False):
         r"""
@@ -9603,7 +9601,6 @@
         prefix = "Extended " if extended else ""
         G.name("%sBipartite Double of %s"%(prefix, self.name()))
         return G
->>>>>>> 30cac80d
 
     # Aliases to functions defined in other modules
     from sage.graphs.weakly_chordal import is_long_hole_free, is_long_antihole_free, is_weakly_chordal
