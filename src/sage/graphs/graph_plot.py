--- conflicted
+++ resolved
@@ -639,19 +639,11 @@
 
         Ticket :trac:`31542` is fixed::
 
-<<<<<<< HEAD
-            sage: stnc = 'ABCCCCDABCDABCDA'
-            sage: g = DiGraph({}, loops=True, multiedges=True)
-            sage: for a, b in [(stnc[i], stnc[i + 1]) for i in range(len(stnc) - 1)]:
-            ....:     g.add_edge(a, b, b)
-            sage: g.plot(color_by_label=True, edge_style='solid', layout='circular')
-=======
             sage: s = 'ABCCCCDABCDABCDA'
             sage: g = DiGraph({}, loops=True, multiedges=True)
             sage: for a, b in [(s[i], u) for i, u in enumerate(s[1:])]:
             ....:     g.add_edge(a, b, b)
             sage: g.plot(color_by_label=True, layout='circular')
->>>>>>> ff69f289
             Graphics object consisting of 23 graphics primitives
         """
         for arg in edge_options:
@@ -712,13 +704,8 @@
                             edges_drawn.append((a, b, label))
                     else:
                         label = edge[2]
-<<<<<<< HEAD
-                        append_or_set(key, label, color, head)
-                        edges_drawn.append((edge[0], edge[1], label))
-=======
                         edges_to_draw[key].append((label, color, head))
                         edges_drawn.append((a, b, label))
->>>>>>> ff69f289
 
             # Add unspecified edges (default color black set in DEFAULT_PLOT_OPTIONS)
             for a, b, c in self._graph.edge_iterator():
@@ -1307,11 +1294,6 @@
         ::
 
             sage: g = Graph({}, loops=True, multiedges=True, sparse=True)
-<<<<<<< HEAD
-            sage: g.add_edges([(0,0,'a'),(0,0,'b'),(0,1,'c'),(0,1,'d'),
-            ....:   (0,1,'e'),(0,1,'f'),(0,1,'f'),(2,1,'g'),(2,2,'h')])
-            sage: g.graphplot(edge_labels=True, color_by_label=True, edge_style='dashed').plot()
-=======
             sage: g.add_edges([(0, 0, 'a'), (0, 0, 'b'), (0, 1, 'c'),
             ....:              (0, 1, 'd'), (0, 1, 'e'), (0, 1, 'f'),
             ....:              (0, 1, 'f'), (2, 1, 'g'), (2, 2, 'h')])
@@ -1319,7 +1301,6 @@
             ....:             color_by_label=True,
             ....:             edge_style='dashed'
             ....:            ).plot()
->>>>>>> ff69f289
             Graphics object consisting of 22 graphics primitives
 
         .. PLOT::
@@ -1334,14 +1315,10 @@
 
         The ``edge_style`` option may be provided in the short format too::
 
-<<<<<<< HEAD
-            sage: g.graphplot(edge_labels=True, color_by_label=True, edge_style='--').plot()
-=======
             sage: g.graphplot(edge_labels=True,
             ....:             color_by_label=True,
             ....:             edge_style='--'
             ....:            ).plot()
->>>>>>> ff69f289
             Graphics object consisting of 22 graphics primitives
 
         TESTS:
