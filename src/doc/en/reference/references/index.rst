--- conflicted
+++ resolved
@@ -274,12 +274,10 @@
              elliptic curves. ANTS
              10, 2013. http://msp.org/obs/2013/1-1/obs-v1-n1-p07-s.pdf
 
-<<<<<<< HEAD
 .. [Bo2009] Bosch, S., Algebra, Springer 2009
-=======
+
 .. [Bou1989] \N. Bourbaki. *Lie Groups and Lie Algebras*. Chapers 1-3.
              Springer. 1989.
->>>>>>> c7b203d9
 
 .. [BP1982] \H. Beker and F. Piper. *Cipher Systems: The Protection of
             Communications*. John Wiley and Sons, 1982.
@@ -1603,9 +1601,6 @@
              theory (New York, 1984-1985), Springer, Berlin, 1987,
              pp. 275-280.
 
-.. [Stu1993] \B. Sturmfels, Algorithms in invariant theory, Springer-Verlag,
-             1993.
-
 .. [STW2016] C. Stump, H. Thomas, N. Williams. *Cataland II*, in
              preparation, 2016.
 
