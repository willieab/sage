# This file is updated on every release by the sage-update-version script
<<<<<<< HEAD
sagemath-environment ~= 9.7rc2
=======
sagemath-environment ~= 9.8b0
>>>>>>> 97cfbcf6
<|MERGE_RESOLUTION|>--- conflicted
+++ resolved
@@ -1,6 +1,2 @@
 # This file is updated on every release by the sage-update-version script
-<<<<<<< HEAD
-sagemath-environment ~= 9.7rc2
-=======
-sagemath-environment ~= 9.8b0
->>>>>>> 97cfbcf6
+sagemath-environment ~= 9.8b0