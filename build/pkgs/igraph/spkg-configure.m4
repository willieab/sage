--- conflicted
+++ resolved
@@ -1,11 +1,7 @@
 SAGE_SPKG_CONFIGURE([igraph], [
-<<<<<<< HEAD
-SAGE_SPKG_DEPCHECK([glpk atlas openblas gmp], [
-=======
-SAGE_SPKG_DEPCHECK([glpk openblas gmp mpir], [
->>>>>>> 272424a3
+  SAGE_SPKG_DEPCHECK([glpk openblas gmp], [
     dnl check for igraph with pkg-config
     PKG_CHECK_MODULES([IGRAPH], [igraph >= 0.8.3], [], [
         sage_spkg_install_igraph=yes])
-    ])
+  ])
 ])
