# -*- coding: utf-8 -*-
"""
View for the Commandline UI

This module handles the main "sage-package" commandline utility, which
is also exposed as "sage --package".
"""

# ****************************************************************************
#       Copyright (C) 2016 Volker Braun <vbraun.name@gmail.com>
#
# This program is free software: you can redistribute it and/or modify
# it under the terms of the GNU General Public License as published by
# the Free Software Foundation, either version 2 of the License, or
# (at your option) any later version.
#                  https://www.gnu.org/licenses/
# ****************************************************************************

import sys
import logging
log = logging.getLogger()


# Note that argparse is not part of Python 2.6, so we bundle it
try:
    import argparse
except ImportError:
    from sage_bootstrap.compat import argparse

from sage_bootstrap.app import Application


description = \
"""
SageMath Bootstrap Library

Provides scripts to manage the packages of Sage-the-distribution,
including SageMath's database of equivalent system packages,
and to download and upload tarballs from/to SageMath servers.

"""


epilog = \
"""
The individual subcommands have their own detailed help, for example
run "sage --package config -h" to see the help on the config option.
"""


epilog_config = \
"""
Print the configuration

EXAMPLE:

    $ sage --package config
    Configuration:
    * log = info
    * interactive = True
"""


epilog_list = \
"""
Print a list of packages known to Sage

EXAMPLE:

    $ sage --package list | sort
    4ti2
    arb
    atlas
    autotools
    [...]
    zn_poly

    $ sage --package list :standard: | sort
    arb
    atlas
    backports_ssl_match_hostname
    [...]
    zn_poly
"""


epilog_name = \
"""
Find the package name given a tarball filename
    
EXAMPLE:

    $ sage --package name pari-2.8-1564-gdeac36e.tar.gz
    pari
"""


epilog_tarball = \
"""
Find the tarball filename given a package name
    
EXAMPLE:

    $ sage --package tarball pari
    pari-2.8-1564-gdeac36e.tar.gz
"""


epilog_apropos = \
"""
Find up to 5 package names that are close to the given name

EXAMPLE:

    $ sage --package apropos python
    Did you mean: cython, ipython, python2, python3, patch?
"""
        

epilog_update = \
"""
Update a package. This modifies the Sage sources. 
    
EXAMPLE:

    $ sage --package update pari 2015 --url=http://localhost/pari/tarball.tgz
"""


epilog_update_latest = \
"""
Update a package to the latest version. This modifies the Sage sources. 
    
EXAMPLE:

    $ sage --package update-latest ipython
"""


epilog_download = \
"""
Download the tarball for a package and print the filename to stdout
    
EXAMPLE:

    $ sage --package download pari
    Using cached file /home/vbraun/Code/sage.git/upstream/pari-2.8-2044-g89b0f1e.tar.gz
    /home/vbraun/Code/sage.git/upstream/pari-2.8-2044-g89b0f1e.tar.gz
"""


epilog_upload = \
"""
Upload the tarball to the Sage mirror network (requires ssh key authentication)
    
EXAMPLE:

    $ sage --package upload pari
    Uploading /home/vbraun/Code/sage.git/upstream/pari-2.8-2044-g89b0f1e.tar.gz
"""


epilog_fix_checksum = \
"""
Fix the checksum of a package
    
EXAMPLE:

    $ sage --package fix-checksum pari
    Updating checksum of pari (tarball pari-2.8-2044-g89b0f1e.tar.gz)
"""

epilog_create = \
"""
Create new package, or overwrite existing package
    
EXAMPLE:

    $ sage --package create foo --version=3.14 --tarball=Foo-VERSION.tar.bz2 --type=standard
    Creating new package "foo"
"""


def make_parser():
    """
    The main commandline argument parser
    """
    parser = argparse.ArgumentParser(
        description=description, epilog=epilog,
        prog='sage --package',
        formatter_class=argparse.RawDescriptionHelpFormatter,
    )
    parser.add_argument('--log', dest='log', default=None,
                        help='one of [DEBUG, INFO, ERROR, WARNING, CRITICAL]')
    subparsers = parser.add_subparsers(dest='subcommand')

    parser_config = subparsers.add_parser(
        'config', epilog=epilog_config,
        formatter_class=argparse.RawDescriptionHelpFormatter,
        help='Print the configuration')

    parser_list = subparsers.add_parser(
        'list', epilog=epilog_list,
        formatter_class=argparse.RawDescriptionHelpFormatter,
        help='Print a list of packages known to Sage')
    parser_list.add_argument(
        'package_class', metavar='[package_name|:package_type:]',
        type=str, default=[':all:'], nargs='*',
        help=('package name or designator for all packages of a given type '
              '(one of :all:, :standard:, :optional:, :experimental:, and :huge:); '
              'default: :all:'))
    parser_list.add_argument(
        '--has-file', action='append', default=[], metavar='FILENAME', dest='has_files',
        help=('only include packages that have this file in their metadata directory'
              '(examples: SPKG.rst, spkg-configure.m4, distros/debian.txt)'))
    parser_name = subparsers.add_parser(
        'name', epilog=epilog_name,
        formatter_class=argparse.RawDescriptionHelpFormatter,
        help='Find the package name given a tarball filename')
    parser_name.add_argument('tarball_filename', type=str, help='Tarball filename')

    parser_tarball = subparsers.add_parser(
        'tarball', epilog=epilog_tarball,
        formatter_class=argparse.RawDescriptionHelpFormatter,
        help='Find the tarball filename given a package name')
    parser_tarball.add_argument('package_name', type=str, help='Package name')
    
    parser_apropos = subparsers.add_parser(
        'apropos', epilog=epilog_apropos,
        formatter_class=argparse.RawDescriptionHelpFormatter,
        help='Find up to 5 package names that are close to the given name')
    parser_apropos.add_argument(
        'incorrect_name', type=str, 
        help='Fuzzy name to search for')

    parser_update = subparsers.add_parser(
        'update', epilog=epilog_update,
        formatter_class=argparse.RawDescriptionHelpFormatter,
        help='Update a package. This modifies the Sage sources.')
    parser_update.add_argument(
        'package_name', type=str, help='Package name')
    parser_update.add_argument(
        'new_version', type=str, help='New version')
    parser_update.add_argument(
        '--url', type=str, default=None, help='Download URL')

    parser_update_latest = subparsers.add_parser(
        'update-latest', epilog=epilog_update_latest,
        formatter_class=argparse.RawDescriptionHelpFormatter,
        help='Update a package to the latest version. This modifies the Sage sources.')
    parser_update_latest.add_argument(
        'package_name', type=str, help='Package name (:all: for all packages)')

    parser_download = subparsers.add_parser(
        'download', epilog=epilog_download,
        formatter_class=argparse.RawDescriptionHelpFormatter,
        help='Download tarball')
    parser_download.add_argument(
        'package_name', type=str, help='Package name or :type:')
    parser_download.add_argument(
        '--allow-upstream', action="store_true",
        help='Whether to fall back to downloading from the upstream URL')
    parser_download.add_argument(
        '--on-error', choices=['stop', 'warn'], default='stop',
        help='What to do if the tarball cannot be downloaded')

    parser_upload = subparsers.add_parser(
        'upload', epilog=epilog_upload,
        formatter_class=argparse.RawDescriptionHelpFormatter,
        help='Upload tarball to Sage mirrors')
    parser_upload.add_argument(
        'package_name', type=str, help='Package name or :type:')
    
    parser_fix_checksum = subparsers.add_parser(
        'fix-checksum', epilog=epilog_fix_checksum,
        formatter_class=argparse.RawDescriptionHelpFormatter,
        help='Fix the checksum of package.')
    parser_fix_checksum.add_argument(
        'package_name', nargs='?', default=None, type=str,
        help='Package name. Default: fix all packages.')

    parser_create = subparsers.add_parser(
        'create', epilog=epilog_create,
        formatter_class=argparse.RawDescriptionHelpFormatter,
        help='Create or overwrite package.')
    parser_create.add_argument(
        'package_name', default=None, type=str,
        help='Package name.')
<<<<<<< HEAD
=======
    parser_create.add_argument(
        '--source', type=str, default='normal', help='Package source (one of normal, script, pip)')
>>>>>>> 9d686f22
    parser_create.add_argument(
        '--version', type=str, default=None, help='Package version')
    parser_create.add_argument(
        '--tarball', type=str, default=None, help='Tarball filename pattern, e.g. Foo-VERSION.tar.bz2')
    parser_create.add_argument(
        '--type', type=str, default=None, help='Package type')
    parser_create.add_argument(
        '--url', type=str, default=None, help='Download URL pattern, e.g. http://example.org/Foo-VERSION.tar.bz2')
    parser_create.add_argument(
        '--description', type=str, default=None, help='Short description of the package (for SPKG.rst)')
    parser_create.add_argument(
        '--license', type=str, default=None, help='License of the package (for SPKG.rst)')
    parser_create.add_argument(
        '--upstream-contact', type=str, default=None, help='Upstream contact (for SPKG.rst)')
    parser_create.add_argument(
        '--pypi', action="store_true",
        help='Create a package for a Python package available on PyPI')

    return parser



def run():
    parser = make_parser()
    if len(sys.argv) == 1:
        parser.print_help()
        return
    args = parser.parse_args(sys.argv[1:])
    if args.log is not None:
        level = getattr(logging, args.log.upper())
        log.setLevel(level=level)
    log.debug('Commandline arguments: %s', args)
    app = Application()
    if args.subcommand == 'config':
        app.config()
    elif args.subcommand == 'list':
        app.list_cls(*args.package_class, has_files=args.has_files)
    elif args.subcommand == 'name':
        app.name(args.tarball_filename)
    elif args.subcommand == 'tarball':
        app.tarball(args.package_name)
    elif args.subcommand == 'apropos':
        app.apropos(args.incorrect_name)
    elif args.subcommand == 'update':
        app.update(args.package_name, args.new_version, url=args.url)
    elif args.subcommand == 'update-latest':
        if args.package_name == ':all:':
            app.update_latest_all()
        else:
            app.update_latest(args.package_name)
    elif args.subcommand == 'download':
<<<<<<< HEAD
        app.download_cls(args.package_name, args.allow_upstream)
=======
        app.download_cls(args.package_name,
                         allow_upstream=args.allow_upstream,
                         on_error=args.on_error)
>>>>>>> 9d686f22
    elif args.subcommand == 'create':
        app.create(args.package_name, args.version, args.tarball, args.type, args.url,
                   args.description, args.license, args.upstream_contact,
                   pypi=args.pypi, source=args.source)
    elif args.subcommand == 'upload':
        app.upload_cls(args.package_name)
    elif args.subcommand == 'fix-checksum':
        if args.package_name is None:
            app.fix_all_checksums()
        else:
            app.fix_checksum(args.package_name)
    else:
        raise RuntimeError('unknown subcommand: {0}'.format(args))

        
if __name__ == '__main__':
    run()<|MERGE_RESOLUTION|>--- conflicted
+++ resolved
@@ -286,11 +286,8 @@
     parser_create.add_argument(
         'package_name', default=None, type=str,
         help='Package name.')
-<<<<<<< HEAD
-=======
     parser_create.add_argument(
         '--source', type=str, default='normal', help='Package source (one of normal, script, pip)')
->>>>>>> 9d686f22
     parser_create.add_argument(
         '--version', type=str, default=None, help='Package version')
     parser_create.add_argument(
@@ -342,13 +339,9 @@
         else:
             app.update_latest(args.package_name)
     elif args.subcommand == 'download':
-<<<<<<< HEAD
-        app.download_cls(args.package_name, args.allow_upstream)
-=======
         app.download_cls(args.package_name,
                          allow_upstream=args.allow_upstream,
                          on_error=args.on_error)
->>>>>>> 9d686f22
     elif args.subcommand == 'create':
         app.create(args.package_name, args.version, args.tarball, args.type, args.url,
                    args.description, args.license, args.upstream_contact,
